--- conflicted
+++ resolved
@@ -171,21 +171,13 @@
 
 \subsection piping Piping
 
-<<<<<<< HEAD
-The user can string together multiple commands into a so called pipeline. This means that the standard output of one command will be read in as standard input into the next command. This is done by separating the commands by the pipe character '`|`'. For example:
-=======
 The user can string together multiple commands into a so called pipeline. This means that the standard output of one command will be read in as standard input into the next command. This is done by separating the commands by the pipe character '`|`'. For example
->>>>>>> 60e77268
 
 \fish
 cat foo.txt | head
 \endfish
 
-<<<<<<< HEAD
-This will call the `cat` program with the parameter 'foo.txt', which will print the contents of the file 'foo.txt'. The contents of foo.txt will then be filtered through the program 'head', which will pass on the first ten lines of the file to the screen. For more information on how to combine commands through pipes, read the manual pages of the commands you want to use using the `man` command. If you want to find out more about the `cat` program, type `man cat`.
-=======
 will call the `cat` program with the parameter 'foo.txt', which will print the contents of the file 'foo.txt'. The contents of foo.txt will then be filtered through the program 'head', which will pass on the first ten lines of the file to the screen. For more information on how to combine commands through pipes, read the manual pages of the commands you want to use using the `man` command. If you want to find out more about the `cat` program, type `man cat`.
->>>>>>> 60e77268
 
 Pipes usually connect file descriptor 1 (standard output) of the first process to file descriptor 0 (standard input) of the second process. It is possible use a different output file descriptor by prepending the desired FD number and then output redirect symbol to the pipe. For example:
 
@@ -193,11 +185,7 @@
 make fish 2> | less
 \endfish
 
-<<<<<<< HEAD
-This will attempt to build the fish program, and any errors will be shown using the less pager.
-=======
 will attempt to build the fish program, and any errors will be shown using the less pager.
->>>>>>> 60e77268
 
 
 \subsection syntax-background Background jobs
@@ -760,8 +748,6 @@
 - `HOME`, the user's home directory. This variable can be changed by the user.
 
 - `IFS`, the internal field separator that is used for word splitting with the <a href="commands.html#read">read builtin</a>. Setting this to the empty string will also disable line splitting in <a href="#expand-command-substitution">command substitution</a>. This variable can be changed by the user.
-<<<<<<< HEAD
-=======
 
 - `PWD`, the current working directory.
 
@@ -770,19 +756,10 @@
 - `USER`, the current username. This variable can be changed by the user.
 
 - `CMD_DURATION`, the runtime of the last command in milliseconds.
->>>>>>> 60e77268
-
-- `PWD`, the current working directory.
-
-- `status`, the <a href="#variables-status">exit status</a> of the last foreground job to exit. If the job was terminated through a signal, the exit status will be 128 plus the signal number.
-
-- `USER`, the current username. This variable can be changed by the user.
-
-- `CMD_DURATION`, the runtime of the last command in milliseconds.
-
-The names of these variables are mostly derived from the csh family of shells and differ from the ones used by Bourne style shells such as bash.
-
-Variables whose name are in uppercase are exported to the commands started by fish, while those in lowercase are not exported. This rule is not enforced by fish, but it is good coding practice to use casing to distinguish between exported and unexported variables. `fish` also uses several variables internally. Such variables are prefixed with the string `__FISH` or `__fish`. These should never be used by the user. Changing their value may break fish.
+
+The names of these variables are mostly derived from the csh family of
+shells and differ from the ones used by Bourne style shells such as
+bash.
 
 Variables whose name are in uppercase are exported to the commands
 started by fish, while those in lowercase are not exported. This rule is not
@@ -965,7 +942,6 @@
 \subsection killring Copy and paste (Kill Ring)
 
 `fish` uses an Emacs style kill ring for copy and paste functionality. Use @key{Control,K} to cut from the current cursor position to the end of the line. The string that is cut (a.k.a. killed) is inserted into a linked list of kills, called the kill ring. To paste the latest value from the kill ring use @key{Control,Y}. After pasting, use @key{Alt,Y} to rotate to the previous kill.
-<<<<<<< HEAD
 
 If the environment variable `DISPLAY` is set and the `xsel` program is installed, `fish` will try to connect to the X Windows server specified by this variable, and use the clipboard on the X server for copying and pasting.
 
@@ -974,16 +950,6 @@
 
 After a command has been entered, it is inserted at the end of a history list. Any duplicate history items are automatically removed. By pressing the up and down keys, the user can search forwards and backwards in the history. If the current command line is not empty when starting a history search, only the commands containing the string entered into the command line are shown.
 
-=======
-
-If the environment variable `DISPLAY` is set and the `xsel` program is installed, `fish` will try to connect to the X Windows server specified by this variable, and use the clipboard on the X server for copying and pasting.
-
-
-\subsection history-search Searchable history
-
-After a command has been entered, it is inserted at the end of a history list. Any duplicate history items are automatically removed. By pressing the up and down keys, the user can search forwards and backwards in the history. If the current command line is not empty when starting a history search, only the commands containing the string entered into the command line are shown.
-
->>>>>>> 60e77268
 By pressing @key{Alt,&uarr;,Up} and @key{Alt,&darr;,Down}, a history search is also performed, but instead of searching for a complete commandline, each commandline is broken into separate elements just like it would be before execution, and the history is searched for an element matching that under the cursor.
 
 History searches can be aborted by pressing the escape key.
@@ -1004,15 +970,9 @@
 The fish commandline editor can be used to work on commands that are several lines long. There are three ways to make a command span more than a single line:
 
 - Pressing the @key{Enter} key while a block of commands is unclosed, such as when one or more block commands such as `for`, `begin` or `if` do not have a corresponding `end` command.
-<<<<<<< HEAD
 
 - Pressing @key{Alt,Enter} instead of pressing the @key{Enter} key.
 
-=======
-
-- Pressing @key{Alt,Enter} instead of pressing the @key{Enter} key.
-
->>>>>>> 60e77268
 - By inserting a backslash (`\`) character before pressing the @key{Enter} key, escaping the newline.
 
 The fish commandline editor works exactly the same in single line mode and in multiline mode. To move between lines use the left and right arrow keys and other such keyboard shortcuts.
@@ -1023,15 +983,9 @@
 Normally when `fish` starts a program, this program will be put in the foreground, meaning it will take control of the terminal and `fish` will be stopped until the program finishes. Sometimes this is not desirable. For example, you may wish to start an application with a graphical user interface from the terminal, and then be able to continue using the shell. In such cases, there are several ways in which the user can change fish's behavior.
 
 -# By ending a command with the `&amp` (ampersand) symbol, the user tells `fish` to put the specified command into the background. A background process will be run simultaneous with `fish`. `fish` will retain control of the terminal, so the program will not be able to read from the keyboard.
-<<<<<<< HEAD
 
 -# By pressing @key{Control,Z}, the user stops a currently running foreground  program and returns control to `fish`. Some programs do not support this feature, or remap it to another key. GNU Emacs uses @key{Control,X} @key{z} to stop running.
 
-=======
-
--# By pressing @key{Control,Z}, the user stops a currently running foreground  program and returns control to `fish`. Some programs do not support this feature, or remap it to another key. GNU Emacs uses @key{Control,X} @key{z} to stop running.
-
->>>>>>> 60e77268
 -# By using the <a href="commands.html#fg">`fg`</a> and <a href="commands.html#bg">`bg`</a> builtin commands, the user can send any currently running job into the foreground or background.
 
 Note that functions cannot be started in the background. Functions that are stopped and then restarted in the background using the `bg` command will not execute correctly.
@@ -1046,7 +1000,6 @@
 Examples:
 
 If you want to add the directory `~/linux/bin` to your PATH variable when using a login shell, add the following to your `~/.config/fish/config.fish` file:
-<<<<<<< HEAD
 
 \fish
 if status --is-login
@@ -1061,23 +1014,7 @@
     echo fish is now exiting
 end
 \endfish
-=======
-
-\fish
-if status --is-login
-    set PATH $PATH ~/linux/bin
-end
-\endfish
-
-If you want to run a set of commands when `fish` exits, use an <a href='#event'>event handler</a> that is triggered by the exit of the shell:
-
-\fish
-function on_exit --on-process %self
-    echo fish is now exiting
-end
-\endfish
-
->>>>>>> 60e77268
+
 
 <a href="#variables-universal">Universal variables</a> are stored in the file `.config/fish/fishd.MACHINE_ID`, where MACHINE_ID is typically your MAC address. Do not edit this file directly, as your edits may be overwritten. Edit them through fish scripts or by using fish interactively instead.
 
