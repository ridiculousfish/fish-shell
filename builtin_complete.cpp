--- conflicted
+++ resolved
@@ -287,13 +287,10 @@
 
     wcstring_list_t cmd;
     wcstring_list_t path;
-<<<<<<< HEAD
     
     bool do_signature = false;
     wcstring signature;
-=======
     wcstring_list_t wrap_targets;
->>>>>>> 06400b83
 
     static int recursion_level=0;
 
