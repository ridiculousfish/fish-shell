--- conflicted
+++ resolved
@@ -291,13 +291,8 @@
 /// Note: last_idx is considered to be where it previously finished procesisng. This means it
 /// actually starts operating on last_idx-1. As such, to process a string fully, pass string.size()
 /// as last_idx instead of string.size()-1.
-<<<<<<< HEAD
-static bool expand_variables(const wcstring &instr, std::vector<completion_t> *out, size_t last_idx,
+static bool expand_variables(wcstring instr, std::vector<completion_t> *out, size_t last_idx,
                              const environment_t &vars, parse_error_list_t *errors) {
-=======
-static bool expand_variables(wcstring instr, std::vector<completion_t> *out, size_t last_idx,
-                             parse_error_list_t *errors) {
->>>>>>> 70682464
     const size_t insize = instr.size();
 
     // last_idx may be 1 past the end of the string, but no further.
@@ -411,11 +406,7 @@
                 res.push_back(VARIABLE_EXPAND_EMPTY);
             }
             res.append(instr, var_name_and_slice_stop, wcstring::npos);
-<<<<<<< HEAD
-            return expand_variables(res, out, varexp_char_idx, vars, errors);
-=======
-            return expand_variables(std::move(res), out, varexp_char_idx, errors);
->>>>>>> 70682464
+            return expand_variables(std::move(res), out, varexp_char_idx, vars, errors);
         }
     }
 
@@ -476,11 +467,7 @@
             res.pop_back();
         }
         res.append(instr, var_name_and_slice_stop, wcstring::npos);
-<<<<<<< HEAD
-        return expand_variables(res, out, varexp_char_idx, vars, errors);
-=======
-        return expand_variables(std::move(res), out, varexp_char_idx, errors);
->>>>>>> 70682464
+        return expand_variables(std::move(res), out, varexp_char_idx, vars, errors);
     } else {
         // Normal cartesian-product expansion.
         for (const wcstring &item : var_item_list) {
@@ -497,11 +484,7 @@
                 }
                 new_in.append(item);
                 new_in.append(instr, var_name_and_slice_stop, wcstring::npos);
-<<<<<<< HEAD
-                if (!expand_variables(new_in, out, varexp_char_idx, vars, errors)) {
-=======
-                if (!expand_variables(std::move(new_in), out, varexp_char_idx, errors)) {
->>>>>>> 70682464
+                if (!expand_variables(std::move(new_in), out, varexp_char_idx, vars, errors)) {
                     return false;
                 }
             }
@@ -909,14 +892,9 @@
                                          const environment_t &vars,       //!OCLINT(unused param)
                                          parse_error_list_t *errors);     //!OCLINT(unused param)
 
-<<<<<<< HEAD
-static expand_error_t expand_stage_cmdsubst(const wcstring &input, std::vector<completion_t> *out,
+static expand_error_t expand_stage_cmdsubst(wcstring input, std::vector<completion_t> *out,
                                             expand_flags_t flags, const environment_t &vars,
                                             parse_error_list_t *errors) {
-=======
-static expand_error_t expand_stage_cmdsubst(wcstring input, std::vector<completion_t> *out,
-                                            expand_flags_t flags, parse_error_list_t *errors) {
->>>>>>> 70682464
     if (EXPAND_SKIP_CMDSUBST & flags) {
         wchar_t *begin, *end;
         if (parse_util_locate_cmdsubst(input.c_str(), &begin, &end, true) == 0) {
@@ -934,14 +912,9 @@
     return EXPAND_OK;
 }
 
-<<<<<<< HEAD
-static expand_error_t expand_stage_variables(const wcstring &input, std::vector<completion_t> *out,
+static expand_error_t expand_stage_variables(wcstring input, std::vector<completion_t> *out,
                                              expand_flags_t flags, const environment_t &vars,
                                              parse_error_list_t *errors) {
-=======
-static expand_error_t expand_stage_variables(wcstring input, std::vector<completion_t> *out,
-                                             expand_flags_t flags, parse_error_list_t *errors) {
->>>>>>> 70682464
     // We accept incomplete strings here, since complete uses expand_string to expand incomplete
     // strings from the commandline.
     wcstring next;
@@ -955,56 +928,33 @@
         }
         append_completion(out, std::move(next));
     } else {
-<<<<<<< HEAD
-        if (!expand_variables(next, out, next.size(), vars, errors)) {
-=======
         size_t size = next.size();
-        if (!expand_variables(std::move(next), out, size, errors)) {
->>>>>>> 70682464
+        if (!expand_variables(std::move(next), out, size, vars, errors)) {
             return EXPAND_ERROR;
         }
     }
     return EXPAND_OK;
 }
 
-<<<<<<< HEAD
-static expand_error_t expand_stage_braces(const wcstring &input, std::vector<completion_t> *out,
+static expand_error_t expand_stage_braces(wcstring input, std::vector<completion_t> *out,
                                           expand_flags_t flags, const environment_t &vars,
                                           parse_error_list_t *errors) {
     return expand_braces(input, flags, out, errors);
 }
 
-static expand_error_t expand_stage_home(const wcstring &input, std::vector<completion_t> *out,
+static expand_error_t expand_stage_home(wcstring input, std::vector<completion_t> *out,
                                         expand_flags_t flags, const environment_t &vars,
                                         parse_error_list_t *errors) {
-=======
-static expand_error_t expand_stage_braces(wcstring input, std::vector<completion_t> *out,
-                                          expand_flags_t flags, parse_error_list_t *errors) {
-    return expand_braces(input, flags, out, errors);
-}
-
-static expand_error_t expand_stage_home(wcstring input, std::vector<completion_t> *out,
-                                        expand_flags_t flags, parse_error_list_t *errors) {
->>>>>>> 70682464
     (void)errors;
     if (!(EXPAND_SKIP_HOME_DIRECTORIES & flags)) {
-<<<<<<< HEAD
-        expand_home_directory(next, vars);
-=======
-        expand_home_directory(input);
->>>>>>> 70682464
+        expand_home_directory(input, vars);
     }
     append_completion(out, std::move(input));
     return EXPAND_OK;
 }
 
-<<<<<<< HEAD
-static expand_error_t expand_stage_wildcards(const wcstring &input, std::vector<completion_t> *out,
+static expand_error_t expand_stage_wildcards(wcstring path_to_expand, std::vector<completion_t> *out,
                                              expand_flags_t flags, const environment_t &vars,
-=======
-static expand_error_t expand_stage_wildcards(wcstring path_to_expand,
-                                             std::vector<completion_t> *out, expand_flags_t flags,
->>>>>>> 70682464
                                              parse_error_list_t *errors) {
     UNUSED(errors);
     expand_error_t result = EXPAND_OK;
@@ -1096,14 +1046,9 @@
     return result;
 }
 
-<<<<<<< HEAD
-expand_error_t expand_string(const wcstring &input, std::vector<completion_t> *out_completions,
+expand_error_t expand_string(wcstring input, std::vector<completion_t> *out_completions,
                              expand_flags_t flags, const environment_t &vars,
                              parse_error_list_t *errors) {
-=======
-expand_error_t expand_string(wcstring input, std::vector<completion_t> *out_completions,
-                             expand_flags_t flags, parse_error_list_t *errors) {
->>>>>>> 70682464
     // Early out. If we're not completing, and there's no magic in the input, we're done.
     if (!(flags & EXPAND_FOR_COMPLETIONS) && expand_is_clean(input)) {
         append_completion(out_completions, std::move(input));
@@ -1123,15 +1068,9 @@
     for (size_t stage_idx = 0;
          total_result != EXPAND_ERROR && stage_idx < sizeof stages / sizeof *stages; stage_idx++) {
         for (size_t i = 0; total_result != EXPAND_ERROR && i < completions.size(); i++) {
-<<<<<<< HEAD
-            const wcstring &next = completions.at(i).completion;
-            expand_error_t this_result =
-                stages[stage_idx](next, &output_storage, flags, vars, errors);
-=======
             wcstring &next = completions.at(i).completion;
             expand_error_t this_result =
-                stages[stage_idx](std::move(next), &output_storage, flags, errors);
->>>>>>> 70682464
+                stages[stage_idx](std::move(next), &output_storage, flags, vars, errors);
             // If this_result was no match, but total_result is that we have a match, then don't
             // change it.
             if (!(this_result == EXPAND_WILDCARD_NO_MATCH &&
