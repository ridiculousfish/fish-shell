--- conflicted
+++ resolved
@@ -325,18 +325,14 @@
 
 process_t::process_t() {}
 
-<<<<<<< HEAD
-job_t::job_t(job_id_t jobid, shared_ptr<parser_t> parser, io_chain_t bio)
-    : block_io(std::move(bio)), parser(parser), pgid(INVALID_PID), tmodes(), job_id(jobid), flags{} {}
-=======
-job_t::job_t(job_id_t jobid, io_chain_t bio, std::shared_ptr<job_t> parent)
+job_t::job_t(job_id_t jobid, shared_ptr<parser_t> parser, io_chain_t bio, std::shared_ptr<job_t> parent)
     : block_io(std::move(bio)),
+parser(std::move(parser)),
       parent_job(std::move(parent)),
       pgid(INVALID_PID),
       tmodes(),
       job_id(jobid),
       flags{} {}
->>>>>>> 696dbeed
 
 job_t::~job_t() { release_job_id(job_id); }
 
