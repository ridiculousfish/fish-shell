--- conflicted
+++ resolved
@@ -265,16 +265,6 @@
             if (wc[1] == L'\0') {
                 return wildcard_complete_internal(L"", L"", params, flags, out);
             }
-<<<<<<< HEAD
-
-            case ANY_STRING: {
-                // Hackish. If this is the last character of the wildcard, then just complete with
-                // the empty string. This fixes cases like "f*<tab>" -> "f*o".
-                if (wc[1] == L'\0') {
-                    return wildcard_complete_internal(L"", L"", params, flags, out);
-                }
-=======
->>>>>>> 9d2092bf
 
             // Try all submatches. Issue #929: if the recursive call gives us a prefix match,
             // just stop. This is sloppy - what we really want to do is say, once we've seen a
@@ -293,21 +283,8 @@
                         break;
                     }
                 }
-<<<<<<< HEAD
-                return has_match;
-            }
-
-            case ANY_STRING_RECURSIVE:
-                // We don't even try with this one.
-                return false;
-
-            default:
-                assert(0 && "Unreachable code reached");
-                return false;
-=======
             }
             return has_match;
->>>>>>> 9d2092bf
         }
         case ANY_STRING_RECURSIVE: {
             // We don't even try with this one.
