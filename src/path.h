// Directory utilities. This library contains functions for locating configuration directories, for
// testing if a command with a given name can be found in the PATH, and various other path-related
// issues.
#ifndef FISH_PATH_H
#define FISH_PATH_H

#include <stddef.h>

#include "common.h"
#include "env.h"

/// Return value for path_cdpath_get when locatied a rotten symlink.
#define EROTTEN 1

/// Returns the user configuration directory for fish. If the directory or one of its parents
/// doesn't exist, they are first created.
///
/// \param path The directory as an out param
/// \return whether the directory was returned successfully
bool path_get_config(wcstring &path);

/// Returns the user data directory for fish. If the directory or one of its parents doesn't exist,
/// they are first created.
///
/// Volatile files presumed to be local to the machine, such as the fish_history and all the
/// generated_completions, will be stored in this directory.
///
/// \param path The directory as an out param
/// \return whether the directory was returned successfully
bool path_get_data(wcstring &path);

/// Finds the full path of an executable.
///
/// Args:
/// cmd - The name of the executable.
/// output_or_NULL - If non-NULL, store the full path.
/// vars - The environment variables to use
///
/// Returns:
/// false if the command can not be found else true. The result
/// should be freed with free().
bool path_get_path(const wcstring &cmd, wcstring *output_or_NULL, const environment_t &vars);

/// Return all the paths that match the given command.
wcstring_list_t path_get_paths(const wcstring &cmd, const environment_t &vars);

/// Returns the full path of the specified directory, using the CDPATH variable as a list of base
/// directories for relative paths.
///
/// If no valid path is found, false is returned and errno is set to ENOTDIR if at least one such
/// path was found, but it did not point to a directory, EROTTEN if a arotten symbolic link was
/// found, or ENOENT if no file of the specified name was found. If both a rotten symlink and a file
/// are found, it is undefined which error status will be returned.
///
/// \param dir The name of the directory.
/// \param out_or_NULL If non-NULL, return the path to the resolved directory
<<<<<<< HEAD
/// \param wd The working directory. The working directory should have a slash appended at the end.
/// \param vars The environment variables to use (for the CDPATH variable)
/// \return the command, or none() if it could not be found.
maybe_t<wcstring> path_get_cdpath(const wcstring &dir, const wcstring &wd,
                                  const environment_t &vars);
=======
/// \param wd The working directory, or NULL to use the default. The working directory should have a
/// slash appended at the end.
/// \param vars The environment variable snapshot to use (for the CDPATH variable)
/// \return 0 if the command can not be found, the path of the command otherwise. The path should be
/// free'd with free().
bool path_get_cdpath(const wcstring &dir, wcstring *out_or_NULL, const wchar_t *wd = NULL,
                     const env_vars_snapshot_t &vars = env_vars_snapshot_t::current());
>>>>>>> 57357032

/// Returns the path resolved as an implicit cd command, or none() if none. This requires it to
/// start with one of the allowed prefixes (., .., ~) and resolve to a directory.
maybe_t<wcstring> path_as_implicit_cd(const wcstring &path, const wcstring &wd,
                                      const environment_t &vars);

/// Remove double slashes and trailing slashes from a path, e.g. transform foo//bar/ into foo/bar.
/// The string is modified in-place.
void path_make_canonical(wcstring &path);

/// Check if two paths are equivalent, which means to ignore runs of multiple slashes (or trailing
/// slashes).
bool paths_are_equivalent(const wcstring &p1, const wcstring &p2);

bool path_is_valid(const wcstring &path, const wcstring &working_directory);

/// Returns whether the two paths refer to the same file.
bool paths_are_same_file(const wcstring &path1, const wcstring &path2);

/// If the given path looks like it's relative to the working directory, then prepend that working
/// directory. This operates on unescaped paths only (so a ~ means a literal ~).
wcstring path_apply_working_directory(const wcstring &path, const wcstring &working_directory);

#endif<|MERGE_RESOLUTION|>--- conflicted
+++ resolved
@@ -53,22 +53,11 @@
 /// are found, it is undefined which error status will be returned.
 ///
 /// \param dir The name of the directory.
-/// \param out_or_NULL If non-NULL, return the path to the resolved directory
-<<<<<<< HEAD
 /// \param wd The working directory. The working directory should have a slash appended at the end.
 /// \param vars The environment variables to use (for the CDPATH variable)
 /// \return the command, or none() if it could not be found.
 maybe_t<wcstring> path_get_cdpath(const wcstring &dir, const wcstring &wd,
                                   const environment_t &vars);
-=======
-/// \param wd The working directory, or NULL to use the default. The working directory should have a
-/// slash appended at the end.
-/// \param vars The environment variable snapshot to use (for the CDPATH variable)
-/// \return 0 if the command can not be found, the path of the command otherwise. The path should be
-/// free'd with free().
-bool path_get_cdpath(const wcstring &dir, wcstring *out_or_NULL, const wchar_t *wd = NULL,
-                     const env_vars_snapshot_t &vars = env_vars_snapshot_t::current());
->>>>>>> 57357032
 
 /// Returns the path resolved as an implicit cd command, or none() if none. This requires it to
 /// start with one of the allowed prefixes (., .., ~) and resolve to a directory.
