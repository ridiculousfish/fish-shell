--- conflicted
+++ resolved
@@ -350,14 +350,8 @@
             bool is_help =
                 string_prefixes_string(cd_dir, L"--help") || string_prefixes_string(cd_dir, L"-h");
             if (!is_help) {
-<<<<<<< HEAD
-                auto path = path_get_cdpath(cd_dir, working_directory, vars);
+                maybe_t<wcstring> path = path_get_cdpath(cd_dir, working_directory, vars);
                 if (path && !paths_are_same_file(working_directory, *path)) {
-=======
-                wcstring path;
-                bool can_cd = path_get_cdpath(cd_dir, &path, working_directory.c_str(), vars);
-                if (can_cd && !paths_are_same_file(working_directory, path)) {
->>>>>>> 09b59558
                     suggestionOK = true;
                 }
             }
