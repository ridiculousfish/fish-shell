// Functions for executing a program.
//
// Some of the code in this file is based on code from the Glibc manual, though the changes
// performed have been massive.
#include "config.h"

#include <errno.h>
#include <fcntl.h>
#ifdef HAVE_SIGINFO_H
#include <siginfo.h>
#endif
#include <signal.h>
#ifdef HAVE_SPAWN_H
#include <spawn.h>
#endif
#include <stdio.h>
#include <string.h>
#include <sys/wait.h>
#include <unistd.h>
#include <stack>

#include <algorithm>
#include <functional>
#include <map>
#include <memory>
#include <string>
#include <type_traits>
#include <vector>

#include "builtin.h"
#include "common.h"
#include "env.h"
#include "exec.h"
#include "fallback.h"  // IWYU pragma: keep
#include "function.h"
#include "io.h"
#include "parse_tree.h"
#include "parser.h"
#include "postfork.h"
#include "proc.h"
#include "reader.h"
#include "signal.h"
#include "wutil.h"  // IWYU pragma: keep

/// File descriptor redirection error message.
#define FD_ERROR _(L"An error occurred while redirecting file descriptor %d")

/// File descriptor redirection error message.
#define WRITE_ERROR _(L"An error occurred while writing output")

/// File redirection error message.
#define FILE_ERROR _(L"An error occurred while redirecting file '%s'")

/// Base open mode to pass to calls to open.
#define OPEN_MASK 0666

/// Called in a forked child.
static void exec_write_and_exit(int fd, const char *buff, size_t count, int status) {
    if (write_loop(fd, buff, count) == -1) {
        debug(0, WRITE_ERROR);
        wperror(L"write");
        exit_without_destructors(status);
    }
    exit_without_destructors(status);
}

void exec_close(int fd) {
    ASSERT_IS_MAIN_THREAD();

    // This may be called in a child of fork(), so don't allocate memory.
    if (fd < 0) {
        debug(0, L"Called close on invalid file descriptor ");
        return;
    }

    while (close(fd) == -1) {
        debug(1, FD_ERROR, fd);
        wperror(L"close");
        break;
    }
}

int exec_pipe(int fd[2]) {
    ASSERT_IS_MAIN_THREAD();

    int res;
    while ((res = pipe(fd))) {
        if (errno != EINTR) {
            return res;  // caller will call wperror
        }
    }

    debug(4, L"Created pipe using fds %d and %d", fd[0], fd[1]);

    // Pipes ought to be cloexec. Pipes are dup2'd the corresponding fds; the resulting fds are not
    // cloexec.
    set_cloexec(fd[0]);
    set_cloexec(fd[1]);
    return res;
}

/// Returns true if the redirection is a file redirection to a file other than /dev/null.
static bool redirection_is_to_real_file(const io_data_t *io) {
    bool result = false;
    if (io != NULL && io->io_mode == IO_FILE) {
        // It's a file redirection. Compare the path to /dev/null.
        const io_file_t *io_file = static_cast<const io_file_t *>(io);
        const char *path = io_file->filename_cstr;
        if (strcmp(path, "/dev/null") != 0) {
            // It's not /dev/null.
            result = true;
        }
    }
    return result;
}

static bool chain_contains_redirection_to_real_file(const io_chain_t &io_chain) {
    bool result = false;
    for (size_t idx = 0; idx < io_chain.size(); idx++) {
        const io_data_t *io = io_chain.at(idx).get();
        if (redirection_is_to_real_file(io)) {
            result = true;
            break;
        }
    }
    return result;
}

/// Returns the interpreter for the specified script. Returns NULL if file is not a script with a
/// shebang.
char *get_interpreter(const char *command, char *interpreter, size_t buff_size) {
    // OK to not use CLO_EXEC here because this is only called after fork.
    int fd = open(command, O_RDONLY);
    if (fd >= 0) {
        size_t idx = 0;
        while (idx + 1 < buff_size) {
            char ch;
            ssize_t amt = read(fd, &ch, sizeof ch);
            if (amt <= 0) break;
            if (ch == '\n') break;
            interpreter[idx++] = ch;
        }
        interpreter[idx++] = '\0';
        close(fd);
    }

    if (strncmp(interpreter, "#! /", 4) == 0) {
        return interpreter + 3;
    } else if (strncmp(interpreter, "#!/", 3) == 0) {
        return interpreter + 2;
    }

    return NULL;
}

/// This function is executed by the child process created by a call to fork(). It should be called
/// after \c setup_child_process. It calls execve to replace the fish process image with the command
/// specified in \c p. It never returns. Called in a forked child! Do not allocate memory, etc.
static void safe_launch_process(process_t *p, const char *actual_cmd, const char *const *cargv,
                                const char *const *cenvv) {
    UNUSED(p);
    int err;
    //  debug( 1, L"exec '%ls'", p->argv[0] );

    // This function never returns, so we take certain liberties with constness.
    char *const *envv = const_cast<char *const *>(cenvv);
    char *const *argv = const_cast<char *const *>(cargv);

    execve(actual_cmd, argv, envv);
    err = errno;

    // Something went wrong with execve, check for a ":", and run /bin/sh if encountered. This is a
    // weird predecessor to the shebang that is still sometimes used since it is supported on
    // Windows. OK to not use CLO_EXEC here because this is called after fork and the file is
    // immediately closed.
    int fd = open(actual_cmd, O_RDONLY);
    if (fd >= 0) {
        char begin[1] = {0};
        ssize_t amt_read = read(fd, begin, 1);
        close(fd);

        if ((amt_read == 1) && (begin[0] == ':')) {
            // Relaunch it with /bin/sh. Don't allocate memory, so if you have more args than this,
            // update your silly script! Maybe this should be changed to be based on ARG_MAX
            // somehow.
            char sh_command[] = "/bin/sh";
            char *argv2[128];
            argv2[0] = sh_command;
            for (size_t i = 1; i < sizeof argv2 / sizeof *argv2; i++) {
                argv2[i] = argv[i - 1];
                if (argv2[i] == NULL) break;
            }

            execve(sh_command, argv2, envv);
        }
    }

    errno = err;
    safe_report_exec_error(errno, actual_cmd, argv, envv);
    exit_without_destructors(STATUS_EXEC_FAIL);
}

/// This function is similar to launch_process, except it is not called after a fork (i.e. it only
/// calls exec) and therefore it can allocate memory.
static void launch_process_nofork(env_stack_t &vars, process_t *p) {
    ASSERT_IS_MAIN_THREAD();
    ASSERT_IS_NOT_FORKED_CHILD();

    null_terminated_array_t<char> argv_array;
    convert_wide_array_to_narrow(p->get_argv_array(), &argv_array);

    const char *const *envv = vars.export_arr();
    char *actual_cmd = wcs2str(p->actual_cmd);

    // Ensure the terminal modes are what they were before we changed them.
    restore_term_mode();
    // Bounce to launch_process. This never returns.
    safe_launch_process(p, actual_cmd, argv_array.get(), envv);
}

/// Check if the IO redirection chains contains redirections for the specified file descriptor.
static int has_fd(const io_chain_t &d, int fd) { return io_chain_get(d, fd).get() != NULL; }

/// Close a list of fds.
static void io_cleanup_fds(const std::vector<int> &opened_fds) {
    std::for_each(opened_fds.begin(), opened_fds.end(), close);
}

/// Make a copy of the specified io redirection chain, but change file redirection into fd
/// redirection. This makes the redirection chain suitable for use as block-level io, since the file
/// won't be repeatedly reopened for every command in the block, which would reset the cursor
/// position.
///
/// \return true on success, false on failure. Returns the output chain and opened_fds by reference.
static bool io_transmogrify(const io_chain_t &in_chain, io_chain_t *out_chain,
                            std::vector<int> *out_opened_fds) {
    ASSERT_IS_MAIN_THREAD();
    assert(out_chain != NULL && out_opened_fds != NULL);
    assert(out_chain->empty());

    // Just to be clear what we do for an empty chain.
    if (in_chain.empty()) {
        return true;
    }

    bool success = true;

    // Make our chain of redirections.
    io_chain_t result_chain;

    // In the event we can't finish transmorgrifying, we'll have to close all the files we opened.
    std::vector<int> opened_fds;

    for (size_t idx = 0; idx < in_chain.size(); idx++) {
        const shared_ptr<io_data_t> &in = in_chain.at(idx);
        shared_ptr<io_data_t> out;  // gets allocated via new

        switch (in->io_mode) {
            case IO_PIPE:
            case IO_FD:
            case IO_BUFFER:
            case IO_CLOSE: {
                // These redirections don't need transmogrification. They can be passed through.
                out = in;
                break;
            }
            case IO_FILE: {
                // Transmogrify file redirections.
                int fd;
                io_file_t *in_file = static_cast<io_file_t *>(in.get());
                if ((fd = open(in_file->filename_cstr, in_file->flags, OPEN_MASK)) == -1) {
                    debug(1, FILE_ERROR, in_file->filename_cstr);

                    wperror(L"open");
                    success = false;
                    break;
                }

                opened_fds.push_back(fd);
                out.reset(new io_fd_t(in->fd, fd, false));
                break;
            }
        }

        if (out.get() != NULL) result_chain.push_back(out);

        // Don't go any further if we failed.
        if (!success) {
            break;
        }
    }

    // Now either return success, or clean up.
    if (success) {
        *out_chain = std::move(result_chain);
        *out_opened_fds = std::move(opened_fds);
    } else {
        result_chain.clear();
        io_cleanup_fds(opened_fds);
    }
    return success;
}

/// Morph an io redirection chain into redirections suitable for passing to eval, call eval, and
/// clean up morphed redirections.
///
/// \param parsed_source the parsed source code containing the node to evaluate
/// \param node the node to evaluate
/// \param ios the io redirections to be performed on this block
template <typename T>
void internal_exec_helper(parser_t &parser, parsed_source_ref_t parsed_source, tnode_t<T> node,
                          const io_chain_t &ios) {
    assert(parsed_source && node && "exec_helper missing source or without node");

    io_chain_t morphed_chain;
    std::vector<int> opened_fds;
    bool transmorgrified = io_transmogrify(ios, &morphed_chain, &opened_fds);

    // Did the transmogrification fail - if so, set error status and return.
    if (!transmorgrified) {
        proc_set_last_status(STATUS_EXEC_FAIL);
        return;
    }

    parser.eval_node(parsed_source, node, morphed_chain, TOP);

    morphed_chain.clear();
    io_cleanup_fds(opened_fds);
    job_reap(0);
}

// Returns whether we can use posix spawn for a given process in a given job. Per
// https://github.com/fish-shell/fish-shell/issues/364 , error handling for file redirections is too
// difficult with posix_spawn, so in that case we use fork/exec.
//
// Furthermore, to avoid the race between the caller calling tcsetpgrp() and the client checking the
// foreground process group, we don't use posix_spawn if we're going to foreground the process. (If
// we use fork(), we can call tcsetpgrp after the fork, before the exec, and avoid the race).
static bool can_use_posix_spawn_for_job(const job_t *job, const process_t *process) {
    if (job->get_flag(job_flag_t::JOB_CONTROL)) {  //!OCLINT(collapsible if statements)
        // We are going to use job control; therefore when we launch this job it will get its own
        // process group ID. But will it be foregrounded?
        if (job->get_flag(job_flag_t::TERMINAL) && job->is_foreground()) {
            // It will be foregrounded, so we will call tcsetpgrp(), therefore do not use
            // posix_spawn.
            return false;
        }
    }

    // Now see if we have a redirection involving a file. The only one we allow is /dev/null, which
    // we assume will not fail.
    bool result = true;
    if (chain_contains_redirection_to_real_file(job->block_io_chain()) ||
        chain_contains_redirection_to_real_file(process->io_chain())) {
        result = false;
    }
    return result;
}

void internal_exec(env_stack_t &vars, job_t *j, const io_chain_t &&all_ios) {
    // Do a regular launch -  but without forking first...

    // setup_child_process makes sure signals are properly set up.

    // PCA This is for handling exec. Passing all_ios here matches what fish 2.0.0 and 1.x did.
    // It's known to be wrong - for example, it means that redirections bound for subsequent
    // commands in the pipeline will apply to exec. However, using exec in a pipeline doesn't
    // really make sense, so I'm not trying to fix it here.
    if (!setup_child_process(0, all_ios)) {
        // Decrement SHLVL as we're removing ourselves from the shell "stack".
        auto shlvl_var = vars.get(L"SHLVL", ENV_GLOBAL | ENV_EXPORT);
        wcstring shlvl_str = L"0";
        if (shlvl_var) {
            long shlvl = fish_wcstol(shlvl_var->as_string().c_str());
            if (!errno && shlvl > 0) {
                shlvl_str = to_string<long>(shlvl - 1);
            }
        }
        vars.set_one(L"SHLVL", ENV_GLOBAL | ENV_EXPORT, std::move(shlvl_str));

        // launch_process _never_ returns.
        launch_process_nofork(vars, j->processes.front().get());
    } else {
        j->set_flag(job_flag_t::CONSTRUCTED, true);
        j->processes.front()->completed = 1;
        return;
    }
}

static void on_process_created(job_t *j, pid_t child_pid) {
    // We only need to do this the first time a child is forked/spawned
    if (j->pgid != INVALID_PID) {
        return;
    }

    if (j->get_flag(job_flag_t::JOB_CONTROL)) {
        j->pgid = child_pid;
    } else {
        j->pgid = getpgrp();
    }
}

/// Call fork() as part of executing a process \p p in a job \j. Execute \p child_action in the
/// context of the child. Returns true if fork succeeded, false if fork failed.
static bool fork_child_for_process(job_t *j, process_t *p, const io_chain_t &io_chain,
                                   bool drain_threads, const char *fork_type,
                                   const std::function<void()> &child_action) {
    pid_t pid = execute_fork(drain_threads);
    if (pid == 0) {
        // This is the child process. Setup redirections, print correct output to
        // stdout and stderr, and then exit.
        p->pid = getpid();
        child_set_group(j, p);
        setup_child_process(p, io_chain);
        child_action();
        DIE("Child process returned control to fork_child lambda!");
    }

    if (pid < 0) {
        debug(1, L"Failed to fork %s!\n", fork_type);
        job_mark_process_as_failed(j, p);
        return false;
    }

    // This is the parent process. Store away information on the child, and
    // possibly give it control over the terminal.
    debug(4, L"Fork #%d, pid %d: %s for '%ls'", g_fork_count, pid, fork_type, p->argv0());

    p->pid = pid;
    on_process_created(j, p->pid);
    set_child_group(j, p->pid);
    maybe_assign_terminal(j);
    return true;
}

/// Execute an internal builtin. Given a parser, a job within that parser, and a process within that
/// job corresponding to a builtin, execute the builtin with the given streams. If pipe_read is set,
/// assign stdin to it; otherwise infer stdin from the IO chain.
/// \return true on success, false if there is an exec error.
static bool exec_internal_builtin_proc(parser_t &parser, job_t *j, process_t *p,
                                       const io_pipe_t *pipe_read, const io_chain_t &proc_io_chain,
                                       io_streams_t &streams) {
    assert(p->type == INTERNAL_BUILTIN && "Process must be a builtin");
    int local_builtin_stdin = STDIN_FILENO;
    bool close_stdin = false;

    // If this is the first process, check the io redirections and see where we should
    // be reading from.
    if (pipe_read) {
        local_builtin_stdin = pipe_read->pipe_fd[0];
    } else if (const auto in = proc_io_chain.get_io_for_fd(STDIN_FILENO)) {
        switch (in->io_mode) {
            case IO_FD: {
                const io_fd_t *in_fd = static_cast<const io_fd_t *>(in.get());
                // Ignore user-supplied fd redirections from an fd other than the
                // standard ones. e.g. in source <&3 don't actually read from fd 3,
                // which is internal to fish. We still respect this redirection in
                // that we pass it on as a block IO to the code that source runs,
                // and therefore this is not an error. Non-user supplied fd
                // redirections come about through transmogrification, and we need
                // to respect those here.
                if (!in_fd->user_supplied || (in_fd->old_fd >= 0 && in_fd->old_fd < 3)) {
                    local_builtin_stdin = in_fd->old_fd;
                }
                break;
            }
            case IO_PIPE: {
                const io_pipe_t *in_pipe = static_cast<const io_pipe_t *>(in.get());
                local_builtin_stdin = in_pipe->pipe_fd[0];
                break;
            }
            case IO_FILE: {
                // Do not set CLO_EXEC because child needs access.
                const io_file_t *in_file = static_cast<const io_file_t *>(in.get());
                local_builtin_stdin = open(in_file->filename_cstr, in_file->flags, OPEN_MASK);
                if (local_builtin_stdin == -1) {
                    debug(1, FILE_ERROR, in_file->filename_cstr);
                    wperror(L"open");
                } else {
                    close_stdin = true;
                }

                break;
            }
            case IO_CLOSE: {
                // FIXME: When requesting that stdin be closed, we really don't do
                // anything. How should this be handled?
                local_builtin_stdin = -1;

                break;
            }
            default: {
                local_builtin_stdin = -1;
                debug(1, _(L"Unknown input redirection type %d"), in->io_mode);
                break;
            }
        }
    }

    if (local_builtin_stdin == -1) return false;

    // Determine if we have a "direct" redirection for stdin.
    bool stdin_is_directly_redirected;
    if (!p->is_first_in_job) {
        // We must have a pipe
        stdin_is_directly_redirected = true;
    } else {
        // We are not a pipe. Check if there is a redirection local to the process
        // that's not IO_CLOSE.
        const shared_ptr<const io_data_t> stdin_io = io_chain_get(p->io_chain(), STDIN_FILENO);
        stdin_is_directly_redirected = stdin_io && stdin_io->io_mode != IO_CLOSE;
    }

    streams.stdin_fd = local_builtin_stdin;
    streams.out_is_redirected = has_fd(proc_io_chain, STDOUT_FILENO);
    streams.err_is_redirected = has_fd(proc_io_chain, STDERR_FILENO);
    streams.stdin_is_directly_redirected = stdin_is_directly_redirected;
    streams.io_chain = &proc_io_chain;

    // Since this may be the foreground job, and since a builtin may execute another
    // foreground job, we need to pretend to suspend this job while running the
    // builtin, in order to avoid a situation where two jobs are running at once.
    //
    // The reason this is done here, and not by the relevant builtins, is that this
    // way, the builtin does not need to know what job it is part of. It could
    // probably figure that out by walking the job list, but it seems more robust to
    // make exec handle things.
    const int fg = j->is_foreground();
    j->set_flag(job_flag_t::FOREGROUND, false);

    // Note this call may block for a long time, while the builtin performs I/O.
    p->status = builtin_run(parser, j->pgid, p->get_argv(), streams);

    // Restore the fg flag, which is temporarily set to false during builtin
    // execution so as not to confuse some job-handling builtins.
    j->set_flag(job_flag_t::FOREGROUND, fg);

    // If stdin has been redirected, close the redirection stream.
    if (close_stdin) {
        exec_close(local_builtin_stdin);
    }
    return true;  // "success"
}

/// Handle output from a builtin, by printing the contents of builtin_io_streams to the redirections
/// given in io_chain.
static bool handle_builtin_output(job_t *j, process_t *p, io_chain_t *io_chain,
                                  const io_streams_t &builtin_io_streams) {
    assert(p->type == INTERNAL_BUILTIN && "Process is not a builtin");
    // Handle output from builtin commands. In the general case, this means forking of a
    // worker process, that will write out the contents of the stdout and stderr buffers
    // to the correct file descriptor. Since forking is expensive, fish tries to avoid
    // it when possible.
    bool fork_was_skipped = false;

    const shared_ptr<io_data_t> stdout_io = io_chain->get_io_for_fd(STDOUT_FILENO);
    const shared_ptr<io_data_t> stderr_io = io_chain->get_io_for_fd(STDERR_FILENO);

    const output_stream_t &stdout_stream = builtin_io_streams.out;
    const output_stream_t &stderr_stream = builtin_io_streams.err;

    // If we are outputting to a file, we have to actually do it, even if we have no
    // output, so that we can truncate the file. Does not apply to /dev/null.
    bool must_fork = redirection_is_to_real_file(stdout_io.get()) ||
                     redirection_is_to_real_file(stderr_io.get());
    if (!must_fork && p->is_last_in_job) {
        // We are handling reads directly in the main loop. Note that we may still end
        // up forking.
        const bool stdout_is_to_buffer = stdout_io && stdout_io->io_mode == IO_BUFFER;
        const bool no_stdout_output = stdout_stream.empty();
        const bool no_stderr_output = stderr_stream.empty();
        const bool stdout_discarded = stdout_stream.buffer().discarded();

        if (!stdout_discarded && no_stdout_output && no_stderr_output) {
            // The builtin produced no output and is not inside of a pipeline. No
            // need to fork or even output anything.
            debug(4, L"Skipping fork: no output for internal builtin '%ls'", p->argv0());
            fork_was_skipped = true;
        } else if (no_stderr_output && stdout_is_to_buffer) {
            // The builtin produced no stderr, and its stdout is going to an
            // internal buffer. There is no need to fork. This helps out the
            // performance quite a bit in complex completion code.
            // TODO: we're sloppy about handling explicitly separated output.
            // Theoretically we could have explicitly separated output on stdout and
            // also stderr output; in that case we ought to thread the exp-sep output
            // through to the io buffer. We're getting away with this because the only
            // thing that can output exp-sep output is `string split0` which doesn't
            // also produce stderr.
            debug(4, L"Skipping fork: buffered output for internal builtin '%ls'", p->argv0());

            io_buffer_t *io_buffer = static_cast<io_buffer_t *>(stdout_io.get());
            io_buffer->append_from_stream(stdout_stream);
            fork_was_skipped = true;
        } else if (stdout_io.get() == NULL && stderr_io.get() == NULL) {
            // We are writing to normal stdout and stderr. Just do it - no need to fork.
            debug(4, L"Skipping fork: ordinary output for internal builtin '%ls'", p->argv0());
            const std::string outbuff = wcs2string(stdout_stream.contents());
            const std::string errbuff = wcs2string(stderr_stream.contents());
            bool builtin_io_done =
                do_builtin_io(outbuff.data(), outbuff.size(), errbuff.data(), errbuff.size());
            if (!builtin_io_done && errno != EPIPE) {
                redirect_tty_output();  // workaround glibc bug
                debug(0, "!builtin_io_done and errno != EPIPE");
                show_stackframe(L'E');
            }
            if (stdout_discarded) p->status = STATUS_READ_TOO_MUCH;
            fork_was_skipped = true;
        }
    }

    if (fork_was_skipped) {
        p->completed = 1;
        if (p->is_last_in_job) {
            debug(4, L"Set status of job %d (%ls) to %d using short circuit", j->job_id,
                  j->preview().c_str(), p->status);

            int status = p->status;
            proc_set_last_status(j->get_flag(job_flag_t::NEGATE) ? (!status) : status);
        }
    } else {
        // Ok, unfortunately, we have to do a real fork. Bummer. We work hard to make
        // sure we don't have to wait for all our threads to exit, by arranging things
        // so that we don't have to allocate memory or do anything except system calls
        // in the child.
        //
        // These strings may contain embedded nulls, so don't treat them as C strings.
        const std::string outbuff_str = wcs2string(stdout_stream.contents());
        const char *outbuff = outbuff_str.data();
        size_t outbuff_len = outbuff_str.size();

        const std::string errbuff_str = wcs2string(stderr_stream.contents());
        const char *errbuff = errbuff_str.data();
        size_t errbuff_len = errbuff_str.size();

        fflush(stdout);
        fflush(stderr);
        if (!fork_child_for_process(j, p, *io_chain, false, "internal builtin", [&] {
                do_builtin_io(outbuff, outbuff_len, errbuff, errbuff_len);
                exit_without_destructors(p->status);
            })) {
            return false;
        }
    }
    return true;
}

/// Executes an external command.
/// \return true on success, false if there is an exec error.
static bool exec_external_command(env_stack_t &vars, job_t *j, process_t *p,
                                  const io_chain_t &proc_io_chain) {
    assert(p->type == EXTERNAL && "Process is not external");
    // Get argv and envv before we fork.
    null_terminated_array_t<char> argv_array;
    convert_wide_array_to_narrow(p->get_argv_array(), &argv_array);

    // Ensure that stdin is blocking before we hand it off (see issue #176). It's a
    // little strange that we only do this with stdin and not with stdout or stderr.
    // However in practice, setting or clearing O_NONBLOCK on stdin also sets it for the
    // other two fds, presumably because they refer to the same underlying file
    // (/dev/tty?).
    make_fd_blocking(STDIN_FILENO);

    const char *const *argv = argv_array.get();
    const char *const *envv = vars.export_arr();

    std::string actual_cmd_str = wcs2string(p->actual_cmd);
    const char *actual_cmd = actual_cmd_str.c_str();
    const wchar_t *file = reader_current_filename();

#if FISH_USE_POSIX_SPAWN
    // Prefer to use posix_spawn, since it's faster on some systems like OS X.
    bool use_posix_spawn = g_use_posix_spawn && can_use_posix_spawn_for_job(j, p);
    if (use_posix_spawn) {
        g_fork_count++;  // spawn counts as a fork+exec
        // Create posix spawn attributes and actions.
        pid_t pid = 0;
        posix_spawnattr_t attr = posix_spawnattr_t();
        posix_spawn_file_actions_t actions = posix_spawn_file_actions_t();
        bool made_it = fork_actions_make_spawn_properties(&attr, &actions, j, p, proc_io_chain);
        if (made_it) {
            // We successfully made the attributes and actions; actually call
            // posix_spawn.
            int spawn_ret =
                posix_spawn(&pid, actual_cmd, &actions, &attr, const_cast<char *const *>(argv),
                            const_cast<char *const *>(envv));

            // This usleep can be used to test for various race conditions
            // (https://github.com/fish-shell/fish-shell/issues/360).
            // usleep(10000);

            if (spawn_ret != 0) {
                safe_report_exec_error(spawn_ret, actual_cmd, argv, envv);
                // Make sure our pid isn't set.
                pid = 0;
            }

            // Clean up our actions.
            posix_spawn_file_actions_destroy(&actions);
            posix_spawnattr_destroy(&attr);
        }

        // A 0 pid means we failed to posix_spawn. Since we have no pid, we'll never get
        // told when it's exited, so we have to mark the process as failed.
        debug(4, L"Fork #%d, pid %d: spawn external command '%s' from '%ls'", g_fork_count, pid,
              actual_cmd, file ? file : L"<no file>");
        if (pid == 0) {
            job_mark_process_as_failed(j, p);
            return false;
        }

        // these are all things do_fork() takes care of normally (for forked processes):
        p->pid = pid;
        on_process_created(j, p->pid);

        // We explicitly don't call set_child_group() for spawned processes because that
        // a) isn't necessary, and b) causes issues like fish-shell/fish-shell#4715

#if defined(__GLIBC__)
        // Unfortunately, using posix_spawn() is not the panacea it would appear to be,
        // glibc has a penchant for using fork() instead of vfork() when posix_spawn() is
        // called, meaning that atomicity is not guaranteed and we can get here before the
        // child group has been set. See discussion here:
        // https://github.com/Microsoft/WSL/issues/2997 And confirmation that this persists
        // past glibc 2.24+ here: https://github.com/fish-shell/fish-shell/issues/4715
        if (j->get_flag(job_flag_t::JOB_CONTROL) && getpgid(p->pid) != j->pgid) {
            set_child_group(j, p->pid);
        }
#else
        // In do_fork, the pid of the child process is used as the group leader if j->pgid
        // invalid, posix_spawn assigned the new group a pgid equal to its own id if
        // j->pgid was invalid, so this is what we do instead of calling set_child_group
        if (j->pgid == INVALID_PID) {
            j->pgid = pid;
        }
#endif

        maybe_assign_terminal(j);
    } else
#endif
    {
        if (!fork_child_for_process(j, p, proc_io_chain, false, "external command",
                                    [&] { safe_launch_process(p, actual_cmd, argv, envv); })) {
            return false;
        }
    }

    return true;
}

/// Execute a block node or function "process".
/// \p user_ios contains the list of user-specified ios, used so we can avoid stomping on them with
/// our pipes. \return true on success, false on error.
static bool exec_block_or_func_process(parser_t &parser, job_t *j, process_t *p,
                                       const io_chain_t &user_ios, io_chain_t io_chain) {
    assert((p->type == INTERNAL_FUNCTION || p->type == INTERNAL_BLOCK_NODE) &&
           "Unexpected process type");

    // Create an output buffer if we're piping to another process.
    shared_ptr<io_buffer_t> block_output_io_buffer{};
    if (!p->is_last_in_job) {
        // Be careful to handle failure, e.g. too many open fds.
        block_output_io_buffer = io_buffer_t::create(STDOUT_FILENO, user_ios);
        if (!block_output_io_buffer) {
            job_mark_process_as_failed(j, p);
            return false;
        } else {
            // This looks sketchy, because we're adding this io buffer locally - they
            // aren't in the process or job redirection list. Therefore select_try won't
            // be able to read them. However we call block_output_io_buffer->read()
            // below, which reads until EOF. So there's no need to select on this.
            io_chain.push_back(block_output_io_buffer);
        }
    }

    if (p->type == INTERNAL_FUNCTION) {
        const wcstring func_name = p->argv0();
        auto props = function_get_properties(func_name);
        if (!props) {
            debug(0, _(L"Unknown function '%ls'"), p->argv0());
            return false;
        }

        const std::map<wcstring, env_var_t> inherit_vars = function_get_inherit_vars(func_name);

        function_block_t *fb =
            parser.push_block<function_block_t>(p, func_name, props->shadow_scope);
        function_prepare_environment(parser.vars(), func_name, p->get_argv() + 1, inherit_vars);
        parser.forbid_function(func_name);

        internal_exec_helper(parser, props->parsed_source, props->body_node, io_chain);

        parser.allow_function();
        parser.pop_block(fb);
    } else {
        assert(p->type == INTERNAL_BLOCK_NODE);
        assert(p->block_node_source && p->internal_block_node && "Process is missing node info");
        internal_exec_helper(parser, p->block_node_source, p->internal_block_node, io_chain);
    }

    int status = proc_get_last_status();

    // Handle output from a block or function. This usually means do nothing, but in the
    // case of pipes, we have to buffer such io, since otherwise the internal pipe
    // buffer might overflow.
    if (!block_output_io_buffer.get()) {
        // No buffer, so we exit directly. This means we have to manually set the exit
        // status.
        if (p->is_last_in_job) {
            proc_set_last_status(j->get_flag(job_flag_t::NEGATE) ? (!status) : status);
        }
        p->completed = 1;
        return true;
    }

    // Here we must have a non-NULL block_output_io_buffer.
    assert(block_output_io_buffer.get() != NULL);
    io_chain.remove(block_output_io_buffer);
    block_output_io_buffer->read();

    const std::string buffer_contents = block_output_io_buffer->buffer().newline_serialized();
    const char *buffer = buffer_contents.data();
    size_t count = buffer_contents.size();
    if (count > 0) {
        // We don't have to drain threads here because our child process is simple.
        const char *fork_reason =
            p->type == INTERNAL_BLOCK_NODE ? "internal block io" : "internal function io";
        if (!fork_child_for_process(j, p, io_chain, false, fork_reason, [&] {
                exec_write_and_exit(block_output_io_buffer->fd, buffer, count, status);
            })) {
            return false;
        }
    } else {
        if (p->is_last_in_job) {
            proc_set_last_status(j->get_flag(job_flag_t::NEGATE) ? (!status) : status);
        }
        p->completed = 1;
    }
    return true;
}

/// Executes a process \p in job \j, using the read pipe \p pipe_current_read.
/// If the process pipes to a command, the read end of the created pipe is returned in
/// out_pipe_next_read. \returns true on success, false on exec error.
static bool exec_process_in_job(parser_t &parser, process_t *p, job_t *j,
                                autoclose_fd_t pipe_current_read,
                                autoclose_fd_t *out_pipe_next_read, const io_chain_t &all_ios,
                                size_t stdout_read_limit) {
    // The IO chain for this process. It starts with the block IO, then pipes, and then gets any
    // from the process.
    io_chain_t process_net_io_chain = j->block_io_chain();

    // See if we need a pipe.
    const bool pipes_to_next_command = !p->is_last_in_job;

    // The write end of any pipe we create.
    autoclose_fd_t pipe_current_write{};

    // The pipes the current process write to and read from. Unfortunately these can't be just
    // allocated on the stack, since j->io wants shared_ptr.
    //
    // The write pipe (destined for stdout) needs to occur before redirections. For example,
    // with a redirection like this:
    //
    //   `foo 2>&1 | bar`
    //
    // what we want to happen is this:
    //
    //    dup2(pipe, stdout)
    //    dup2(stdout, stderr)
    //
    // so that stdout and stderr both wind up referencing the pipe.
    //
    // The read pipe (destined for stdin) is more ambiguous. Imagine a pipeline like this:
    //
    //   echo alpha | cat < beta.txt
    //
    // Should cat output alpha or beta? bash and ksh output 'beta', tcsh gets it right and
    // complains about ambiguity, and zsh outputs both (!). No shells appear to output 'alpha',
    // so we match bash here. That would mean putting the pipe first, so that it gets trumped by
    // the file redirection.
    //
    // However, eval does this:
    //
    //   echo "begin; $argv "\n" ;end <&3 3<&-" | source 3<&0
    //
    // which depends on the redirection being evaluated before the pipe. So the write end of the
    // pipe comes first, the read pipe of the pipe comes last. See issue #966.
    shared_ptr<io_pipe_t> pipe_write;
    shared_ptr<io_pipe_t> pipe_read;

    // Write pipe goes first.
    if (pipes_to_next_command) {
        pipe_write.reset(new io_pipe_t(p->pipe_write_fd, false));
        process_net_io_chain.push_back(pipe_write);
    }

    // The explicit IO redirections associated with the process.
    process_net_io_chain.append(p->io_chain());

    // Read pipe goes last.
    if (!p->is_first_in_job) {
        pipe_read.reset(new io_pipe_t(p->pipe_read_fd, true));
        // Record the current read in pipe_read.
        pipe_read->pipe_fd[0] = pipe_current_read.fd();
        process_net_io_chain.push_back(pipe_read);
    }

    // This call is used so the global environment variable array is regenerated, if needed,
    // before the fork. That way, we avoid a lot of duplicate work where EVERY child would need
    // to generate it, since that result would not get written back to the parent. This call
    // could be safely removed, but it would result in slightly lower performance - at least on
    // uniprocessor systems.
    if (p->type == EXTERNAL) {
        // Apply universal barrier so we have the most recent uvar changes
        if (!get_proc_had_barrier()) {
            set_proc_had_barrier(true);
            env_universal_barrier();
        }
        parser.vars().export_arr();
    }

    // Set up fds that will be used in the pipe.
    if (pipes_to_next_command) {
        // debug( 1, L"%ls|%ls" , p->argv[0], p->next->argv[0]);
        int local_pipe[2] = {-1, -1};
        if (exec_pipe(local_pipe) == -1) {
            debug(1, PIPE_ERROR);
            wperror(L"pipe");
            job_mark_process_as_failed(j, p);
            return false;
        }

        // Ensure our pipe fds not conflict with any fd redirections. E.g. if the process is
        // like 'cat <&5' then fd 5 must not be used by the pipe.
        if (!pipe_avoid_conflicts_with_io_chain(local_pipe, all_ios)) {
            // We failed. The pipes were closed for us.
            wperror(L"dup");
            job_mark_process_as_failed(j, p);
            return false;
        }

        // This tells the redirection about the fds, but the redirection does not close them.
        assert(local_pipe[0] >= 0);
        assert(local_pipe[1] >= 0);
        memcpy(pipe_write->pipe_fd, local_pipe, sizeof(int) * 2);

        // Record our pipes.
        pipe_current_write.reset(local_pipe[1]);
        out_pipe_next_read->reset(local_pipe[0]);
    }

    // Execute the process.
    switch (p->type) {
        case INTERNAL_FUNCTION:
        case INTERNAL_BLOCK_NODE: {
            if (!exec_block_or_func_process(parser, j, p, all_ios, process_net_io_chain)) {
                return false;
            }
            break;
        }

        case INTERNAL_BUILTIN: {
            io_streams_t builtin_io_streams{stdout_read_limit};
            if (!exec_internal_builtin_proc(parser, j, p, pipe_read.get(), process_net_io_chain,
                                            builtin_io_streams)) {
                return false;
            }
            if (!handle_builtin_output(j, p, &process_net_io_chain, builtin_io_streams)) {
                return false;
            }
            break;
        }

        case EXTERNAL: {
            if (!exec_external_command(parser.vars(), j, p, process_net_io_chain)) {
                return false;
            }
            break;
        }

        case INTERNAL_EXEC: {
            // We should have handled exec up above.
            DIE("INTERNAL_EXEC process found in pipeline, where it should never be. Aborting.");
            break;
        }
    }
    return true;
}

<<<<<<< HEAD
void exec_job(parser_t &parser, job_t *j) {
    assert(parser.owns_job(j));
=======
void exec_job(parser_t &parser, shared_ptr<job_t> j) {
    assert(j && "null job_t passed to exec_job!");

>>>>>>> e09e1e8e
    // Set to true if something goes wrong while exec:ing the job, in which case the cleanup code
    // will kick in.
    bool exec_error = false;

    // If fish was invoked with -n or --no-execute, then no_exec will be set and we do nothing.
    if (no_exec) {
        return;
    }

    // Unfortunately `exec_job()` is called recursively when functions are encountered, with a new
    // job id (and therefore pgrp) each time, but always from the main thread. This breaks terminal
    // control since new pgrps take terminal control away from commands upstream in a different pgrp.
    // We try to work around this with a heuristic to determine whether to reuse the same pgrp as the
    // last-spawned pgrp if part of an existing job pipeline (keeping in mind that new jobs are
    // recursively started for both foreground and background jobs, and that a function can expand
    // to more than one external command, one (or more?) of which may want to read from upstream or
    // write to downstream of a pipe.
    // By keeping track of (select) "jobs in flight" we can try to marshall newly-created external
    // processes into existing pgrps. Fixes #3952.
    // This is a HACK and the correct solution would be to pass the active job through the pipeline
    // to the newly established parser context so that the funtion as parsed and evaluated can be
    // directly associated with this job and not a new one, BUT sometimes functions NEED to start a
    // new job. This HACK seeks a compromise by letting functions trigger the unilateral creation of
    // a new job, but reusing the "parent" job's existing pgrp in case of terminal control.
    static std::stack<decltype(j)> active_jobs;
    // There's an assumption that there's a one-to-one mapping between jobs under job control and
    // pgrps. When we share a parent job's pgrp, we risk reaping its processes before it is fully
    // constructed, causing later setpgrp(2) calls to fails (#5219). While the parent job is still
    // under construction, child jobs have job_flag_t::WAIT_BY_PROCESS set to prevent early repaing.
    // We store them here until the parent job is constructed, at which point it unsets this flag.
    static std::stack<decltype(j)> child_jobs;

    auto parent_job = active_jobs.empty() ? nullptr : active_jobs.top();
    bool job_pushed = false;
    if (j->get_flag(job_flag_t::TERMINAL) && j->get_flag(job_flag_t::JOB_CONTROL)) {
        // This will be popped before this job leaves exec_job
        active_jobs.push(j);
        job_pushed = true;
    }

    if (parent_job && j->processes.front()->type == EXTERNAL) {
        if (parent_job->pgid != INVALID_PID) {
            j->pgid = parent_job->pgid;
            j->set_flag(job_flag_t::JOB_CONTROL, true);
            j->set_flag(job_flag_t::NESTED, true);
            j->set_flag(job_flag_t::WAIT_BY_PROCESS, true);
            child_jobs.push(j);
        }
    }

    // Verify that all IO_BUFFERs are output. We used to support a (single, hacked-in) magical input
    // IO_BUFFER used by fish_pager, but now the claim is that there are no more clients and it is
    // removed. This assertion double-checks that.
    size_t stdout_read_limit = 0;
    const io_chain_t all_ios = j->all_io_redirections();
    for (size_t idx = 0; idx < all_ios.size(); idx++) {
        const shared_ptr<io_data_t> &io = all_ios.at(idx);

        if ((io->io_mode == IO_BUFFER)) {
            io_buffer_t *io_buffer = static_cast<io_buffer_t *>(io.get());
            assert(!io_buffer->is_input);
            stdout_read_limit = io_buffer->buffer().limit();
        }
    }

    if (j->processes.front()->type == INTERNAL_EXEC) {
<<<<<<< HEAD
        internal_exec(parser.vars(), j, std::move(all_ios));
=======
        internal_exec(j.get(), std::move(all_ios));
>>>>>>> e09e1e8e
        DIE("this should be unreachable");
    }

    // We may have block IOs that conflict with fd redirections. For example, we may have a command
    // with a redireciton like <&3; we may also have chosen 3 as the fd for our pipe. Ensure we have
    // no conflicts.
    for (const auto io : all_ios) {
        if (io->io_mode == IO_BUFFER) {
            auto *io_buffer = static_cast<io_buffer_t *>(io.get());
            if (!io_buffer->avoid_conflicts_with_io_chain(all_ios)) {
                // We could not avoid conflicts, probably due to fd exhaustion. Mark an error.
                exec_error = true;
                job_mark_process_as_failed(j.get(), j->processes.front().get());
                break;
            }
        }
    }

    // This loop loops over every process_t in the job, starting it as appropriate. This turns out
    // to be rather complex, since a process_t can be one of many rather different things.
    //
    // The loop also has to handle pipelining between the jobs.
    //
    // We can have up to three pipes "in flight" at a time:
    //
    // 1. The pipe the current process should read from (courtesy of the previous process)
    // 2. The pipe that the current process should write to
    // 3. The pipe that the next process should read from (courtesy of us)
    //
    autoclose_fd_t pipe_next_read;
    for (std::unique_ptr<process_t> &unique_p : j->processes) {
        autoclose_fd_t current_read = std::move(pipe_next_read);
        if (!exec_process_in_job(parser, unique_p.get(), j.get(), std::move(current_read),
                                 &pipe_next_read, all_ios, stdout_read_limit)) {
            exec_error = true;
            break;
        }
    }
    pipe_next_read.close();

    debug(3, L"Created job %d from command '%ls' with pgrp %d", j->job_id, j->command_wcstr(),
          j->pgid);

    j->set_flag(job_flag_t::CONSTRUCTED, true);
    if (!j->is_foreground()) {
        proc_last_bg_pid = j->pgid;
        parser.vars().set_one(L"last_pid", ENV_GLOBAL, to_string(proc_last_bg_pid));
    }

    if (job_pushed) {
        active_jobs.pop();
    }

    if (!parent_job) {
        // Unset WAIT_BY_PROCESS on all child jobs. We could leave it, but this speeds up the
        // execution of `process_mark_finished_children()`.
        while (!child_jobs.empty()) {
            auto child = child_jobs.top();
            child_jobs.pop();

            child->set_flag(job_flag_t::WAIT_BY_PROCESS, false);
        }
    }

    if (!exec_error) {
<<<<<<< HEAD
        job_continue(j, parser, false);
=======
        j->continue_job(false);
>>>>>>> e09e1e8e
    } else {
        // Mark the errored job as not in the foreground. I can't fully justify whether this is the
        // right place, but it prevents sanity_lose from complaining.
        j->set_flag(job_flag_t::FOREGROUND, false);
    }
}

static int exec_subshell_internal(const wcstring &cmd, parser_t &parser, wcstring_list_t *lst,
                                  bool apply_exit_status, bool is_subcmd) {
    ASSERT_IS_MAIN_THREAD();
    bool prev_subshell = is_subshell;
    const int prev_status = proc_get_last_status();
    bool split_output = false;

    const auto ifs = parser.vars().get(L"IFS");
    if (!ifs.missing_or_empty()) {
        split_output = true;
    }

    is_subshell = true;
    int subcommand_status = -1;  // assume the worst

    // IO buffer creation may fail (e.g. if we have too many open files to make a pipe), so this may
    // be null.
    const shared_ptr<io_buffer_t> io_buffer(
        io_buffer_t::create(STDOUT_FILENO, io_chain_t(), is_subcmd ? read_byte_limit : 0));
    if (io_buffer.get() != NULL) {
        parser_t &parser = parser_t::principal_parser();
        if (parser.eval(cmd, io_chain_t(io_buffer), SUBST) == 0) {
            subcommand_status = proc_get_last_status();
        }

        io_buffer->read();
    }

    if (io_buffer->buffer().discarded()) subcommand_status = STATUS_READ_TOO_MUCH;

    // If the caller asked us to preserve the exit status, restore the old status. Otherwise set the
    // status of the subcommand.
    proc_set_last_status(apply_exit_status ? subcommand_status : prev_status);
    is_subshell = prev_subshell;

    if (lst == NULL || io_buffer.get() == NULL) {
        return subcommand_status;
    }
    // Walk over all the elements.
    for (const auto &elem : io_buffer->buffer().elements()) {
        if (elem.is_explicitly_separated()) {
            // Just append this one.
            lst->push_back(str2wcstring(elem.contents));
            continue;
        }

        // Not explicitly separated. We have to split it explicitly.
        assert(!elem.is_explicitly_separated() && "should not be explicitly separated");
        const char *begin = elem.contents.data();
        const char *end = begin + elem.contents.size();
        if (split_output) {
            const char *cursor = begin;
            while (cursor < end) {
                // Look for the next separator.
                const char *stop = (const char *)memchr(cursor, '\n', end - cursor);
                const bool hit_separator = (stop != NULL);
                if (!hit_separator) {
                    // If it's not found, just use the end.
                    stop = end;
                }
                // Stop now points at the first character we do not want to copy.
                lst->push_back(str2wcstring(cursor, stop - cursor));

                // If we hit a separator, skip over it; otherwise we're at the end.
                cursor = stop + (hit_separator ? 1 : 0);
            }
        } else {
            // We're not splitting output, but we still want to trim off a trailing newline.
            if (end != begin && end[-1] == '\n') {
                --end;
            }
            lst->push_back(str2wcstring(begin, end - begin));
        }
    }

    return subcommand_status;
}

int exec_subshell(const wcstring &cmd, parser_t &parser, std::vector<wcstring> &outputs,
                  bool apply_exit_status, bool is_subcmd) {
    ASSERT_IS_MAIN_THREAD();
    return exec_subshell_internal(cmd, parser, &outputs, apply_exit_status, is_subcmd);
}

int exec_subshell(const wcstring &cmd, parser_t &parser, bool apply_exit_status, bool is_subcmd) {
    ASSERT_IS_MAIN_THREAD();
    return exec_subshell_internal(cmd, parser, NULL, apply_exit_status, is_subcmd);
}<|MERGE_RESOLUTION|>--- conflicted
+++ resolved
@@ -987,14 +987,9 @@
     return true;
 }
 
-<<<<<<< HEAD
-void exec_job(parser_t &parser, job_t *j) {
-    assert(parser.owns_job(j));
-=======
 void exec_job(parser_t &parser, shared_ptr<job_t> j) {
     assert(j && "null job_t passed to exec_job!");
-
->>>>>>> e09e1e8e
+    assert(parser.owns_job(j.get()));
     // Set to true if something goes wrong while exec:ing the job, in which case the cleanup code
     // will kick in.
     bool exec_error = false;
@@ -1061,11 +1056,7 @@
     }
 
     if (j->processes.front()->type == INTERNAL_EXEC) {
-<<<<<<< HEAD
-        internal_exec(parser.vars(), j, std::move(all_ios));
-=======
-        internal_exec(j.get(), std::move(all_ios));
->>>>>>> e09e1e8e
+        internal_exec(parser.vars(), j.get(), std::move(all_ios));
         DIE("this should be unreachable");
     }
 
@@ -1131,11 +1122,7 @@
     }
 
     if (!exec_error) {
-<<<<<<< HEAD
-        job_continue(j, parser, false);
-=======
         j->continue_job(false);
->>>>>>> e09e1e8e
     } else {
         // Mark the errored job as not in the foreground. I can't fully justify whether this is the
         // right place, but it prevents sanity_lose from complaining.
