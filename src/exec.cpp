// Functions for executing a program.
//
// Some of the code in this file is based on code from the Glibc manual, though the changes
// performed have been massive.
#include "config.h"

#include <assert.h>
#include <errno.h>
#include <fcntl.h>
#include <signal.h>
#include <stdio.h>
#include <stdlib.h>
#include <string.h>
#include <unistd.h>
#include <wchar.h>
#include <algorithm>
#include <vector>
#ifdef HAVE_SPAWN_H
#include <spawn.h>
#endif
#include <wctype.h>
#include <map>
#include <memory>
#include <string>
#ifdef HAVE_SIGINFO_H
#include <siginfo.h>
#endif
#include <stdbool.h>

#include "builtin.h"
#include "common.h"
#include "env.h"
#include "exec.h"
#include "fallback.h"  // IWYU pragma: keep
#include "function.h"
#include "io.h"
#include "parse_tree.h"
#include "parser.h"
#include "postfork.h"
#include "proc.h"
#include "reader.h"
#include "signal.h"
#include "wutil.h"  // IWYU pragma: keep

/// File descriptor redirection error message.
#define FD_ERROR _(L"An error occurred while redirecting file descriptor %d")

/// File descriptor redirection error message.
#define WRITE_ERROR _(L"An error occurred while writing output")

/// File redirection error message.
#define FILE_ERROR _(L"An error occurred while redirecting file '%s'")

/// Base open mode to pass to calls to open.
#define OPEN_MASK 0666

/// Called in a forked child.
static void exec_write_and_exit(int fd, const char *buff, size_t count, int status) {
    if (write_loop(fd, buff, count) == -1) {
        debug(0, WRITE_ERROR);
        wperror(L"write");
        exit_without_destructors(status);
    }
    exit_without_destructors(status);
}

void exec_close(int fd) {
    ASSERT_IS_MAIN_THREAD();

    // This may be called in a child of fork(), so don't allocate memory.
    if (fd < 0) {
        debug(0, L"Called close on invalid file descriptor ");
        return;
    }

    while (close(fd) == -1) {
        if (errno != EINTR) {
            debug(1, FD_ERROR, fd);
            wperror(L"close");
            break;
        }
    }
}

int exec_pipe(int fd[2]) {
    ASSERT_IS_MAIN_THREAD();

    int res;
    while ((res = pipe(fd))) {
        if (errno != EINTR) {
            return res;  // caller will call wperror
        }
    }

    debug(4, L"Created pipe using fds %d and %d", fd[0], fd[1]);

    // Pipes ought to be cloexec. Pipes are dup2'd the corresponding fds; the resulting fds are not
    // cloexec.
    set_cloexec(fd[0]);
    set_cloexec(fd[1]);
    return res;
}

/// Returns true if the redirection is a file redirection to a file other than /dev/null.
static bool redirection_is_to_real_file(const io_data_t *io) {
    bool result = false;
    if (io != NULL && io->io_mode == IO_FILE) {
        // It's a file redirection. Compare the path to /dev/null.
        CAST_INIT(const io_file_t *, io_file, io);
        const char *path = io_file->filename_cstr;
        if (strcmp(path, "/dev/null") != 0) {
            // It's not /dev/null.
            result = true;
        }
    }
    return result;
}

static bool chain_contains_redirection_to_real_file(const io_chain_t &io_chain) {
    bool result = false;
    for (size_t idx = 0; idx < io_chain.size(); idx++) {
        const io_data_t *io = io_chain.at(idx).get();
        if (redirection_is_to_real_file(io)) {
            result = true;
            break;
        }
    }
    return result;
}

/// Returns the interpreter for the specified script. Returns NULL if file is not a script with a
/// shebang.
char *get_interpreter(const char *command, char *interpreter, size_t buff_size) {
    // OK to not use CLO_EXEC here because this is only called after fork.
    int fd = open(command, O_RDONLY);
    if (fd >= 0) {
        size_t idx = 0;
        while (idx + 1 < buff_size) {
            char ch;
            ssize_t amt = read(fd, &ch, sizeof ch);
            if (amt <= 0) break;
            if (ch == '\n') break;
            interpreter[idx++] = ch;
        }
        interpreter[idx++] = '\0';
        close(fd);
    }
    if (strncmp(interpreter, "#! /", 4) == 0) {
        return interpreter + 3;
    } else if (strncmp(interpreter, "#!/", 3) == 0) {
        return interpreter + 2;
    } else {
        return NULL;
    }
}

/// This function is executed by the child process created by a call to fork(). It should be called
/// after \c setup_child_process. It calls execve to replace the fish process image with the command
/// specified in \c p. It never returns. Called in a forked child! Do not allocate memory, etc.
static void safe_launch_process(process_t *p, const char *actual_cmd, const char *const *cargv,
                                const char *const *cenvv) {
    int err;
    //  debug( 1, L"exec '%ls'", p->argv[0] );

    // This function never returns, so we take certain liberties with constness.
    char *const *envv = const_cast<char *const *>(cenvv);
    char *const *argv = const_cast<char *const *>(cargv);

    execve(actual_cmd, argv, envv);

    err = errno;

    // Something went wrong with execve, check for a ":", and run /bin/sh if encountered. This is a
    // weird predecessor to the shebang that is still sometimes used since it is supported on
    // Windows. OK to not use CLO_EXEC here because this is called after fork and the file is
    // immediately closed.
    int fd = open(actual_cmd, O_RDONLY);
    if (fd >= 0) {
        char begin[1] = {0};
        ssize_t amt_read = read(fd, begin, 1);
        close(fd);

        if ((amt_read == 1) && (begin[0] == ':')) {
            // Relaunch it with /bin/sh. Don't allocate memory, so if you have more args than this,
            // update your silly script! Maybe this should be changed to be based on ARG_MAX
            // somehow.
            char sh_command[] = "/bin/sh";
            char *argv2[128];
            argv2[0] = sh_command;
            for (size_t i = 1; i < sizeof argv2 / sizeof *argv2; i++) {
                argv2[i] = argv[i - 1];
                if (argv2[i] == NULL) break;
            }

            execve(sh_command, argv2, envv);
        }
    }

    errno = err;
    safe_report_exec_error(errno, actual_cmd, argv, envv);
    exit_without_destructors(STATUS_EXEC_FAIL);
}

/// This function is similar to launch_process, except it is not called after a fork (i.e. it only
/// calls exec) and therefore it can allocate memory.
static void launch_process_nofork(process_t *p) {
    ASSERT_IS_MAIN_THREAD();
    ASSERT_IS_NOT_FORKED_CHILD();

    null_terminated_array_t<char> argv_array;
    convert_wide_array_to_narrow(p->get_argv_array(), &argv_array);

    const char *const *envv = env_export_arr(false);
    char *actual_cmd = wcs2str(p->actual_cmd.c_str());

    // Ensure the terminal modes are what they were before we changed them.
    restore_term_mode();
    // Bounce to launch_process. This never returns.
    safe_launch_process(p, actual_cmd, argv_array.get(), envv);
}

/// Check if the IO redirection chains contains redirections for the specified file descriptor.
static int has_fd(const io_chain_t &d, int fd) { return io_chain_get(d, fd).get() != NULL; }

/// Close a list of fds.
static void io_cleanup_fds(const std::vector<int> &opened_fds) {
    std::for_each(opened_fds.begin(), opened_fds.end(), close);
}

/// Make a copy of the specified io redirection chain, but change file redirection into fd
/// redirection. This makes the redirection chain suitable for use as block-level io, since the file
/// won't be repeatedly reopened for every command in the block, which would reset the cursor
/// position.
///
/// \return true on success, false on failure. Returns the output chain and opened_fds by reference.
static bool io_transmogrify(const io_chain_t &in_chain, io_chain_t *out_chain,
                            std::vector<int> *out_opened_fds) {
    ASSERT_IS_MAIN_THREAD();
    assert(out_chain != NULL && out_opened_fds != NULL);
    assert(out_chain->empty());

    // Just to be clear what we do for an empty chain.
    if (in_chain.empty()) {
        return true;
    }

    bool success = true;

    // Make our chain of redirections.
    io_chain_t result_chain;

    // In the event we can't finish transmorgrifying, we'll have to close all the files we opened.
    std::vector<int> opened_fds;

    for (size_t idx = 0; idx < in_chain.size(); idx++) {
        const shared_ptr<io_data_t> &in = in_chain.at(idx);
        shared_ptr<io_data_t> out;  // gets allocated via new

        switch (in->io_mode) {
            default:
                // Unknown type, should never happen.
                fprintf(stderr, "Unknown io_mode %ld\n", (long)in->io_mode);
                abort();
                break;

            // These redirections don't need transmogrification. They can be passed through.
            case IO_PIPE:
            case IO_FD:
            case IO_BUFFER:
            case IO_CLOSE: {
                out = in;
                break;
            }

            // Transmogrify file redirections.
            case IO_FILE: {
                int fd;
                CAST_INIT(io_file_t *, in_file, in.get());
                if ((fd = open(in_file->filename_cstr, in_file->flags, OPEN_MASK)) == -1) {
                    debug(1, FILE_ERROR, in_file->filename_cstr);

                    wperror(L"open");
                    success = false;
                    break;
                }

                opened_fds.push_back(fd);
                out.reset(new io_fd_t(in->fd, fd, false));
                break;
            }
        }

        if (out.get() != NULL) result_chain.push_back(out);

        // Don't go any further if we failed.
        if (!success) {
            break;
        }
    }

    // Now either return success, or clean up.
    if (success) {
        out_chain->swap(result_chain);
        out_opened_fds->swap(opened_fds);
    } else {
        result_chain.clear();
        io_cleanup_fds(opened_fds);
    }
    return success;
}

/// Morph an io redirection chain into redirections suitable for passing to eval, call eval, and
/// clean up morphed redirections.
///
/// \param def the code to evaluate, or the empty string if none
/// \param node_offset the offset of the node to evalute, or NODE_OFFSET_INVALID
/// \param block_type the type of block to push on evaluation
/// \param io the io redirections to be performed on this block
static void internal_exec_helper(parser_t &parser, const wcstring &def, node_offset_t node_offset,
                                 enum block_type_t block_type, const io_chain_t &ios) {
    // If we have a valid node offset, then we must not have a string to execute.
    assert(node_offset == NODE_OFFSET_INVALID || def.empty());

    io_chain_t morphed_chain;
    std::vector<int> opened_fds;
    bool transmorgrified = io_transmogrify(ios, &morphed_chain, &opened_fds);

    // Did the transmogrification fail - if so, set error status and return.
    if (!transmorgrified) {
        proc_set_last_status(STATUS_EXEC_FAIL);
        return;
    }

    signal_unblock();

    if (node_offset == NODE_OFFSET_INVALID) {
        parser.eval(def, morphed_chain, block_type);
    } else {
        parser.eval_block_node(node_offset, morphed_chain, block_type);
    }

    signal_block();

    morphed_chain.clear();
    io_cleanup_fds(opened_fds);
    job_reap(0);
}

// Returns whether we can use posix spawn for a given process in a given job. Per
// https://github.com/fish-shell/fish-shell/issues/364 , error handling for file redirections is too
// difficult with posix_spawn, so in that case we use fork/exec.
//
// Furthermore, to avoid the race between the caller calling tcsetpgrp() and the client checking the
// foreground process group, we don't use posix_spawn if we're going to foreground the process. (If
// we use fork(), we can call tcsetpgrp after the fork, before the exec, and avoid the race).
static bool can_use_posix_spawn_for_job(const job_t *job, const process_t *process) {
    if (job_get_flag(job, JOB_CONTROL)) {
        // We are going to use job control; therefore when we launch this job it will get its own
        // process group ID. But will it be foregrounded?
        if (job_get_flag(job, JOB_TERMINAL) && job_get_flag(job, JOB_FOREGROUND)) {
            // It will be foregrounded, so we will call tcsetpgrp(), therefore do not use
            // posix_spawn.
            return false;
        }
    }

    // Now see if we have a redirection involving a file. The only one we allow is /dev/null, which
    // we assume will not fail.
    bool result = true;
    if (chain_contains_redirection_to_real_file(job->block_io_chain()) ||
        chain_contains_redirection_to_real_file(process->io_chain())) {
        result = false;
    }
    return result;
}

void exec_job(parser_t &parser, job_t *j) {
    pid_t pid = 0;
    sigset_t chldset;

    // Set to true if something goes wrong while exec:ing the job, in which case the cleanup code
    // will kick in.
    bool exec_error = false;

    bool needs_keepalive = false;
    process_t keepalive;

    CHECK(j, );
    CHECK_BLOCK();

    // If fish was invoked with -n or --no-execute, then no_exec will be set and we do nothing.
    if (no_exec) {
        return;
    }

    sigemptyset(&chldset);
    sigaddset(&chldset, SIGCHLD);

    debug(4, L"Exec job '%ls' with id %d", j->command_wcstr(), j->job_id);

    // Verify that all IO_BUFFERs are output. We used to support a (single, hacked-in) magical input
    // IO_BUFFER used by fish_pager, but now the claim is that there are no more clients and it is
    // removed. This assertion double-checks that.
    const io_chain_t all_ios = j->all_io_redirections();
    for (size_t idx = 0; idx < all_ios.size(); idx++) {
        const shared_ptr<io_data_t> &io = all_ios.at(idx);

        if ((io->io_mode == IO_BUFFER)) {
            CAST_INIT(io_buffer_t *, io_buffer, io.get());
            assert(!io_buffer->is_input);
        }
    }

    if (j->first_process->type == INTERNAL_EXEC) {
        // Do a regular launch -  but without forking first...
        signal_block();

        // setup_child_process makes sure signals are properly set up. It will also call
        // signal_unblock.

        // PCA This is for handling exec. Passing all_ios here matches what fish 2.0.0 and 1.x did.
        // It's known to be wrong - for example, it means that redirections bound for subsequent
        // commands in the pipeline will apply to exec. However, using exec in a pipeline doesn't
        // really make sense, so I'm not trying to fix it here.
        if (!setup_child_process(j, 0, all_ios)) {
            // Decrement SHLVL as we're removing ourselves from the shell "stack".
            const env_var_t shlvl_str = env_get_string(L"SHLVL", ENV_GLOBAL | ENV_EXPORT);
            wcstring nshlvl_str = L"0";
            if (!shlvl_str.missing()) {
                wchar_t *end;
                long shlvl_i = wcstol(shlvl_str.c_str(), &end, 10);
                while (iswspace(*end)) ++end;  // skip trailing whitespace
                if (shlvl_i > 0 && *end == '\0') {
                    nshlvl_str = to_string<long>(shlvl_i - 1);
                }
            }
            env_set(L"SHLVL", nshlvl_str.c_str(), ENV_GLOBAL | ENV_EXPORT);

            // launch_process _never_ returns.
            launch_process_nofork(j->first_process);
        } else {
            job_set_flag(j, JOB_CONSTRUCTED, 1);
            j->first_process->completed = 1;
            return;
        }
        assert(0 && "This should be unreachable");
    }

    // We may have block IOs that conflict with fd redirections. For example, we may have a command
    // with a redireciton like <&3; we may also have chosen 3 as the fd for our pipe. Ensure we have
    // no conflicts.
    for (size_t i = 0; i < all_ios.size(); i++) {
        io_data_t *io = all_ios.at(i).get();
        if (io->io_mode == IO_BUFFER) {
            CAST_INIT(io_buffer_t *, io_buffer, io);
            if (!io_buffer->avoid_conflicts_with_io_chain(all_ios)) {
                // We could not avoid conflicts, probably due to fd exhaustion. Mark an error.
                exec_error = true;
                job_mark_process_as_failed(j, j->first_process);
                break;
            }
        }
    }

    signal_block();

    // See if we need to create a group keepalive process. This is a process that we create to make
    // sure that the process group doesn't die accidentally, and is often needed when a
    // builtin/block/function is inside a pipeline, since that usually means we have to wait for one
    // program to exit before continuing in the pipeline, causing the group leader to exit.
    if (job_get_flag(j, JOB_CONTROL) && !exec_error) {
        for (const process_t *p = j->first_process; p; p = p->next) {
            if (p->type != EXTERNAL) {
                if (p->next) {
                    needs_keepalive = true;
                    break;
                }
                if (p != j->first_process) {
                    needs_keepalive = true;
                    break;
                }
            }
        }
    }

    if (needs_keepalive) {
        // Call fork. No need to wait for threads since our use is confined and simple.
        if (g_log_forks) {
            printf("fork #%d: Executing keepalive fork for '%ls'\n", g_fork_count,
                   j->command_wcstr());
        }
        keepalive.pid = execute_fork(false);
        if (keepalive.pid == 0) {
            /* Child */
            keepalive.pid = getpid();
            set_child_group(j, &keepalive, 1);
            pause();
            exit_without_destructors(0);
        } else {
            /* Parent */
            set_child_group(j, &keepalive, 0);
        }
    }

    // This loop loops over every process_t in the job, starting it as appropriate. This turns out
    // to be rather complex, since a process_t can be one of many rather different things.
    //
    // The loop also has to handle pipelining between the jobs.
    //
    // We can have up to three pipes "in flight" at a time:
    //
    // 1. The pipe the current process should read from (courtesy of the previous process)
    // 2. The pipe that the current process should write to
    // 3. The pipe that the next process should read from (courtesy of us)
    //
    // We are careful to set these to -1 when closed, so if we exit the loop abruptly, we can still
    // close them.
    int pipe_current_read = -1, pipe_current_write = -1, pipe_next_read = -1;
    for (process_t *p = j->first_process; p != NULL && !exec_error; p = p->next) {
        // The IO chain for this process. It starts with the block IO, then pipes, and then gets any
        // from the process.
        io_chain_t process_net_io_chain = j->block_io_chain();

        // "Consume" any pipe_next_read by making it current.
        assert(pipe_current_read == -1);
        pipe_current_read = pipe_next_read;
        pipe_next_read = -1;

        // See if we need a pipe.
        const bool pipes_to_next_command = (p->next != NULL);

        // The pipes the current process write to and read from. Unfortunately these can't be just
        // allocated on the stack, since j->io wants shared_ptr.
        //
        // The write pipe (destined for stdout) needs to occur before redirections. For example,
        // with a redirection like this:
        //
        //   `foo 2>&1 | bar`
        //
        // what we want to happen is this:
        //
        //    dup2(pipe, stdout)
        //    dup2(stdout, stderr)
        //
        // so that stdout and stderr both wind up referencing the pipe.
        //
        // The read pipe (destined for stdin) is more ambiguous. Imagine a pipeline like this:
        //
        //   echo alpha | cat < beta.txt
        //
        // Should cat output alpha or beta? bash and ksh output 'beta', tcsh gets it right and
        // complains about ambiguity, and zsh outputs both (!). No shells appear to output 'alpha',
        // so we match bash here. That would mean putting the pipe first, so that it gets trumped by
        // the file redirection.
        //
        // However, eval does this:
        //
        //   echo "begin; $argv "\n" ;end <&3 3<&-" | source 3<&0
        //
        // which depends on the redirection being evaluated before the pipe. So the write end of the
        // pipe comes first, the read pipe of the pipe comes last. See issue #966.
        shared_ptr<io_pipe_t> pipe_write;
        shared_ptr<io_pipe_t> pipe_read;

        // Write pipe goes first.
        if (p->next) {
            pipe_write.reset(new io_pipe_t(p->pipe_write_fd, false));
            process_net_io_chain.push_back(pipe_write);
        }

        // The explicit IO redirections associated with the process.
        process_net_io_chain.append(p->io_chain());

        // Read pipe goes last.
        if (p != j->first_process) {
            pipe_read.reset(new io_pipe_t(p->pipe_read_fd, true));
            // Record the current read in pipe_read.
            pipe_read->pipe_fd[0] = pipe_current_read;
            process_net_io_chain.push_back(pipe_read);
        }

        // This call is used so the global environment variable array is regenerated, if needed,
        // before the fork. That way, we avoid a lot of duplicate work where EVERY child would need
        // to generate it, since that result would not get written back to the parent. This call
        // could be safely removed, but it would result in slightly lower performance - at least on
        // uniprocessor systems.
        if (p->type == EXTERNAL) env_export_arr(true);

        // Set up fds that will be used in the pipe.
        if (pipes_to_next_command) {
            // debug( 1, L"%ls|%ls" , p->argv[0], p->next->argv[0]);
            int local_pipe[2] = {-1, -1};
            if (exec_pipe(local_pipe) == -1) {
                debug(1, PIPE_ERROR);
                wperror(L"pipe");
                exec_error = true;
                job_mark_process_as_failed(j, p);
                break;
            }

            // Ensure our pipe fds not conflict with any fd redirections. E.g. if the process is
            // like 'cat <&5' then fd 5 must not be used by the pipe.
            if (!pipe_avoid_conflicts_with_io_chain(local_pipe, all_ios)) {
                // We failed. The pipes were closed for us.
                wperror(L"dup");
                exec_error = true;
                job_mark_process_as_failed(j, p);
                break;
            }

            // This tells the redirection about the fds, but the redirection does not close them.
            assert(local_pipe[0] >= 0);
            assert(local_pipe[1] >= 0);
            memcpy(pipe_write->pipe_fd, local_pipe, sizeof(int) * 2);

            // Record our pipes. The fds should be negative to indicate that we aren't overwriting
            // an fd we failed to close.
            assert(pipe_current_write == -1);
            pipe_current_write = local_pipe[1];

            assert(pipe_next_read == -1);
            pipe_next_read = local_pipe[0];
        }

        // This is the IO buffer we use for storing the output of a block or function when it is in
        // a pipeline.
        shared_ptr<io_buffer_t> block_output_io_buffer;

        // This is the io_streams we pass to internal builtins.
        std::auto_ptr<io_streams_t> builtin_io_streams;

        switch (p->type) {
            case INTERNAL_FUNCTION: {
                // Calls to function_get_definition might need to source a file as a part of
                // autoloading, hence there must be no blocks.
                signal_unblock();
                const wcstring func_name = p->argv0();
                wcstring def;
                bool function_exists = function_get_definition(func_name, &def);

                bool shadows = function_get_shadows(func_name);
                const std::map<wcstring, env_var_t> inherit_vars =
                    function_get_inherit_vars(func_name);

                signal_block();

                if (!function_exists) {
                    debug(0, _(L"Unknown function '%ls'"), p->argv0());
                    break;
                }
                function_block_t *newv = new function_block_t(p, func_name, shadows);
                parser.push_block(newv);

                // Setting variables might trigger an event handler, hence we need to unblock
                // signals.
                signal_unblock();
<<<<<<< HEAD
                function_prepare_environment(func_name, p->get_argv(), inherit_vars);
=======
                function_prepare_environment(func_name, p->get_argv() + 1, inherit_vars);
>>>>>>> fa535637
                signal_block();

                parser.forbid_function(func_name);

                if (p->next) {
                    // Be careful to handle failure, e.g. too many open fds.
                    block_output_io_buffer.reset(io_buffer_t::create(STDOUT_FILENO, all_ios));
                    if (block_output_io_buffer.get() == NULL) {
                        exec_error = true;
                        job_mark_process_as_failed(j, p);
                    } else {
                        // This looks sketchy, because we're adding this io buffer locally - they
                        // aren't in the process or job redirection list. Therefore select_try won't
                        // be able to read them. However we call block_output_io_buffer->read()
                        // below, which reads until EOF. So there's no need to select on this.
                        process_net_io_chain.push_back(block_output_io_buffer);
                    }
                }

                if (!exec_error) {
                    internal_exec_helper(parser, def, NODE_OFFSET_INVALID, TOP,
                                         process_net_io_chain);
                }

                parser.allow_function();
                parser.pop_block();

                break;
            }

            case INTERNAL_BLOCK_NODE: {
                if (p->next) {
                    block_output_io_buffer.reset(io_buffer_t::create(STDOUT_FILENO, all_ios));
                    if (block_output_io_buffer.get() == NULL) {
                        // We failed (e.g. no more fds could be created).
                        exec_error = true;
                        job_mark_process_as_failed(j, p);
                    } else {
                        // See the comment above about it's OK to add an IO redirection to this
                        // local buffer, even though it won't be handled in select_try.
                        process_net_io_chain.push_back(block_output_io_buffer);
                    }
                }

                if (!exec_error) {
                    internal_exec_helper(parser, wcstring(), p->internal_block_node, TOP,
                                         process_net_io_chain);
                }
                break;
            }

            case INTERNAL_BUILTIN: {
                int local_builtin_stdin = STDIN_FILENO;
                bool close_stdin = false;

                // If this is the first process, check the io redirections and see where we should
                // be reading from.
                if (p == j->first_process) {
                    const shared_ptr<const io_data_t> in =
                        process_net_io_chain.get_io_for_fd(STDIN_FILENO);

                    if (in) {
                        switch (in->io_mode) {
                            case IO_FD: {
                                CAST_INIT(const io_fd_t *, in_fd, in.get());
                                // Ignore user-supplied fd redirections from an fd other than the
                                // standard ones. e.g. in source <&3 don't actually read from fd 3,
                                // which is internal to fish. We still respect this redirection in
                                // that we pass it on as a block IO to the code that source runs,
                                // and therefore this is not an error. Non-user supplied fd
                                // redirections come about through transmogrification, and we need
                                // to respect those here.
                                if (!in_fd->user_supplied ||
                                    (in_fd->old_fd >= 0 && in_fd->old_fd < 3)) {
                                    local_builtin_stdin = in_fd->old_fd;
                                }
                                break;
                            }
                            case IO_PIPE: {
                                CAST_INIT(const io_pipe_t *, in_pipe, in.get());
                                local_builtin_stdin = in_pipe->pipe_fd[0];
                                break;
                            }
                            case IO_FILE: {
                                // Do not set CLO_EXEC because child needs access.
                                CAST_INIT(const io_file_t *, in_file, in.get());
                                local_builtin_stdin =
                                    open(in_file->filename_cstr, in_file->flags, OPEN_MASK);
                                if (local_builtin_stdin == -1) {
                                    debug(1, FILE_ERROR, in_file->filename_cstr);
                                    wperror(L"open");
                                } else {
                                    close_stdin = true;
                                }

                                break;
                            }
                            case IO_CLOSE: {
                                // FIXME: When requesting that stdin be closed, we really don't do
                                // anything. How should this be handled?
                                local_builtin_stdin = -1;

                                break;
                            }
                            default: {
                                local_builtin_stdin = -1;
                                debug(1, _(L"Unknown input redirection type %d"), in->io_mode);
                                break;
                            }
                        }
                    }
                } else {
                    local_builtin_stdin = pipe_read->pipe_fd[0];
                }

                if (local_builtin_stdin == -1) {
                    exec_error = true;
                    break;
                } else {
                    // Determine if we have a "direct" redirection for stdin.
                    bool stdin_is_directly_redirected;
                    if (p != j->first_process) {
                        // We must have a pipe
                        stdin_is_directly_redirected = true;
                    } else {
                        // We are not a pipe. Check if there is a redirection local to the process
                        // that's not IO_CLOSE.
                        const shared_ptr<const io_data_t> stdin_io =
                            io_chain_get(p->io_chain(), STDIN_FILENO);
                        stdin_is_directly_redirected = stdin_io && stdin_io->io_mode != IO_CLOSE;
                    }

                    builtin_io_streams.reset(new io_streams_t());
                    builtin_io_streams->stdin_fd = local_builtin_stdin;
                    builtin_io_streams->out_is_redirected =
                        has_fd(process_net_io_chain, STDOUT_FILENO);
                    builtin_io_streams->err_is_redirected =
                        has_fd(process_net_io_chain, STDERR_FILENO);
                    builtin_io_streams->stdin_is_directly_redirected = stdin_is_directly_redirected;
                    builtin_io_streams->io_chain = &process_net_io_chain;

                    // Since this may be the foreground job, and since a builtin may execute another
                    // foreground job, we need to pretend to suspend this job while running the
                    // builtin, in order to avoid a situation where two jobs are running at once.
                    //
                    // The reason this is done here, and not by the relevant builtins, is that this
                    // way, the builtin does not need to know what job it is part of. It could
                    // probably figure that out by walking the job list, but it seems more robust to
                    // make exec handle things.
                    const int fg = job_get_flag(j, JOB_FOREGROUND);
                    job_set_flag(j, JOB_FOREGROUND, 0);

                    signal_unblock();

                    p->status = builtin_run(parser, p->get_argv(), *builtin_io_streams);

                    signal_block();

                    // Restore the fg flag, which is temporarily set to false during builtin
                    // execution so as not to confuse some job-handling builtins.
                    job_set_flag(j, JOB_FOREGROUND, fg);
                }

                // If stdin has been redirected, close the redirection stream.
                if (close_stdin) {
                    exec_close(local_builtin_stdin);
                }
                break;
            }

            case EXTERNAL:
                // External commands are handled in the next switch statement below.
                break;

            case INTERNAL_EXEC:
                // We should have handled exec up above.
                assert(
                    0 &&
                    "INTERNAL_EXEC process found in pipeline, where it should never be. Aborting.");
                break;
        }

        if (exec_error) {
            break;
        }

        switch (p->type) {
            case INTERNAL_BLOCK_NODE:
            case INTERNAL_FUNCTION: {
                int status = proc_get_last_status();

                // Handle output from a block or function. This usually means do nothing, but in the
                // case of pipes, we have to buffer such io, since otherwise the internal pipe
                // buffer might overflow.
                if (!block_output_io_buffer.get()) {
                    // No buffer, so we exit directly. This means we have to manually set the exit
                    // status.
                    if (p->next == NULL) {
                        proc_set_last_status(job_get_flag(j, JOB_NEGATE) ? (!status) : status);
                    }
                    p->completed = 1;
                    break;
                }

                // Here we must have a non-NULL block_output_io_buffer.
                assert(block_output_io_buffer.get() != NULL);
                process_net_io_chain.remove(block_output_io_buffer);

                block_output_io_buffer->read();

                const char *buffer = block_output_io_buffer->out_buffer_ptr();
                size_t count = block_output_io_buffer->out_buffer_size();

                if (block_output_io_buffer->out_buffer_size() > 0) {
                    // We don't have to drain threads here because our child process is simple.
                    if (g_log_forks) {
                        printf("Executing fork for internal block or function for '%ls'\n",
                               p->argv0());
                    }
                    pid = execute_fork(false);
                    if (pid == 0) {
                        // This is the child process. Write out the contents of the pipeline.
                        p->pid = getpid();
                        setup_child_process(j, p, process_net_io_chain);

                        exec_write_and_exit(block_output_io_buffer->fd, buffer, count, status);
                    } else {
                        // This is the parent process. Store away information on the child, and
                        // possibly give it control over the terminal.
                        p->pid = pid;
                        set_child_group(j, p, 0);
                    }

                } else {
                    if (p->next == 0) {
                        proc_set_last_status(job_get_flag(j, JOB_NEGATE) ? (!status) : status);
                    }
                    p->completed = 1;
                }

                block_output_io_buffer.reset();
                break;
            }

            case INTERNAL_BUILTIN: {
                // Handle output from builtin commands. In the general case, this means forking of a
                // worker process, that will write out the contents of the stdout and stderr buffers
                // to the correct file descriptor. Since forking is expensive, fish tries to avoid
                // it when possible.
                bool fork_was_skipped = false;

                const shared_ptr<io_data_t> stdout_io =
                    process_net_io_chain.get_io_for_fd(STDOUT_FILENO);
                const shared_ptr<io_data_t> stderr_io =
                    process_net_io_chain.get_io_for_fd(STDERR_FILENO);

                assert(builtin_io_streams.get() != NULL);
                const wcstring &stdout_buffer = builtin_io_streams->out.buffer();
                const wcstring &stderr_buffer = builtin_io_streams->err.buffer();

                // If we are outputting to a file, we have to actually do it, even if we have no
                // output, so that we can truncate the file. Does not apply to /dev/null.
                bool must_fork = redirection_is_to_real_file(stdout_io.get()) ||
                                 redirection_is_to_real_file(stderr_io.get());
                if (!must_fork) {
                    if (p->next == NULL) {
                        const bool stdout_is_to_buffer =
                            stdout_io && stdout_io->io_mode == IO_BUFFER;
                        const bool no_stdout_output = stdout_buffer.empty();
                        const bool no_stderr_output = stderr_buffer.empty();

                        if (no_stdout_output && no_stderr_output) {
                            // The builtin produced no output and is not inside of a pipeline. No
                            // need to fork or even output anything.
                            if (g_log_forks) {
                                // This one is very wordy.
                                // printf("fork #-: Skipping fork due to no output for internal
                                // builtin for '%ls'\n", p->argv0());
                            }
                            fork_was_skipped = true;
                        } else if (no_stderr_output && stdout_is_to_buffer) {
                            // The builtin produced no stderr, and its stdout is going to an
                            // internal buffer. There is no need to fork. This helps out the
                            // performance quite a bit in complex completion code.
                            if (g_log_forks) {
                                printf(
                                    "fork #-: Skipping fork due to buffered output for internal "
                                    "builtin for '%ls'\n",
                                    p->argv0());
                            }

                            CAST_INIT(io_buffer_t *, io_buffer, stdout_io.get());
                            const std::string res = wcs2string(builtin_io_streams->out.buffer());
                            io_buffer->out_buffer_append(res.data(), res.size());
                            fork_was_skipped = true;
                        } else if (stdout_io.get() == NULL && stderr_io.get() == NULL) {
                            // We are writing to normal stdout and stderr. Just do it - no need to
                            // fork.
                            if (g_log_forks) {
                                printf(
                                    "fork #-: Skipping fork due to ordinary output for internal "
                                    "builtin for '%ls'\n",
                                    p->argv0());
                            }
                            const std::string outbuff = wcs2string(stdout_buffer);
                            const std::string errbuff = wcs2string(stderr_buffer);
                            bool builtin_io_done = do_builtin_io(outbuff.data(), outbuff.size(),
                                                                 errbuff.data(), errbuff.size());
                            if (!builtin_io_done && errno != EPIPE) {
                                show_stackframe();
                            }
                            fork_was_skipped = true;
                        }
                    }
                }

                if (fork_was_skipped) {
                    p->completed = 1;
                    if (p->next == 0) {
                        debug(3, L"Set status of %ls to %d using short circuit", j->command_wcstr(),
                              p->status);

                        int status = p->status;
                        proc_set_last_status(job_get_flag(j, JOB_NEGATE) ? (!status) : status);
                    }
                } else {
                    // Ok, unfortunately, we have to do a real fork. Bummer. We work hard to make
                    // sure we don't have to wait for all our threads to exit, by arranging things
                    // so that we don't have to allocate memory or do anything except system calls
                    // in the child.
                    //
                    // These strings may contain embedded nulls, so don't treat them as C strings.
                    const std::string outbuff_str = wcs2string(stdout_buffer);
                    const char *outbuff = outbuff_str.data();
                    size_t outbuff_len = outbuff_str.size();

                    const std::string errbuff_str = wcs2string(stderr_buffer);
                    const char *errbuff = errbuff_str.data();
                    size_t errbuff_len = errbuff_str.size();

                    fflush(stdout);
                    fflush(stderr);
                    if (g_log_forks) {
                        printf("fork #%d: Executing fork for internal builtin for '%ls'\n",
                               g_fork_count, p->argv0());
                    }
                    pid = execute_fork(false);
                    if (pid == 0) {
                        // This is the child process. Setup redirections, print correct output to
                        // stdout and stderr, and then exit.
                        p->pid = getpid();
                        setup_child_process(j, p, process_net_io_chain);
                        do_builtin_io(outbuff, outbuff_len, errbuff, errbuff_len);
                        exit_without_destructors(p->status);
                    } else {
                        // This is the parent process. Store away information on the child, and
                        // possibly give it control over the terminal.
                        p->pid = pid;

                        set_child_group(j, p, 0);
                    }
                }

                break;
            }

            case EXTERNAL: {
                // Get argv and envv before we fork.
                null_terminated_array_t<char> argv_array;
                convert_wide_array_to_narrow(p->get_argv_array(), &argv_array);

                // Ensure that stdin is blocking before we hand it off (see issue #176). It's a
                // little strange that we only do this with stdin and not with stdout or stderr.
                // However in practice, setting or clearing O_NONBLOCK on stdin also sets it for the
                // other two fds, presumably because they refer to the same underlying file
                // (/dev/tty?).
                make_fd_blocking(STDIN_FILENO);

                const char *const *argv = argv_array.get();
                const char *const *envv = env_export_arr(false);

                std::string actual_cmd_str = wcs2string(p->actual_cmd);
                const char *actual_cmd = actual_cmd_str.c_str();

                const wchar_t *reader_current_filename(void);
                if (g_log_forks) {
                    const wchar_t *file = reader_current_filename();
                    printf("fork #%d: forking for '%s' in '%ls'\n", g_fork_count, actual_cmd,
                           file ? file : L"");
                }

#if FISH_USE_POSIX_SPAWN
                // Prefer to use posix_spawn, since it's faster on some systems like OS X.
                bool use_posix_spawn = g_use_posix_spawn && can_use_posix_spawn_for_job(j, p);
                if (use_posix_spawn) {
                    // Create posix spawn attributes and actions.
                    posix_spawnattr_t attr = posix_spawnattr_t();
                    posix_spawn_file_actions_t actions = posix_spawn_file_actions_t();
                    bool made_it = fork_actions_make_spawn_properties(&attr, &actions, j, p,
                                                                      process_net_io_chain);
                    if (made_it) {
                        // We successfully made the attributes and actions; actually call
                        // posix_spawn.
                        int spawn_ret = posix_spawn(&pid, actual_cmd, &actions, &attr,
                                                    const_cast<char *const *>(argv),
                                                    const_cast<char *const *>(envv));

                        // This usleep can be used to test for various race conditions
                        // (https://github.com/fish-shell/fish-shell/issues/360).
                        // usleep(10000);

                        if (spawn_ret != 0) {
                            safe_report_exec_error(spawn_ret, actual_cmd, argv, envv);
                            // Make sure our pid isn't set.
                            pid = 0;
                        }

                        // Clean up our actions.
                        posix_spawn_file_actions_destroy(&actions);
                        posix_spawnattr_destroy(&attr);
                    }

                    // A 0 pid means we failed to posix_spawn. Since we have no pid, we'll never get
                    // told when it's exited, so we have to mark the process as failed.
                    if (pid == 0) {
                        job_mark_process_as_failed(j, p);
                        exec_error = true;
                    }
                } else
#endif
                {
                    pid = execute_fork(false);
                    if (pid == 0) {
                        // This is the child process.
                        p->pid = getpid();
                        setup_child_process(j, p, process_net_io_chain);
                        safe_launch_process(p, actual_cmd, argv, envv);
                        // safe_launch_process _never_ returns...
                        assert(0 && "safe_launch_process should not have returned");
                    } else if (pid < 0) {
                        job_mark_process_as_failed(j, p);
                        exec_error = true;
                    }
                }

                // This is the parent process. Store away information on the child, and possibly
                // fice it control over the terminal.
                p->pid = pid;

                set_child_group(j, p, 0);

                break;
            }

            case INTERNAL_EXEC: {
                // We should have handled exec up above.
                assert(
                    0 &&
                    "INTERNAL_EXEC process found in pipeline, where it should never be. Aborting.");
                break;
            }
        }

        // Close the pipe the current process uses to read from the previous process_t.
        if (pipe_current_read >= 0) {
            exec_close(pipe_current_read);
            pipe_current_read = -1;
        }

        // Close the write end too, since the curent child subprocess already has a copy of it.
        if (pipe_current_write >= 0) {
            exec_close(pipe_current_write);
            pipe_current_write = -1;
        }
    }

    // Clean up any file descriptors we left open.
    if (pipe_current_read >= 0) exec_close(pipe_current_read);
    if (pipe_current_write >= 0) exec_close(pipe_current_write);
    if (pipe_next_read >= 0) exec_close(pipe_next_read);

    // The keepalive process is no longer needed, so we terminate it with extreme prejudice.
    if (needs_keepalive) {
        kill(keepalive.pid, SIGKILL);
    }

    signal_unblock();
    debug(3, L"Job is constructed");

    job_set_flag(j, JOB_CONSTRUCTED, 1);
    if (!job_get_flag(j, JOB_FOREGROUND)) {
        proc_last_bg_pid = j->pgid;
    }

    if (!exec_error) {
        job_continue(j, false);
    } else {
        // Mark the errored job as not in the foreground. I can't fully justify whether this is the
        // right place, but it prevents sanity_lose from complaining.
        job_set_flag(j, JOB_FOREGROUND, 0);
    }
}

static int exec_subshell_internal(const wcstring &cmd, wcstring_list_t *lst,
                                  bool apply_exit_status) {
    ASSERT_IS_MAIN_THREAD();
    int prev_subshell = is_subshell;
    const int prev_status = proc_get_last_status();
    bool split_output = false;

    // fprintf(stderr, "subcmd %ls\n", cmd.c_str());

    const env_var_t ifs = env_get_string(L"IFS");
<<<<<<< HEAD
    
    if (! ifs.missing_or_empty())
    {
        split_output=true;
=======

    if (!ifs.missing_or_empty()) {
        split_output = true;
>>>>>>> fa535637
    }

    is_subshell = 1;

    int subcommand_status = -1;  // assume the worst

    // IO buffer creation may fail (e.g. if we have too many open files to make a pipe), so this may
    // be null.
    const shared_ptr<io_buffer_t> io_buffer(io_buffer_t::create(STDOUT_FILENO, io_chain_t()));
    if (io_buffer.get() != NULL) {
        parser_t &parser = parser_t::principal_parser();
        if (parser.eval(cmd, io_chain_t(io_buffer), SUBST) == 0) {
            subcommand_status = proc_get_last_status();
        }

        io_buffer->read();
    }

    // If the caller asked us to preserve the exit status, restore the old status. Otherwise set the
    // status of the subcommand.
    proc_set_last_status(apply_exit_status ? subcommand_status : prev_status);

    is_subshell = prev_subshell;

    if (lst != NULL && io_buffer.get() != NULL) {
        const char *begin = io_buffer->out_buffer_ptr();
        const char *end = begin + io_buffer->out_buffer_size();
        if (split_output) {
            const char *cursor = begin;
            while (cursor < end) {
                // Look for the next separator.
                const char *stop = (const char *)memchr(cursor, '\n', end - cursor);
                const bool hit_separator = (stop != NULL);
                if (!hit_separator) {
                    // If it's not found, just use the end.
                    stop = end;
                }
                // Stop now points at the first character we do not want to copy.
                const wcstring wc = str2wcstring(cursor, stop - cursor);
                lst->push_back(wc);

                // If we hit a separator, skip over it; otherwise we're at the end.
                cursor = stop + (hit_separator ? 1 : 0);
            }
        } else {
            // we're not splitting output, but we still want to trim off a trailing newline.
            if (end != begin && end[-1] == '\n') {
                --end;
            }
            const wcstring wc = str2wcstring(begin, end - begin);
            lst->push_back(wc);
        }
    }

    return subcommand_status;
}

int exec_subshell(const wcstring &cmd, std::vector<wcstring> &outputs, bool apply_exit_status) {
    ASSERT_IS_MAIN_THREAD();
    return exec_subshell_internal(cmd, &outputs, apply_exit_status);
}

int exec_subshell(const wcstring &cmd, bool apply_exit_status) {
    ASSERT_IS_MAIN_THREAD();
    return exec_subshell_internal(cmd, NULL, apply_exit_status);
}<|MERGE_RESOLUTION|>--- conflicted
+++ resolved
@@ -43,13 +43,13 @@
 #include "wutil.h"  // IWYU pragma: keep
 
 /// File descriptor redirection error message.
-#define FD_ERROR _(L"An error occurred while redirecting file descriptor %d")
+#define FD_ERROR   _( L"An error occurred while redirecting file descriptor %d" )
 
 /// File descriptor redirection error message.
-#define WRITE_ERROR _(L"An error occurred while writing output")
+#define WRITE_ERROR   _( L"An error occurred while writing output" )
 
 /// File redirection error message.
-#define FILE_ERROR _(L"An error occurred while redirecting file '%s'")
+#define FILE_ERROR _( L"An error occurred while redirecting file '%s'" )
 
 /// Base open mode to pass to calls to open.
 #define OPEN_MASK 0666
@@ -93,7 +93,7 @@
     }
 
     debug(4, L"Created pipe using fds %d and %d", fd[0], fd[1]);
-
+    
     // Pipes ought to be cloexec. Pipes are dup2'd the corresponding fds; the resulting fds are not
     // cloexec.
     set_cloexec(fd[0]);
@@ -160,11 +160,11 @@
 static void safe_launch_process(process_t *p, const char *actual_cmd, const char *const *cargv,
                                 const char *const *cenvv) {
     int err;
-    //  debug( 1, L"exec '%ls'", p->argv[0] );
+//  debug( 1, L"exec '%ls'", p->argv[0] );
 
     // This function never returns, so we take certain liberties with constness.
-    char *const *envv = const_cast<char *const *>(cenvv);
-    char *const *argv = const_cast<char *const *>(cargv);
+    char * const * envv = const_cast<char* const *>(cenvv);
+    char * const * argv = const_cast<char* const *>(cargv);
 
     execve(actual_cmd, argv, envv);
 
@@ -188,7 +188,7 @@
             char *argv2[128];
             argv2[0] = sh_command;
             for (size_t i = 1; i < sizeof argv2 / sizeof *argv2; i++) {
-                argv2[i] = argv[i - 1];
+                argv2[i] = argv[i-1];
                 if (argv2[i] == NULL) break;
             }
 
@@ -254,7 +254,7 @@
 
     for (size_t idx = 0; idx < in_chain.size(); idx++) {
         const shared_ptr<io_data_t> &in = in_chain.at(idx);
-        shared_ptr<io_data_t> out;  // gets allocated via new
+        shared_ptr<io_data_t> out; //gets allocated via new
 
         switch (in->io_mode) {
             default:
@@ -385,7 +385,7 @@
     bool needs_keepalive = false;
     process_t keepalive;
 
-    CHECK(j, );
+    CHECK(j,);
     CHECK_BLOCK();
 
     // If fish was invoked with -n or --no-execute, then no_exec will be set and we do nothing.
@@ -407,7 +407,7 @@
 
         if ((io->io_mode == IO_BUFFER)) {
             CAST_INIT(io_buffer_t *, io_buffer, io.get());
-            assert(!io_buffer->is_input);
+            assert(! io_buffer->is_input);
         }
     }
 
@@ -440,12 +440,12 @@
             launch_process_nofork(j->first_process);
         } else {
             job_set_flag(j, JOB_CONSTRUCTED, 1);
-            j->first_process->completed = 1;
+            j->first_process->completed=1;
             return;
         }
         assert(0 && "This should be unreachable");
     }
-
+    
     // We may have block IOs that conflict with fd redirections. For example, we may have a command
     // with a redireciton like <&3; we may also have chosen 3 as the fd for our pipe. Ensure we have
     // no conflicts.
@@ -461,7 +461,7 @@
             }
         }
     }
-
+    
     signal_block();
 
     // See if we need to create a group keepalive process. This is a process that we create to make
@@ -588,7 +588,7 @@
 
         // Set up fds that will be used in the pipe.
         if (pipes_to_next_command) {
-            // debug( 1, L"%ls|%ls" , p->argv[0], p->next->argv[0]);
+//      debug( 1, L"%ls|%ls" , p->argv[0], p->next->argv[0]);
             int local_pipe[2] = {-1, -1};
             if (exec_pipe(local_pipe) == -1) {
                 debug(1, PIPE_ERROR);
@@ -611,7 +611,7 @@
             // This tells the redirection about the fds, but the redirection does not close them.
             assert(local_pipe[0] >= 0);
             assert(local_pipe[1] >= 0);
-            memcpy(pipe_write->pipe_fd, local_pipe, sizeof(int) * 2);
+            memcpy(pipe_write->pipe_fd, local_pipe, sizeof(int)*2);
 
             // Record our pipes. The fds should be negative to indicate that we aren't overwriting
             // an fd we failed to close.
@@ -625,10 +625,10 @@
         // This is the IO buffer we use for storing the output of a block or function when it is in
         // a pipeline.
         shared_ptr<io_buffer_t> block_output_io_buffer;
-
+        
         // This is the io_streams we pass to internal builtins.
         std::auto_ptr<io_streams_t> builtin_io_streams;
-
+        
         switch (p->type) {
             case INTERNAL_FUNCTION: {
                 // Calls to function_get_definition might need to source a file as a part of
@@ -654,11 +654,7 @@
                 // Setting variables might trigger an event handler, hence we need to unblock
                 // signals.
                 signal_unblock();
-<<<<<<< HEAD
                 function_prepare_environment(func_name, p->get_argv(), inherit_vars);
-=======
-                function_prepare_environment(func_name, p->get_argv() + 1, inherit_vars);
->>>>>>> fa535637
                 signal_block();
 
                 parser.forbid_function(func_name);
@@ -764,12 +760,12 @@
                                 break;
                             }
                             default: {
-                                local_builtin_stdin = -1;
+                                local_builtin_stdin=-1;
                                 debug(1, _(L"Unknown input redirection type %d"), in->io_mode);
                                 break;
                             }
-                        }
-                    }
+                    }
+                }
                 } else {
                     local_builtin_stdin = pipe_read->pipe_fd[0];
                 }
@@ -790,7 +786,7 @@
                             io_chain_get(p->io_chain(), STDIN_FILENO);
                         stdin_is_directly_redirected = stdin_io && stdin_io->io_mode != IO_CLOSE;
                     }
-
+                    
                     builtin_io_streams.reset(new io_streams_t());
                     builtin_io_streams->stdin_fd = local_builtin_stdin;
                     builtin_io_streams->out_is_redirected =
@@ -812,7 +808,7 @@
                     job_set_flag(j, JOB_FOREGROUND, 0);
 
                     signal_unblock();
-
+                    
                     p->status = builtin_run(parser, p->get_argv(), *builtin_io_streams);
 
                     signal_block();
@@ -857,7 +853,7 @@
                     // No buffer, so we exit directly. This means we have to manually set the exit
                     // status.
                     if (p->next == NULL) {
-                        proc_set_last_status(job_get_flag(j, JOB_NEGATE) ? (!status) : status);
+                        proc_set_last_status(job_get_flag(j, JOB_NEGATE)?(!status):status);
                     }
                     p->completed = 1;
                     break;
@@ -894,7 +890,7 @@
 
                 } else {
                     if (p->next == 0) {
-                        proc_set_last_status(job_get_flag(j, JOB_NEGATE) ? (!status) : status);
+                        proc_set_last_status(job_get_flag(j, JOB_NEGATE)?(!status):status);
                     }
                     p->completed = 1;
                 }
@@ -914,7 +910,7 @@
                     process_net_io_chain.get_io_for_fd(STDOUT_FILENO);
                 const shared_ptr<io_data_t> stderr_io =
                     process_net_io_chain.get_io_for_fd(STDERR_FILENO);
-
+                
                 assert(builtin_io_streams.get() != NULL);
                 const wcstring &stdout_buffer = builtin_io_streams->out.buffer();
                 const wcstring &stderr_buffer = builtin_io_streams->err.buffer();
@@ -927,8 +923,8 @@
                     if (p->next == NULL) {
                         const bool stdout_is_to_buffer =
                             stdout_io && stdout_io->io_mode == IO_BUFFER;
-                        const bool no_stdout_output = stdout_buffer.empty();
-                        const bool no_stderr_output = stderr_buffer.empty();
+                        const bool no_stdout_output =  stdout_buffer.empty();
+                        const bool no_stderr_output =  stderr_buffer.empty();
 
                         if (no_stdout_output && no_stderr_output) {
                             // The builtin produced no output and is not inside of a pipeline. No
@@ -976,13 +972,13 @@
                 }
 
                 if (fork_was_skipped) {
-                    p->completed = 1;
+                    p->completed=1;
                     if (p->next == 0) {
                         debug(3, L"Set status of %ls to %d using short circuit", j->command_wcstr(),
                               p->status);
 
                         int status = p->status;
-                        proc_set_last_status(job_get_flag(j, JOB_NEGATE) ? (!status) : status);
+                        proc_set_last_status(job_get_flag(j, JOB_NEGATE)?(!status):status);
                     }
                 } else {
                     // Ok, unfortunately, we have to do a real fork. Bummer. We work hard to make
@@ -1037,12 +1033,12 @@
                 // (/dev/tty?).
                 make_fd_blocking(STDIN_FILENO);
 
-                const char *const *argv = argv_array.get();
-                const char *const *envv = env_export_arr(false);
+                const char * const *argv = argv_array.get();
+                const char * const *envv = env_export_arr(false);
 
                 std::string actual_cmd_str = wcs2string(p->actual_cmd);
                 const char *actual_cmd = actual_cmd_str.c_str();
-
+                
                 const wchar_t *reader_current_filename(void);
                 if (g_log_forks) {
                     const wchar_t *file = reader_current_filename();
@@ -1068,7 +1064,7 @@
 
                         // This usleep can be used to test for various race conditions
                         // (https://github.com/fish-shell/fish-shell/issues/360).
-                        // usleep(10000);
+                        //usleep(10000);
 
                         if (spawn_ret != 0) {
                             safe_report_exec_error(spawn_ret, actual_cmd, argv, envv);
@@ -1167,26 +1163,19 @@
     ASSERT_IS_MAIN_THREAD();
     int prev_subshell = is_subshell;
     const int prev_status = proc_get_last_status();
-    bool split_output = false;
-
-    // fprintf(stderr, "subcmd %ls\n", cmd.c_str());
+    bool split_output=false;
+
+    //fprintf(stderr, "subcmd %ls\n", cmd.c_str());
 
     const env_var_t ifs = env_get_string(L"IFS");
-<<<<<<< HEAD
     
-    if (! ifs.missing_or_empty())
-    {
+    if (!ifs.missing_or_empty()) {
         split_output=true;
-=======
-
-    if (!ifs.missing_or_empty()) {
-        split_output = true;
->>>>>>> fa535637
-    }
-
-    is_subshell = 1;
-
-    int subcommand_status = -1;  // assume the worst
+    }
+
+    is_subshell=1;
+
+    int subcommand_status = -1; //assume the worst
 
     // IO buffer creation may fail (e.g. if we have too many open files to make a pipe), so this may
     // be null.
