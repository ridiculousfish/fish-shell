--- conflicted
+++ resolved
@@ -648,11 +648,7 @@
 
 /// Executes an external command.
 /// \return true on success, false if there is an exec error.
-<<<<<<< HEAD
-static bool exec_external_command(env_stack_t &vars, job_t *j, process_t *p,
-=======
-static bool exec_external_command(const std::shared_ptr<job_t> &j, process_t *p,
->>>>>>> 696dbeed
+static bool exec_external_command(env_stack_t &vars, const std::shared_ptr<job_t> &j, process_t *p,
                                   const io_chain_t &proc_io_chain) {
     assert(p->type == EXTERNAL && "Process is not external");
     // Get argv and envv before we fork.
@@ -1078,27 +1074,7 @@
 
     j->set_flag(job_flag_t::CONSTRUCTED, true);
     if (!j->is_foreground()) {
-<<<<<<< HEAD
-        proc_last_bg_pid = j->pgid;
-        parser.vars().set_one(L"last_pid", ENV_GLOBAL, to_string(proc_last_bg_pid));
-    }
-
-    if (job_pushed) {
-        active_jobs.pop();
-    }
-
-    if (!parent_job) {
-        // Unset WAIT_BY_PROCESS on all child jobs. We could leave it, but this speeds up the
-        // execution of `process_mark_finished_children()`.
-        while (!child_jobs.empty()) {
-            auto child = child_jobs.top();
-            child_jobs.pop();
-
-            child->set_flag(job_flag_t::WAIT_BY_PROCESS, false);
-        }
-=======
-        env_set_one(L"last_pid", ENV_GLOBAL, to_string(j->pgid));
->>>>>>> 696dbeed
+        parser.vars().set_one(L"last_pid", ENV_GLOBAL, to_string(j->pgid));
     }
 
     if (!exec_error) {
