--- conflicted
+++ resolved
@@ -326,11 +326,7 @@
 
     morphed_chain.clear();
     io_cleanup_fds(opened_fds);
-<<<<<<< HEAD
-    job_reap(parser, 0);
-=======
-    job_reap(false);
->>>>>>> df4a41ff
+    job_reap(parser, false);
 }
 
 // Returns whether we can use posix spawn for a given process in a given job. Per
@@ -996,15 +992,9 @@
 
 bool exec_job(parser_t &parser, shared_ptr<job_t> j) {
     assert(j && "null job_t passed to exec_job!");
-<<<<<<< HEAD
     assert(parser.owns_job(j.get()));
-    // Set to true if something goes wrong while exec:ing the job, in which case the cleanup code
-    // will kick in.
-=======
-
     // Set to true if something goes wrong while executing the job, in which case the cleanup
     // code will kick in.
->>>>>>> df4a41ff
     bool exec_error = false;
 
     // If fish was invoked with -n or --no-execute, then no_exec will be set and we do nothing.
