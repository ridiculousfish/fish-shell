--- conflicted
+++ resolved
@@ -205,13 +205,9 @@
     /// Returns an array containing all exported variables in a format suitable for execv
     const char *const *export_arr();
 
-<<<<<<< HEAD
+
     /// Returns all variable names.
     wcstring_list_t get_names(int flags) const override;
-=======
-/// Update the PWD variable based on the result of getcwd.
-void env_set_pwd_from_getcwd();
->>>>>>> 70682464
 
     /// Update the termsize variable.
     void set_termsize();
