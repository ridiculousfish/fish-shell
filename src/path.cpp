--- conflicted
+++ resolved
@@ -158,12 +158,8 @@
     int err = ENOENT;
     if (dir.empty()) return none();
 
-<<<<<<< HEAD
-    assert(wd.empty() || wd.back() == L'/');
-=======
     assert(!wd.empty() && wd.back() == L'/');
 
->>>>>>> df4a41ff
     wcstring_list_t paths;
     if (dir.at(0) == L'/') {
         // Absolute path.
@@ -211,13 +207,8 @@
     return none();
 }
 
-<<<<<<< HEAD
 maybe_t<wcstring> path_as_implicit_cd(const wcstring &path, const wcstring &wd,
                                       const environment_t &vars) {
-=======
-bool path_can_be_implicit_cd(const wcstring &path, const wcstring &wd, wcstring *out_path,
-                             const env_vars_snapshot_t &vars) {
->>>>>>> df4a41ff
     wcstring exp_path = path;
     expand_tilde(exp_path, vars);
     if (string_prefixes_string(L"/", exp_path) || string_prefixes_string(L"./", exp_path) ||
