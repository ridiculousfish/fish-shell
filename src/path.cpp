--- conflicted
+++ resolved
@@ -153,22 +153,10 @@
     return paths;
 }
 
-<<<<<<< HEAD
 maybe_t<wcstring> path_get_cdpath(const wcstring &dir, const wcstring &wd,
                                   const environment_t &env_vars) {
     int err = ENOENT;
     if (dir.empty()) return none();
-=======
-bool path_get_cdpath(const wcstring &dir, wcstring *out, const wchar_t *wd,
-                     const env_vars_snapshot_t &env_vars) {
-    int err = ENOENT;
-    if (dir.empty()) return false;
-
-    if (wd) {
-        size_t len = wcslen(wd);
-        assert(wd[len - 1] == L'/');
-    }
->>>>>>> 57357032
 
     assert(wd.empty() || wd.back() == L'/');
     wcstring_list_t paths;
@@ -183,12 +171,6 @@
         paths.push_back(path);
     } else {
         // Respect CDPATH.
-<<<<<<< HEAD
-        auto cdpaths = env_vars.get(L"CDPATH");
-        if (cdpaths.missing_or_empty()) cdpaths = env_var_t(L"CDPATH", L".");
-
-        for (auto next_path : cdpaths->as_list()) {
-=======
         wcstring_list_t cdpathsv;
         if (auto cdpaths = env_vars.get(L"CDPATH")) {
             cdpathsv = cdpaths->as_list();
@@ -197,7 +179,6 @@
             cdpathsv.push_back(L".");
         }
         for (wcstring next_path : cdpathsv) {
->>>>>>> 57357032
             if (next_path.empty()) next_path = L".";
             if (next_path == L".") {
                 // next_path is just '.', so use the wd instead.
@@ -233,13 +214,9 @@
     if (string_prefixes_string(L"/", exp_path) || string_prefixes_string(L"./", exp_path) ||
         string_prefixes_string(L"../", exp_path) || string_suffixes_string(L"/", exp_path) ||
         exp_path == L"..") {
-<<<<<<< HEAD
         // These paths can be implicit cd, so see if you cd to the path. Note that a single period
         // cannot (that's used for sourcing files anyways).
         return path_get_cdpath(exp_path, wd, vars);
-=======
-        result = path_get_cdpath(exp_path, out_path, wd, vars);
->>>>>>> 57357032
     }
     return none();
 }
