--- conflicted
+++ resolved
@@ -153,19 +153,10 @@
     return paths;
 }
 
-<<<<<<< HEAD
 maybe_t<wcstring> path_get_cdpath(const wcstring &dir, const wcstring &wd,
                                   const environment_t &env_vars) {
     int err = ENOENT;
     if (dir.empty()) return none();
-=======
-bool path_get_cdpath(const wcstring &dir, wcstring *out, const wcstring &wd,
-                     const env_vars_snapshot_t &env_vars) {
-    int err = ENOENT;
-    if (dir.empty()) return false;
-
-    assert(wd.empty() || wd.back() == L'/');
->>>>>>> 35f8749f
 
     assert(wd.empty() || wd.back() == L'/');
     wcstring_list_t paths;
@@ -176,10 +167,7 @@
                dir == L"." || dir == L"..") {
         // Path is relative to the working directory.
         wcstring path;
-<<<<<<< HEAD
-=======
         if (!wd.empty()) path.append(wd);
->>>>>>> 35f8749f
         path.append(dir);
         paths.push_back(path);
     } else {
@@ -193,14 +181,9 @@
         }
         for (wcstring next_path : cdpathsv) {
             if (next_path.empty()) next_path = L".";
-<<<<<<< HEAD
-            if (next_path == L".") {
-                // next_path is just '.', so use the wd instead.
-=======
             if (next_path == L"." && !wd.empty()) {
                 // next_path is just '.', and we have a working directory, so use the wd instead.
                 // TODO: if next_path starts with ./ we need to replace the . with the wd.
->>>>>>> 35f8749f
                 next_path = wd;
             }
             expand_tilde(next_path, env_vars);
@@ -226,13 +209,8 @@
     return none();
 }
 
-<<<<<<< HEAD
 maybe_t<wcstring> path_as_implicit_cd(const wcstring &path, const wcstring &wd,
                                       const environment_t &vars) {
-=======
-bool path_can_be_implicit_cd(const wcstring &path, wcstring *out_path, const wcstring &wd,
-                             const env_vars_snapshot_t &vars) {
->>>>>>> 35f8749f
     wcstring exp_path = path;
     expand_tilde(exp_path, vars);
     if (string_prefixes_string(L"/", exp_path) || string_prefixes_string(L"./", exp_path) ||
