--- conflicted
+++ resolved
@@ -119,17 +119,8 @@
     return path_get_path_core(cmd, out_path, vars.get(L"PATH"));
 }
 
-<<<<<<< HEAD
 wcstring_list_t path_get_paths(const wcstring &cmd, const environment_t &vars) {
     debug(3, L"path_get_paths('%ls')", cmd.c_str());
-=======
-bool path_get_path(const wcstring &cmd, wcstring *out_path) {
-    return path_get_path_core(cmd, out_path, env_get(L"PATH"));
-}
-
-wcstring_list_t path_get_paths(const wcstring &cmd) {
-    debug(5, L"path_get_paths('%ls')", cmd.c_str());
->>>>>>> e09e1e8e
     wcstring_list_t paths;
 
     // If the command has a slash, it must be an absolute or relative path and thus we don't bother
