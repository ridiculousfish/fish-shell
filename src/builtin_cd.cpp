--- conflicted
+++ resolved
@@ -45,13 +45,9 @@
         dir_in = maybe_dir_in->as_string();
     }
 
-<<<<<<< HEAD
     const wcstring pwd = parser.vars().get_pwd_slash();
     maybe_t<wcstring> mdir = path_get_cdpath(dir_in, pwd, parser.vars());
     if (!mdir) {
-=======
-    if (!path_get_cdpath(dir_in, &dir, env_get_pwd_slash())) {
->>>>>>> df4a41ff
         if (errno == ENOTDIR) {
             streams.err.append_format(_(L"%ls: '%ls' is not a directory\n"), cmd, dir_in.c_str());
         } else if (errno == ENOENT) {
@@ -70,13 +66,7 @@
     }
     const wcstring &dir = *mdir;
 
-<<<<<<< HEAD
-    // Prepend the PWD if we don't start with a slash, and then normalize the directory.
-    wcstring norm_dir = normalize_path(string_prefixes_string(L"/", dir) ? dir : pwd + dir);
-=======
     wcstring norm_dir = normalize_path(dir);
-
->>>>>>> df4a41ff
     if (wchdir(norm_dir) != 0) {
         struct stat buffer;
         int status;
