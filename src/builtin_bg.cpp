--- conflicted
+++ resolved
@@ -29,15 +29,9 @@
 
     streams.err.append_format(_(L"Send job %d '%ls' to background\n"), j->job_id,
                               j->command_wcstr());
-<<<<<<< HEAD
-    parser.job_promote(j);
-    j->set_flag(JOB_FOREGROUND, false);
-    job_continue(j, parser, job_is_stopped(j));
-=======
     j->promote();
     j->set_flag(job_flag_t::FOREGROUND, false);
     j->continue_job(j->is_stopped());
->>>>>>> e09e1e8e
     return STATUS_CMD_OK;
 }
 
