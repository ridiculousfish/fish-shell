// Functions for setting and getting environment variables.
#include "config.h"  // IWYU pragma: keep

#include <errno.h>
#include <limits.h>
#include <locale.h>
#include <pthread.h>
#include <pwd.h>
#include <stddef.h>
#include <stdio.h>
#include <stdlib.h>
#include <string.h>
#include <sys/stat.h>
#include <sys/types.h>
#include <time.h>
#include <unistd.h>
#include <wchar.h>

#if HAVE_CURSES_H
#include <curses.h>
#elif HAVE_NCURSES_H
#include <ncurses.h>
#elif HAVE_NCURSES_CURSES_H
#include <ncurses/curses.h>
#endif
#if HAVE_TERM_H
#include <term.h>
#elif HAVE_NCURSES_TERM_H
#include <ncurses/term.h>
#endif

#include <algorithm>
#include <iterator>
#include <set>
#include <type_traits>
#include <unordered_map>
#include <unordered_set>
#include <utility>
#include <vector>

#include "builtin_bind.h"
#include "common.h"
#include "complete.h"
#include "env.h"
#include "env_universal_common.h"
#include "event.h"
#include "expand.h"
#include "fallback.h"  // IWYU pragma: keep
#include "fish_version.h"
#include "function.h"
#include "history.h"
#include "input.h"
#include "input_common.h"
#include "output.h"
#include "path.h"
#include "proc.h"
#include "reader.h"
#include "sanity.h"
#include "screen.h"
#include "wutil.h"  // IWYU pragma: keep

#define DEFAULT_TERM1 "ansi"
#define DEFAULT_TERM2 "dumb"

/// Some configuration path environment variables.
#define FISH_DATADIR_VAR L"__fish_data_dir"
#define FISH_SYSCONFDIR_VAR L"__fish_sysconf_dir"
#define FISH_HELPDIR_VAR L"__fish_help_dir"
#define FISH_BIN_DIR L"__fish_bin_dir"

/// At init, we read all the environment variables from this array.
extern char **environ;

// Limit `read` to 10 MiB (bytes not wide chars) by default. This can be overridden by the
// fish_read_limit variable.
#define READ_BYTE_LIMIT 10 * 1024 * 1024
size_t read_byte_limit = READ_BYTE_LIMIT;

bool g_use_posix_spawn = false;  // will usually be set to true
bool curses_initialized = false;

/// Does the terminal have the "eat_newline_glitch".
bool term_has_xn = false;

/// This is used to ensure that we don't perform any callbacks from `react_to_variable_change()`
/// when we're importing environment variables in `env_init()`. That's because we don't have any
/// control over the order in which the vars are imported and some of them work in combination.
/// For example, `TERMINFO_DIRS` and `TERM`. If the user has set `TERM` to a custom value that is
/// found in `TERMINFO_DIRS` we don't to call `handle_curses()` before we've imported the latter.
static bool env_initialized = false;

typedef std::unordered_map<wcstring, void (*)(const wcstring &, const wcstring &, env_stack_t &)>
    var_dispatch_table_t;
static var_dispatch_table_t var_dispatch_table;

/// List of all locale environment variable names that might trigger (re)initializing the locale
/// subsystem.
static const wcstring_list_t locale_variables({L"LANG", L"LANGUAGE", L"LC_ALL", L"LC_ADDRESS",
                                               L"LC_COLLATE", L"LC_CTYPE", L"LC_IDENTIFICATION",
                                               L"LC_MEASUREMENT", L"LC_MESSAGES", L"LC_MONETARY",
                                               L"LC_NAME", L"LC_NUMERIC", L"LC_PAPER",
                                               L"LC_TELEPHONE", L"LC_TIME"});

/// List of all curses environment variable names that might trigger (re)initializing the curses
/// subsystem.
static const wcstring_list_t curses_variables({L"TERM", L"TERMINFO", L"TERMINFO_DIRS"});

// Some forward declarations to make it easy to logically group the code.
static void init_locale(const environment_t &vars);
static void init_curses(const environment_t &vars);

// Struct representing one level in the function variable stack.
// Only our variable stack should create and destroy these
class env_node_t {
   public:
    /// Variable table.
    var_table_t env;
    /// Does this node imply a new variable scope? If yes, all non-global variables below this one
    /// in the stack are invisible. If new_scope is set for the global variable node, the universe
    /// will explode.
    bool new_scope;
    /// Does this node contain any variables which are exported to subshells
    /// or does it redefine any variables to not be exported?
    bool exportv = false;
    /// Pointer to next level.
    std::shared_ptr<env_node_t> next;

    env_node_t(bool is_new_scope) : new_scope(is_new_scope) {}

    maybe_t<env_var_t> find_entry(const wcstring &key);

    bool contains_any_of(const wcstring_list_t &vars) const;
};

using env_node_ref_t = std::shared_ptr<env_node_t>;

static fish_mutex_t env_lock;

// A class wrapping up a variable stack
// Currently there is only one variable stack in fish,
// but we can imagine having separate (linked) stacks
// if we introduce multiple threads of execution
struct var_stack_t {
    var_stack_t(var_stack_t &&) = default;

    // Top node on the function stack.
    env_node_ref_t top;

    // Bottom node on the function stack.
    env_node_ref_t global_env;

    // Exported variable array used by execv.
    maybe_t<null_terminated_array_t<char>> export_array;

    /// Flag for checking if we need to regenerate the exported variable array.
    void mark_changed_exported() { export_array.reset(); }

    bool has_changed_exported() const { return !export_array; }

    void update_export_array_if_necessary();

    var_stack_t() : top(globals()), global_env(globals()) {
        // Add a toplevel local scope on top of the global scope. This local scope will persist
        // throughout the lifetime of the fish process, and it will ensure that `set -l` commands
        // run at the command-line don't affect the global scope.
        push(false);
    }

    // Pushes a new node onto our stack
    // Optionally creates a new scope for the node
    void push(bool new_scope);

    // Pops the top node if it's not global
    void pop();

    // Returns the next scope to search for a given node, respecting the new_scope flag.
    // Returns an empty pointer if we're done.
    env_node_ref_t next_scope_to_search(const env_node_ref_t &node) const;

    // Returns the scope used for unspecified scopes. An unspecified scope is either the topmost
    // shadowing scope, or the global scope if none. This implements the default behavior of `set`.
    env_node_ref_t resolve_unspecified_scope();

    /// Copy this vars_stack.
    var_stack_t clone() const {
        return var_stack_t(*this);
    }

   private:
    /// Copy constructor. This does not copy the export array; it just allows it to be regenerated.
    var_stack_t(const var_stack_t &rhs) : top(rhs.top), global_env(rhs.global_env) {}

    bool local_scope_exports(const env_node_ref_t &n) const;
    void get_exported(const env_node_t *n, var_table_t &h) const;

    /// Returns the global variable set.
    static env_node_ref_t globals();
};

env_node_ref_t var_stack_t::globals() {
    static env_node_ref_t s_globals{std::make_shared<env_node_t>(false)};
    return s_globals;
}

void var_stack_t::push(bool new_scope) {
    auto node = std::make_shared<env_node_t>(new_scope);

    // Copy local-exported variables.
    auto top_node = top;
    // Only if we introduce a new shadowing scope; i.e. not if it's just `begin; end` or
    // "--no-scope-shadowing".
    if (new_scope && top_node != this->global_env) {
        for (const auto &var : top_node->env) {
            if (var.second.exports()) node->env.insert(var);
        }
    }

    node->next = this->top;
    this->top = node;
    if (new_scope && local_scope_exports(this->top)) {
        this->mark_changed_exported();
    }
}

/// Return true if if the node contains any of the entries in the vars list.
bool env_node_t::contains_any_of(const wcstring_list_t &vars) const {
    for (const auto &v : vars) {
        if (env.count(v)) return true;
    }
    return false;
}

void var_stack_t::pop() {
    // Don't pop the top-most, global, level.
    if (top == this->global_env) {
        debug(0, _(L"Tried to pop empty environment stack."));
        sanity_lose();
        return;
    }

    bool locale_changed = top->contains_any_of(locale_variables);
    bool curses_changed = top->contains_any_of(curses_variables);

    if (top->new_scope) {  //!OCLINT(collapsible if statements)
        if (top->exportv || local_scope_exports(top->next)) {
            this->mark_changed_exported();
        }
    }

    // Actually do the pop!
    env_node_ref_t old_top = this->top;
    this->top = old_top->next;
    for (const auto &entry_pair : old_top->env) {
        const env_var_t &var = entry_pair.second;
        if (var.exports()) {
            this->mark_changed_exported();
            break;
        }
    }

    // TODO: instantize this locale and curses
    const auto &vars = env_stack_t::principal();
    if (locale_changed) init_locale(vars);
    if (curses_changed) init_curses(vars);
}

env_node_ref_t var_stack_t::next_scope_to_search(const env_node_ref_t &node) const {
    assert(node != NULL);
    if (node == this->global_env) {
        return nullptr;
    }
    return node->new_scope ? this->global_env : node->next;
}

env_node_ref_t var_stack_t::resolve_unspecified_scope() {
    env_node_ref_t node = this->top;
    while (node && !node->new_scope) {
        node = node->next;
    }
    return node ? node : this->global_env;
}

env_stack_t::env_stack_t() : vars_(make_unique<var_stack_t>()) {}
env_stack_t::env_stack_t(std::unique_ptr<var_stack_t> vars) : vars_(std::move(vars)) {}

// Get the variable stack
var_stack_t &env_stack_t::vars_stack() { return *vars_; }

const var_stack_t &env_stack_t::vars_stack() const { return *vars_; }

/// Universal variables global instance. Initialized in env_init.
static env_universal_t *s_universal_variables = NULL;

/// Getter for universal variables.
static env_universal_t *uvars() { return s_universal_variables; }

// Helper class for storing constant strings, without needing to wrap them in a wcstring.

// Comparer for const string set.
// Note our sets are small so we don't bother to sort them.
typedef std::unordered_set<wcstring> const_string_set_t;

// A typedef for a set of constant strings. Note our sets are typically on the order of 6 elements,
// so we don't bother to sort them.
using string_set_t = const wchar_t *const[];

template <typename T>
bool string_set_contains(const T &set, const wchar_t *val) {
    for (const wchar_t *entry : set) {
        if (!wcscmp(val, entry)) return true;
    }
    return false;
}

/// Check if a variable may not be set using the set command.
static bool is_read_only(const wchar_t *val) {
    const string_set_t env_read_only = {L"PWD", L"SHLVL", L"history", L"status", L"version", L"fish_pid", L"hostname", L"_"};
    return string_set_contains(env_read_only, val);
}

static bool is_read_only(const wcstring &val) { return is_read_only(val.c_str()); }

// Here is the whitelist of variables that we colon-delimit, both incoming from the environment and
// outgoing back to it. This is deliberately very short - we don't want to add language-specific
// values like CLASSPATH.
static const string_set_t colon_delimited_variable = {L"PATH", L"CDPATH", L"MANPATH"};
static bool variable_is_colon_delimited_var(const wchar_t *str) {
    /// List of "path" like variable names that need special handling. This includes automatic
    /// splitting and joining on import/export. As well as replacing empty elements, which
    /// implicitly refer to the CWD, with an explicit '.' in the case of PATH and CDPATH. Note this
    /// is sorted
    return string_set_contains(colon_delimited_variable, str);
}

static bool variable_is_colon_delimited_var(const wcstring &str) {
    return variable_is_colon_delimited_var(str.c_str());
}

/// Table of variables whose value is dynamically calculated, such as umask, status, etc.
static const_string_set_t env_electric;

static bool is_electric(const wcstring &key) {
    return env_electric.find(key) != env_electric.end();
}

maybe_t<env_var_t> env_node_t::find_entry(const wcstring &key) {
    var_table_t::const_iterator entry = env.find(key);
    if (entry != env.end()) return entry->second;
    return none();
}

/// Return the current umask value.
static mode_t get_umask() {
    mode_t res;
    res = umask(0);
    umask(res);
    return res;
}

/// Properly sets all timezone information.
static void handle_timezone(const wchar_t *env_var_name, const environment_t &vars) {
    const auto var = vars.get(env_var_name, ENV_DEFAULT);
    debug(2, L"handle_timezone() current timezone var: |%ls| => |%ls|", env_var_name,
          !var ? L"MISSING" : var->as_string().c_str());
    const std::string &name = wcs2string(env_var_name);
    if (var.missing_or_empty()) {
        unsetenv(name.c_str());
    } else {
        const std::string value = wcs2string(var->as_string());
        setenv(name.c_str(), value.c_str(), 1);
    }
    tzset();
}

/// Some env vars contain a list of paths where an empty path element is equivalent to ".".
/// Unfortunately that convention causes problems for fish scripts. So this function replaces the
/// empty path element with an explicit ".". See issue #3914.
static void fix_colon_delimited_var(const wcstring &var_name, env_stack_t &vars) {
    // While we auto split/join MANPATH we do not want to replace empty elements with "." (#4158).
    if (var_name == L"MANPATH") return;

    const auto paths = vars.get(var_name);
    if (paths.missing_or_empty()) return;

    // See if there's any empties.
    const wcstring empty = wcstring();
    const wcstring_list_t &strs = paths->as_list();
    if (contains(strs, empty)) {
        // Copy the list and replace empties with L"."
        wcstring_list_t newstrs = strs;
        std::replace(newstrs.begin(), newstrs.end(), empty, wcstring(L"."));
        int retval = vars.set(var_name, ENV_DEFAULT | ENV_USER, std::move(newstrs));
        if (retval != ENV_OK) {
            debug(0, L"fix_colon_delimited_var failed unexpectedly with retval %d", retval);
        }
    }
}

/// Initialize the locale subsystem.
static void init_locale(const environment_t &vars) {
    // We have to make a copy because the subsequent setlocale() call to change the locale will
    // invalidate the pointer from the this setlocale() call.
    char *old_msg_locale = strdup(setlocale(LC_MESSAGES, NULL));

    for (const auto &var_name : locale_variables) {
        const auto var = vars.get(var_name, ENV_EXPORT);
        const std::string &name = wcs2string(var_name);
        if (var.missing_or_empty()) {
            debug(2, L"locale var %s missing or empty", name.c_str());
            unsetenv(name.c_str());
        } else {
            const std::string value = wcs2string(var->as_string());
            debug(2, L"locale var %s='%s'", name.c_str(), value.c_str());
            setenv(name.c_str(), value.c_str(), 1);
        }
    }

    char *locale = setlocale(LC_ALL, "");
    fish_setlocale();
    debug(2, L"init_locale() setlocale(): '%s'", locale);

    const char *new_msg_locale = setlocale(LC_MESSAGES, NULL);
    debug(3, L"old LC_MESSAGES locale: '%s'", old_msg_locale);
    debug(3, L"new LC_MESSAGES locale: '%s'", new_msg_locale);
#ifdef HAVE__NL_MSG_CAT_CNTR
    if (strcmp(old_msg_locale, new_msg_locale)) {
        // Make change known to GNU gettext.
        extern int _nl_msg_cat_cntr;
        _nl_msg_cat_cntr++;
    }
#endif
    free(old_msg_locale);
}

/// True if we think we can set the terminal title else false.
static bool can_set_term_title = false;

/// Returns true if we think the terminal supports setting its title.
bool term_supports_setting_title() { return can_set_term_title; }

/// This is a pretty lame heuristic for detecting terminals that do not support setting the
/// title. If we recognise the terminal name as that of a virtual terminal, we assume it supports
/// setting the title. If we recognise it as that of a console, we assume it does not support
/// setting the title. Otherwise we check the ttyname and see if we believe it is a virtual
/// terminal.
///
/// One situation in which this breaks down is with screen, since screen supports setting the
/// terminal title if the underlying terminal does so, but will print garbage on terminals that
/// don't. Since we can't see the underlying terminal below screen there is no way to fix this.
static const wcstring_list_t title_terms({L"xterm", L"screen", L"tmux", L"nxterm", L"rxvt"});

static bool does_term_support_setting_title(const environment_t &vars) {
    const auto term_var = vars.get(L"TERM");
    if (term_var.missing_or_empty()) return false;

    const wcstring term_str = term_var->as_string();
    const wchar_t *term = term_str.c_str();
    bool recognized = contains(title_terms, term_var->as_string());
    if (!recognized) recognized = !wcsncmp(term, L"xterm-", wcslen(L"xterm-"));
    if (!recognized) recognized = !wcsncmp(term, L"screen-", wcslen(L"screen-"));
    if (!recognized) recognized = !wcsncmp(term, L"tmux-", wcslen(L"tmux-"));
    if (!recognized) {
        if (wcscmp(term, L"linux") == 0) return false;
        if (wcscmp(term, L"dumb") == 0) return false;

        char buf[PATH_MAX];
        int retval = ttyname_r(STDIN_FILENO, buf, PATH_MAX);
        if (retval != 0 || strstr(buf, "tty") || strstr(buf, "/vc/")) return false;
    }

    return true;
}

/// Updates our idea of whether we support term256 and term24bit (see issue #10222).
static void update_fish_color_support(const environment_t &vars) {
    // Detect or infer term256 support. If fish_term256 is set, we respect it;
    // otherwise infer it from the TERM variable or use terminfo.
    auto fish_term256 = vars.get(L"fish_term256");
    auto term_var = vars.get(L"TERM");
    wcstring term = term_var.missing_or_empty() ? L"" : term_var->as_string();
    bool support_term256 = false;  // default to no support
    if (!fish_term256.missing_or_empty()) {
        support_term256 = from_string<bool>(fish_term256->as_string());
        debug(2, L"256 color support determined by 'fish_term256'");
    } else if (term.find(L"256color") != wcstring::npos) {
        // TERM=*256color*: Explicitly supported.
        support_term256 = true;
        debug(2, L"256 color support enabled for '256color' in TERM");
    } else if (term.find(L"xterm") != wcstring::npos) {
        // Assume that all xterms are 256, except for OS X SnowLeopard
        const auto prog_var = vars.get(L"TERM_PROGRAM");
        const auto progver_var = vars.get(L"TERM_PROGRAM_VERSION");
        wcstring term_program = prog_var.missing_or_empty() ? L"" : prog_var->as_string();
        if (term_program == L"Apple_Terminal" && !progver_var.missing_or_empty()) {
            // OS X Lion is version 300+, it has 256 color support
            if (strtod(wcs2str(progver_var->as_string()), NULL) > 300) {
                support_term256 = true;
                debug(2, L"256 color support enabled for TERM=xterm + modern Terminal.app");
            }
        } else {
            support_term256 = true;
            debug(2, L"256 color support enabled for TERM=xterm");
        }
    } else if (cur_term != NULL) {
        // See if terminfo happens to identify 256 colors
        support_term256 = (max_colors >= 256);
        debug(2, L"256 color support: using %d colors per terminfo", max_colors);
    } else {
        debug(2, L"256 color support not enabled (yet)");
    }

    auto fish_term24bit = vars.get(L"fish_term24bit");
    bool support_term24bit;
    if (!fish_term24bit.missing_or_empty()) {
        support_term24bit = from_string<bool>(fish_term24bit->as_string());
        debug(2, L"'fish_term24bit' preference: 24-bit color %s",
              support_term24bit ? L"enabled" : L"disabled");
    } else {
        // We don't attempt to infer term24 bit support yet.
        support_term24bit = false;
    }

    color_support_t support = (support_term256 ? color_support_term256 : 0) |
                              (support_term24bit ? color_support_term24bit : 0);
    output_set_color_support(support);
}

// Try to initialize the terminfo/curses subsystem using our fallback terminal name. Do not set
// `TERM` to our fallback. We're only doing this in the hope of getting a minimally functional
// shell. If we launch an external command that uses TERM it should get the same value we were
// given, if any.
static bool initialize_curses_using_fallback(const char *term) {
    // If $TERM is already set to the fallback name we're about to use there isn't any point in
    // seeing if the fallback name can be used.
    auto &vars = env_stack_t::globals();
    auto term_var = vars.get(L"TERM");
    if (term_var.missing_or_empty()) return false;

    auto term_env = wcs2string(term_var->as_string());
    if (term_env == DEFAULT_TERM1 || term_env == DEFAULT_TERM2) return false;

    if (is_interactive_session) debug(1, _(L"Using fallback terminal type '%s'."), term);

    int err_ret;
    if (setupterm((char *)term, STDOUT_FILENO, &err_ret) == OK) return true;
    if (is_interactive_session) {
        debug(1, _(L"Could not set up terminal using the fallback terminal type '%s'."), term);
    }
    return false;
}

/// Ensure the content of the magic path env vars is reasonable. Specifically, that empty path
/// elements are converted to explicit "." to make the vars easier to use in fish scripts.
static void init_path_vars() {
    for (const wchar_t *var_name : colon_delimited_variable) {
        fix_colon_delimited_var(var_name, env_stack_t::globals());
    }
}

/// Update the value of g_guessed_fish_emoji_width
static void guess_emoji_width() {
    wcstring term;
    auto &vars = env_stack_t::globals();
    if (auto term_var = vars.get(L"TERM_PROGRAM")) {
        term = term_var->as_string();
    }

    double version = 0;
    if (auto version_var = vars.get(L"TERM_PROGRAM_VERSION")) {
        std::string narrow_version = wcs2string(version_var->as_string());
        version = strtod(narrow_version.c_str(), NULL);
    }

    // iTerm2 defaults to Unicode 8 sizes.
    // See https://gitlab.com/gnachman/iterm2/wikis/unicodeversionswitching

    if (term == L"Apple_Terminal" && version >= 400) {
        // Apple Terminal on High Sierra
        g_guessed_fish_emoji_width = 2;
    } else {
        g_guessed_fish_emoji_width = 1;
    }
}

/// Initialize the curses subsystem.
static void init_curses(const environment_t &vars) {
    for (const auto &var_name : curses_variables) {
        std::string name = wcs2string(var_name);
        const auto var = vars.get(var_name, ENV_EXPORT);
        if (var.missing_or_empty()) {
            debug(2, L"curses var %s missing or empty", name.c_str());
            unsetenv(name.c_str());
        } else {
            std::string value = wcs2string(var->as_string());
            debug(2, L"curses var %s='%s'", name.c_str(), value.c_str());
            setenv(name.c_str(), value.c_str(), 1);
        }
    }

    int err_ret;
    if (setupterm(NULL, STDOUT_FILENO, &err_ret) == ERR) {
        auto term = vars.get(L"TERM");
        if (is_interactive_session) {
            debug(1, _(L"Could not set up terminal."));
            if (term.missing_or_empty()) {
                debug(1, _(L"TERM environment variable not set."));
            } else {
                debug(1, _(L"TERM environment variable set to '%ls'."), term->as_string().c_str());
                debug(1, _(L"Check that this terminal type is supported on this system."));
            }
        }

        if (!initialize_curses_using_fallback(DEFAULT_TERM1)) {
            initialize_curses_using_fallback(DEFAULT_TERM2);
        }
    }

    can_set_term_title = does_term_support_setting_title(vars);
    term_has_xn = tigetflag((char *)"xenl") == 1;  // does terminal have the eat_newline_glitch
    update_fish_color_support(vars);
    // Invalidate the cached escape sequences since they may no longer be valid.
    cached_layouts.clear();
    curses_initialized = true;
}

/// React to modifying the given variable.
static void react_to_variable_change(const wchar_t *op, const wcstring &key, env_stack_t &vars) {
    // Don't do any of this until `env_init()` has run. We only want to do this in response to
    // variables set by the user; e.g., in a script like *config.fish* or interactively or as part
    // of loading the universal variables for the first time. Variables we import from the
    // environment or that are otherwise set by fish before this gets called have to explicitly
    // call the appropriate functions to put the value of the var into effect.
    if (!env_initialized) return;

    auto dispatch = var_dispatch_table.find(key);
    if (dispatch != var_dispatch_table.end()) {
        (*dispatch->second)(op, key, vars);
    } else if (string_prefixes_string(L"fish_color_", key)) {
        reader_react_to_color_change();
    }
}

/// Universal variable callback function. This function makes sure the proper events are triggered
/// when an event occurs.
static void universal_callback(env_stack_t *vars, fish_message_type_t type, const wchar_t *name) {
    const wchar_t *op;

    switch (type) {
        case SET:
        case SET_EXPORT: {
            op = L"SET";
            break;
        }
        case ERASE: {
            op = L"ERASE";
            break;
        }
    }

    react_to_variable_change(op, name, *vars);
    vars->mark_changed_exported();

    event_t ev = event_t::variable_event(name);
    ev.arguments.push_back(L"VARIABLE");
    ev.arguments.push_back(op);
    ev.arguments.push_back(name);
    event_fire(&ev);
}

/// Make sure the PATH variable contains something.
static void setup_path() {
    auto &vars = env_stack_t::globals();
    const auto path = vars.get(L"PATH");
    if (path.missing_or_empty()) {
        wcstring_list_t value({L"/usr/bin", L"/bin"});
        vars.set(L"PATH", ENV_GLOBAL | ENV_EXPORT, value);
    }
}

/// If they don't already exist initialize the `COLUMNS` and `LINES` env vars to reasonable
/// defaults. They will be updated later by the `get_current_winsize()` function if they need to be
/// adjusted.
void env_stack_t::set_termsize() {
    auto &vars = env_stack_t::globals();
    auto cols = get(L"COLUMNS");
    if (cols.missing_or_empty()) vars.set_one(L"COLUMNS", ENV_GLOBAL, DFLT_TERM_COL_STR);

    auto rows = get(L"LINES");
    if (rows.missing_or_empty()) vars.set_one(L"LINES", ENV_GLOBAL, DFLT_TERM_ROW_STR);
}

bool env_stack_t::set_pwd() {
    auto &vars = env_stack_t::globals();
    wcstring cwd = wgetcwd();
    if (cwd.empty()) {
        debug(0,
              _(L"Could not determine current working directory. Is your locale set correctly?"));
        return false;
    }
    vars.set_one(L"PWD", ENV_EXPORT | ENV_GLOBAL, cwd);
    return true;
}

/// Allow the user to override the limit on how much data the `read` command will process.
/// This is primarily for testing but could be used by users in special situations.
void env_stack_t::set_read_limit() {
    auto read_byte_limit_var = this->get(L"fish_read_limit");
    if (!read_byte_limit_var.missing_or_empty()) {
        size_t limit = fish_wcstoull(read_byte_limit_var->as_string().c_str());
        if (errno) {
            debug(1, "Ignoring fish_read_limit since it is not valid");
        } else {
            read_byte_limit = limit;
        }
    }
}

<<<<<<< HEAD
void env_stack_t::mark_changed_exported() { vars_stack().mark_changed_exported(); }

wcstring environment_t::get_pwd_slash() const {
    auto pwd_var = get(L"PWD");
    if (pwd_var.missing_or_empty()) {
        return L"";
    }

    wcstring pwd = pwd_var->as_string();
=======
wcstring env_get_pwd_slash() {
    // Return "/" if PWD is missing.
    // See https://github.com/fish-shell/fish-shell/issues/5080
    auto pwd_var = env_get(L"PWD");
    wcstring pwd;
    if (!pwd_var.missing_or_empty()) {
        pwd = pwd_var->as_string();
    }
>>>>>>> a17a815c
    if (!string_suffixes_string(L"/", pwd)) {
        pwd.push_back(L'/');
    }
    return pwd;
}

/// Set up the USER variable.
static void setup_user(bool force) {
    auto &vars = env_stack_t::globals();
    if (force || vars.get(L"USER").missing_or_empty()) {
        struct passwd userinfo;
        struct passwd *result;
        char buf[8192];
        int retval = getpwuid_r(getuid(), &userinfo, buf, sizeof(buf), &result);
        if (!retval && result) {
            const wcstring uname = str2wcstring(userinfo.pw_name);
            vars.set_one(L"USER", ENV_GLOBAL | ENV_EXPORT, uname);
        }
    }
}

/// Various things we need to initialize at run-time that don't really fit any of the other init
/// routines.
void misc_init() {
    // If stdout is open on a tty ensure stdio is unbuffered. That's because those functions might
    // be intermixed with `write()` calls and we need to ensure the writes are not reordered. See
    // issue #3748.
    if (isatty(STDOUT_FILENO)) {
        fflush(stdout);
        setvbuf(stdout, NULL, _IONBF, 0);
    }

#if defined(OS_IS_CYGWIN) || defined(WSL)
    // MS Windows tty devices do not currently have either a read or write timestamp. Those
    // respective fields of `struct stat` are always the current time. Which means we can't
    // use them. So we assume no external program has written to the terminal behind our
    // back. This makes multiline promptusable. See issue #2859 and
    // https://github.com/Microsoft/BashOnWindows/issues/545
    has_working_tty_timestamps = false;
#endif
}

static void env_universal_callbacks(env_stack_t *stack, const callback_data_list_t &callbacks) {
    for (size_t i = 0; i < callbacks.size(); i++) {
        const callback_data_t &data = callbacks.at(i);
        universal_callback(stack, data.type, data.key.c_str());
    }
}

void env_stack_t::universal_barrier() {
    ASSERT_IS_MAIN_THREAD();
    if (!uvars()) return;

    callback_data_list_t callbacks;
    bool changed = uvars()->sync(callbacks);
    if (changed) {
        universal_notifier_t::default_notifier().post_notification();
    }

    env_universal_callbacks(this, callbacks);
}

static void handle_fish_term_change(const wcstring &op, const wcstring &var_name,
                                    env_stack_t &vars) {
    UNUSED(op);
    UNUSED(var_name);
    update_fish_color_support(vars);
    reader_react_to_color_change();
}

static void handle_escape_delay_change(const wcstring &op, const wcstring &var_name,
                                       env_stack_t &vars) {
    UNUSED(op);
    UNUSED(var_name);
    update_wait_on_escape_ms(vars);
}

static void handle_change_emoji_width(const wcstring &op, const wcstring &var_name,
                                      env_stack_t &vars) {
    (void)op;
    (void)var_name;
    int new_width = 0;
    if (auto width_str = vars.get(L"fish_emoji_width")) {
        new_width = fish_wcstol(width_str->as_string().c_str());
    }
    g_fish_emoji_width = std::max(0, new_width);
}

static void handle_change_ambiguous_width(const wcstring &op, const wcstring &var_name,
                                          env_stack_t &vars) {
    (void)op;
    (void)var_name;
    int new_width = 1;
    if (auto width_str = vars.get(L"fish_ambiguous_width")) {
        new_width = fish_wcstol(width_str->as_string().c_str());
    }
    g_fish_ambiguous_width = std::max(0, new_width);
}

static void handle_term_size_change(const wcstring &op, const wcstring &var_name,
                                    env_stack_t &vars) {
    UNUSED(op);
    UNUSED(var_name);
    invalidate_termsize(true);  // force fish to update its idea of the terminal size plus vars
}

static void handle_read_limit_change(const wcstring &op, const wcstring &var_name,
                                     env_stack_t &vars) {
    UNUSED(op);
    UNUSED(var_name);
    vars.set_read_limit();
}

static void handle_fish_history_change(const wcstring &op, const wcstring &var_name,
                                       env_stack_t &vars) {
    UNUSED(op);
    UNUSED(var_name);
    reader_change_history(history_session_id(vars).c_str());
}

static void handle_function_path_change(const wcstring &op, const wcstring &var_name,
                                        env_stack_t &vars) {
    UNUSED(op);
    UNUSED(var_name);
    function_invalidate_path();
}

static void handle_complete_path_change(const wcstring &op, const wcstring &var_name,
                                        env_stack_t &vars) {
    UNUSED(op);
    UNUSED(var_name);
    complete_invalidate_path();
}

static void handle_tz_change(const wcstring &op, const wcstring &var_name, env_stack_t &vars) {
    UNUSED(op);
    handle_timezone(var_name.c_str(), vars);
}

static void handle_magic_colon_var_change(const wcstring &op, const wcstring &var_name,
                                          env_stack_t &vars) {
    UNUSED(op);
    fix_colon_delimited_var(var_name, vars);
}

static void handle_locale_change(const wcstring &op, const wcstring &var_name, env_stack_t &vars) {
    UNUSED(op);
    UNUSED(var_name);
    init_locale(vars);
}

static void handle_curses_change(const wcstring &op, const wcstring &var_name, env_stack_t &vars) {
    UNUSED(op);
    UNUSED(var_name);
    guess_emoji_width();
    init_curses(vars);
}

/// Populate the dispatch table used by `react_to_variable_change()` to efficiently call the
/// appropriate function to handle a change to a variable.
static void setup_var_dispatch_table() {
    for (const auto &var_name : locale_variables) {
        var_dispatch_table.emplace(var_name, handle_locale_change);
    }

    for (const auto &var_name : curses_variables) {
        var_dispatch_table.emplace(var_name, handle_curses_change);
    }

    for (const auto &var_name : colon_delimited_variable) {
        var_dispatch_table.emplace(var_name, handle_magic_colon_var_change);
    }

    var_dispatch_table.emplace(L"fish_term256", handle_fish_term_change);
    var_dispatch_table.emplace(L"fish_term24bit", handle_fish_term_change);
    var_dispatch_table.emplace(L"fish_escape_delay_ms", handle_escape_delay_change);
    var_dispatch_table.emplace(L"fish_emoji_width", handle_change_emoji_width);
    var_dispatch_table.emplace(L"fish_ambiguous_width", handle_change_ambiguous_width);
    var_dispatch_table.emplace(L"LINES", handle_term_size_change);
    var_dispatch_table.emplace(L"COLUMNS", handle_term_size_change);
    var_dispatch_table.emplace(L"fish_complete_path", handle_complete_path_change);
    var_dispatch_table.emplace(L"fish_function_path", handle_function_path_change);
    var_dispatch_table.emplace(L"fish_read_limit", handle_read_limit_change);
    var_dispatch_table.emplace(L"fish_history", handle_fish_history_change);
    var_dispatch_table.emplace(L"TZ", handle_tz_change);
}

void env_init(const struct config_paths_t *paths /* or NULL */) {
    setup_var_dispatch_table();

    env_stack_t &vars = env_stack_t::globals();

    // Names of all dynamically calculated variables.
    env_electric.insert({L"history", L"status", L"umask"});

    // Now the environment variable handling is set up, the next step is to insert valid data.

    // Import environment variables. Walk backwards so that the first one out of any duplicates wins
    // (See issue #2784).
    wcstring key, val;
    const char *const *envp = environ;
    size_t i = 0;
    while (envp && envp[i]) i++;
    while (i--) {
        const wcstring key_and_val = str2wcstring(envp[i]);  // like foo=bar
        size_t eql = key_and_val.find(L'=');
        if (eql == wcstring::npos) {
            // No equal-sign found so treat it as a defined var that has no value(s).
            if (is_read_only(key_and_val) || is_electric(key_and_val)) continue;
            vars.set_empty(key_and_val, ENV_EXPORT | ENV_GLOBAL);
        } else {
            key.assign(key_and_val, 0, eql);
            if (is_read_only(key) || is_electric(key)) continue;
            val.assign(key_and_val, eql + 1, wcstring::npos);
            wchar_t sep = variable_is_colon_delimited_var(key) ? L':' : ARRAY_SEP;
            vars.set(key, ENV_EXPORT | ENV_GLOBAL, split_string(val, sep));
        }
    }

    // Set the given paths in the environment, if we have any.
    if (paths != NULL) {
        vars.set_one(FISH_DATADIR_VAR, ENV_GLOBAL, paths->data);
        vars.set_one(FISH_SYSCONFDIR_VAR, ENV_GLOBAL, paths->sysconf);
        vars.set_one(FISH_HELPDIR_VAR, ENV_GLOBAL, paths->doc);
        vars.set_one(FISH_BIN_DIR, ENV_GLOBAL, paths->bin);
    }

    init_locale(vars);
    init_curses(vars);
    init_input();
    init_path_vars();
    guess_emoji_width();

    // Set up the USER and PATH variables
    setup_path();

    // Some `su`s keep $USER when changing to root.
    // This leads to issues later on (and e.g. in prompts),
    // so we work around it by resetting $USER.
    // TODO: Figure out if that su actually checks if username == "root"(as the man page says) or
    // UID == 0.
    uid_t uid = getuid();
    setup_user(uid == 0);

    // Set up $IFS - this used to be in share/config.fish, but really breaks if it isn't done.
    vars.set_one(L"IFS", ENV_GLOBAL, L"\n \t");

    // Set up the version variable.
    wcstring version = str2wcstring(get_fish_version());
    vars.set_one(L"version", ENV_GLOBAL, version);

    // Set the $fish_pid variable (%self replacement)
    vars.set_one(L"fish_pid", ENV_GLOBAL, to_string<long>(getpid()));

    // Set the $hostname variable
    wcstring hostname = L"fish";
    get_hostname_identifier(hostname);
    vars.set_one(L"hostname", ENV_GLOBAL, hostname);

    // Set up SHLVL variable. Not we can't use vars.get() because SHLVL is read-only, and therefore
    // was not inherited from the environment.
    wcstring nshlvl_str = L"1";
    if (const char *shlvl_var = getenv("SHLVL")) {
        const wchar_t *end;
        // TODO: Figure out how to handle invalid numbers better. Shouldn't we issue a diagnostic?
        long shlvl_i = fish_wcstol(str2wcstring(shlvl_var).c_str(), &end);
        if (!errno && shlvl_i >= 0) {
            nshlvl_str = to_string<long>(shlvl_i + 1);
        }
    }
    vars.set_one(L"SHLVL", ENV_GLOBAL | ENV_EXPORT, nshlvl_str);

    // Set up the HOME variable.
    // Unlike $USER, it doesn't seem that `su`s pass this along
    // if the target user is root, unless "--preserve-environment" is used.
    // Since that is an explicit choice, we should allow it to enable e.g.
    //     env HOME=(mktemp -d) su --preserve-environment fish
    if (vars.get(L"HOME").missing_or_empty()) {
        auto user_var = vars.get(L"USER");
        if (!user_var.missing_or_empty()) {
            char *unam_narrow = wcs2str(user_var->as_string());
            struct passwd userinfo;
            struct passwd *result;
            char buf[8192];
            int retval = getpwnam_r(unam_narrow, &userinfo, buf, sizeof(buf), &result);
            if (retval || !result) {
                // Maybe USER is set but it's bogus. Reset USER from the db and try again.
                setup_user(true);
                user_var = vars.get(L"USER");
                if (!user_var.missing_or_empty()) {
                    unam_narrow = wcs2str(user_var->as_string());
                    retval = getpwnam_r(unam_narrow, &userinfo, buf, sizeof(buf), &result);
                }
            }
            if (!retval && result && userinfo.pw_dir) {
                const wcstring dir = str2wcstring(userinfo.pw_dir);
                vars.set_one(L"HOME", ENV_GLOBAL | ENV_EXPORT, dir);
            } else {
                // We cannot get $HOME. This triggers warnings for history and config.fish already,
                // so it isn't necessary to warn here as well.
                vars.set_empty(L"HOME", ENV_GLOBAL | ENV_EXPORT);
            }
            free(unam_narrow);
        } else {
            // If $USER is empty as well (which we tried to set above), we can't get $HOME.
            vars.set_empty(L"HOME", ENV_GLOBAL | ENV_EXPORT);
        }
    }

    vars.set_pwd();         // initialize the PWD variable
    vars.set_termsize();    // initialize the terminal size variables
    vars.set_read_limit();  // initialize the read_byte_limit

    // Set g_use_posix_spawn. Default to true.
    auto use_posix_spawn = vars.get(L"fish_use_posix_spawn");
    g_use_posix_spawn =
        use_posix_spawn.missing_or_empty() ? true : from_string<bool>(use_posix_spawn->as_string());

    // Set fish_bind_mode to "default".
    vars.set_one(FISH_BIND_MODE_VAR, ENV_GLOBAL, DEFAULT_BIND_MODE);

    // This is somewhat subtle. At this point we consider our environment to be sufficiently
    // initialized that we can react to changes to variables. Prior to doing this we expect that the
    // code for setting vars that might have side-effects will do whatever
    // `react_to_variable_change()` would do for that var.
    env_initialized = true;

    // Set up universal variables. The empty string means to use the default path.
    assert(s_universal_variables == NULL);
    s_universal_variables = new env_universal_t(L"");
    callback_data_list_t callbacks;
    s_universal_variables->initialize(callbacks);
    env_universal_callbacks(&env_stack_t::principal(), callbacks);
}

/// Search all visible scopes in order for the specified key. Return the first scope in which it was
/// found.
env_node_ref_t env_stack_t::get_node(const wcstring &key) {
    env_node_ref_t env = vars_stack().top;
    while (env) {
        if (env->find_entry(key)) break;
        env = vars_stack().next_scope_to_search(env);
    }
    return env;
}

static int set_umask(const wcstring_list_t &list_val) {
    long mask = -1;
    if (list_val.size() == 1 && !list_val.front().empty()) {
        mask = fish_wcstol(list_val.front().c_str(), NULL, 8);
    }

    if (errno || mask > 0777 || mask < 0) return ENV_INVALID;
    // Do not actually create a umask variable. On env_stack_t::get() it will be calculated.
    umask(mask);
    return ENV_OK;
}

/// Set the value of the environment variable whose name matches key to val.
///
/// \param key The key
/// \param val The value to set.
/// \param var_mode The type of the variable. Can be any combination of ENV_GLOBAL, ENV_LOCAL,
/// ENV_EXPORT and ENV_USER. If mode is ENV_DEFAULT, the current variable space is searched and the
/// current mode is used. If no current variable with the same name is found, ENV_LOCAL is assumed.
///
/// Returns:
///
/// * ENV_OK on success.
/// * ENV_PERM, can only be returned when setting as a user, e.g. ENV_USER is set. This means that
/// the user tried to change a read-only variable.
/// * ENV_SCOPE, the variable cannot be set in the given scope. This applies to readonly/electric
/// variables set from the local or universal scopes, or set as exported.
/// * ENV_INVALID, the variable value was invalid. This applies only to special variables.
int env_stack_t::set_internal(const wcstring &key, env_mode_flags_t var_mode, wcstring_list_t val) {
    ASSERT_IS_MAIN_THREAD();
    bool has_changed_old = vars_stack().has_changed_exported();
    int done = 0;

    if (val.size() == 1 && (key == L"PWD" || key == L"HOME")) {
        // Canonicalize our path; if it changes, recurse and try again.
        wcstring val_canonical = val.front();
        path_make_canonical(val_canonical);
        if (val.front() != val_canonical) {
            return set_internal(key, var_mode, {val_canonical});
        }
    }

    if ((var_mode & ENV_LOCAL || var_mode & ENV_UNIVERSAL) &&
        (is_read_only(key) || is_electric(key))) {
        return ENV_SCOPE;
    }
    if ((var_mode & ENV_EXPORT) && is_electric(key)) {
        return ENV_SCOPE;
    }
    if ((var_mode & ENV_USER) && is_read_only(key)) {
        return ENV_PERM;
    }

    if (key == L"umask") {  // set new umask
        return set_umask(val);
    }

    if (var_mode & ENV_UNIVERSAL) {
        const bool old_export = uvars() && uvars()->get_export(key);
        bool new_export;
        if (var_mode & ENV_EXPORT) {
            // Export the var.
            new_export = true;
        } else if (var_mode & ENV_UNEXPORT) {
            // Unexport the var.
            new_export = false;
        } else {
            // Not changing the export status of the var.
            new_export = old_export;
        }
        if (uvars()) {
            uvars()->set(key, val, new_export);
            env_universal_barrier();
            if (old_export || new_export) {
                vars_stack().mark_changed_exported();
            }
        }
    } else {
        // Determine the node.
        bool has_changed_new = false;
        env_node_ref_t preexisting_node = get_node(key);
        bool preexisting_entry_exportv = false;
        if (preexisting_node != NULL) {
            var_table_t::const_iterator result = preexisting_node->env.find(key);
            assert(result != preexisting_node->env.end());
            const env_var_t &var = result->second;
            if (var.exports()) {
                preexisting_entry_exportv = true;
                has_changed_new = true;
            }
        }

        env_node_ref_t node = nullptr;
        if (var_mode & ENV_GLOBAL) {
            node = vars_stack().global_env;
        } else if (var_mode & ENV_LOCAL) {
            node = vars_stack().top;
        } else if (preexisting_node != NULL) {
            node = preexisting_node;
            if ((var_mode & (ENV_EXPORT | ENV_UNEXPORT)) == 0) {
                // Use existing entry's exportv status.
                var_mode =  //!OCLINT(parameter reassignment)
                    preexisting_entry_exportv ? ENV_EXPORT : 0;
            }
        } else {
            if (!get_proc_had_barrier()) {
                set_proc_had_barrier(true);
                env_universal_barrier();
            }

            if (uvars() && uvars()->get(key)) {
                bool exportv;
                if (var_mode & ENV_EXPORT) {
                    exportv = true;
                } else if (var_mode & ENV_UNEXPORT) {
                    exportv = false;
                } else {
                    exportv = uvars()->get_export(key);
                }
                uvars()->set(key, val, exportv);
                env_universal_barrier();
                done = 1;

            } else {
                // New variable with unspecified scope
                node = vars_stack().resolve_unspecified_scope();
            }
        }

        if (!done) {
            // Set the entry in the node. Note that operator[] accesses the existing entry, or
            // creates a new one.
            env_var_t &var = node->env[key];
            if (var.exports()) {
                // This variable already existed, and was exported.
                has_changed_new = true;
            }

            var.set_vals(std::move(val));

            if (var_mode & ENV_EXPORT) {
                // The new variable is exported.
                var.set_exports(true);
                node->exportv = true;
                has_changed_new = true;
            } else {
                var.set_exports(false);
                // Set the node's exported when it changes something about exports
                // (also when it redefines a variable to not be exported).
                node->exportv = has_changed_old != has_changed_new;
            }

            if (has_changed_old || has_changed_new) vars_stack().mark_changed_exported();
        }
    }

    event_t ev = event_t::variable_event(key);
    ev.arguments.reserve(3);
    ev.arguments.push_back(L"VARIABLE");
    ev.arguments.push_back(L"SET");
    ev.arguments.push_back(key);
    event_fire(&ev);
    react_to_variable_change(L"SET", key, *this);
    return ENV_OK;
}

/// Sets the variable with the specified name to the given values.
int env_stack_t::set(const wcstring &key, env_mode_flags_t mode, wcstring_list_t vals) {
    return set_internal(key, mode, std::move(vals));
}

/// Sets the variable with the specified name to a single value.
int env_stack_t::set_one(const wcstring &key, env_mode_flags_t mode, wcstring val) {
    wcstring_list_t vals;
    vals.push_back(std::move(val));
    return set_internal(key, mode, std::move(vals));
}

/// Sets the variable with the specified name without any (i.e., zero) values.
int env_stack_t::set_empty(const wcstring &key, env_mode_flags_t mode) {
    return set_internal(key, mode, {});
}

/// Attempt to remove/free the specified key/value pair from the specified map.
///
/// \return zero if the variable was not found, non-zero otherwise
bool env_stack_t::try_remove(env_node_ref_t n, const wchar_t *key, int var_mode) {
    if (n == nullptr) {
        return false;
    }

    var_table_t::iterator result = n->env.find(key);
    if (result != n->env.end()) {
        if (result->second.exports()) {
            mark_changed_exported();
        }
        n->env.erase(result);
        return true;
    }

    if (var_mode & ENV_LOCAL) {
        return false;
    }

    if (n->new_scope) {
        return try_remove(vars_stack().global_env, key, var_mode);
    }
    return try_remove(n->next, key, var_mode);
}

int env_stack_t::remove(const wcstring &key, int var_mode) {
    ASSERT_IS_MAIN_THREAD();
    env_node_ref_t first_node{};
    int erased = 0;

    if ((var_mode & ENV_USER) && is_read_only(key)) {
        return ENV_SCOPE;
    }

    first_node = vars_stack().top;

    if (!(var_mode & ENV_UNIVERSAL)) {
        if (var_mode & ENV_GLOBAL) {
            first_node = vars_stack().global_env;
        }

        if (try_remove(first_node, key.c_str(), var_mode)) {
            event_t ev = event_t::variable_event(key);
            ev.arguments.push_back(L"VARIABLE");
            ev.arguments.push_back(L"ERASE");
            ev.arguments.push_back(key);
            event_fire(&ev);

            erased = 1;
        }
    }

    if (!erased && !(var_mode & ENV_GLOBAL) && !(var_mode & ENV_LOCAL)) {
        bool is_exported = uvars()->get_export(key);
        erased = uvars() && uvars()->remove(key);
        if (erased) {
            env_universal_barrier();
            event_t ev = event_t::variable_event(key);
            ev.arguments.push_back(L"VARIABLE");
            ev.arguments.push_back(L"ERASE");
            ev.arguments.push_back(key);
            event_fire(&ev);
        }

        if (is_exported) vars_stack().mark_changed_exported();
    }

    react_to_variable_change(L"ERASE", key, *this);

    return erased ? ENV_OK : ENV_NOT_FOUND;
}

const wcstring_list_t &env_var_t::as_list() const { return vals; }

/// Return a string representation of the var. At the present time this uses the legacy 2.x
/// encoding.
wcstring env_var_t::as_string() const {
    wchar_t sep = (flags & flag_colon_delimit) ? L':' : ARRAY_SEP;
    return join_strings(vals, sep);
}

void env_var_t::to_list(wcstring_list_t &out) const {
    out = vals;
}

env_var_t::env_var_flags_t env_var_t::flags_for(const wchar_t *name) {
    env_var_flags_t result = 0;
    if (is_read_only(name)) result |= flag_read_only;
    if (variable_is_colon_delimited_var(name)) result |= flag_colon_delimit;
    return result;
}

maybe_t<env_var_t> env_stack_t::get(const wcstring &key, env_mode_flags_t mode) const {
    const bool has_scope = mode & (ENV_LOCAL | ENV_GLOBAL | ENV_UNIVERSAL);
    const bool search_local = !has_scope || (mode & ENV_LOCAL);
    const bool search_global = !has_scope || (mode & ENV_GLOBAL);
    const bool search_universal = !has_scope || (mode & ENV_UNIVERSAL);

    const bool search_exported = (mode & ENV_EXPORT) || !(mode & ENV_UNEXPORT);
    const bool search_unexported = (mode & ENV_UNEXPORT) || !(mode & ENV_EXPORT);

    // Make the assumption that electric keys can't be shadowed elsewhere, since we currently block
    // that in env_stack_t::set().
    if (is_electric(key)) {
        if (!search_global) return none();
        if (key == L"history") {
            // Big hack. We only allow getting the history on the main thread. Note that history_t
            // may ask for an environment variable, so don't take the lock here (we don't need it).
            if (!is_main_thread()) {
                return none();
            }

            history_t *history = reader_get_history();
            if (!history) {
                history = &history_t::history_with_name(history_session_id(*this));
            }
            wcstring_list_t result;
            if (history) history->get_history(result);
            return env_var_t(L"history", result);
        } else if (key == L"status") {
            return env_var_t(L"status", to_string(proc_get_last_status()));
        } else if (key == L"umask") {
            return env_var_t(L"umask", format_string(L"0%0.3o", get_umask()));
        }
        // We should never get here unless the electric var list is out of sync with the above code.
        DIE("unerecognized electric var name");
    }

    if (search_local || search_global) {
        scoped_lock locker(env_lock);  // lock around a local region
        env_node_ref_t env = search_local ? vars_stack().top : vars_stack().global_env;

        while (env != NULL) {
            if (env == vars_stack().global_env && !search_global) {
                break;
            }

            var_table_t::const_iterator result = env->env.find(key);
            if (result != env->env.end()) {
                const env_var_t &var = result->second;
                if (var.exports() ? search_exported : search_unexported) {
                    return var;
                }
            }
            env = vars_stack().next_scope_to_search(env);
        }
    }

    if (!search_universal) return none();

    // Another hack. Only do a universal barrier on the main thread (since it can change variable
    // values). Make sure we do this outside the env_lock because it may itself call `get()`.
    if (is_main_thread() && !get_proc_had_barrier()) {
        set_proc_had_barrier(true);
        env_universal_barrier();
    }

    // Okay, we couldn't find a local or global var given the requirements. If there is a matching
    // universal var return that.
    if (uvars()) {
        auto var = uvars()->get(key);
        if (var && (uvars()->get_export(key) ? search_exported : search_unexported)) {
            return var;
        }
    }

    return none();
}

void env_universal_barrier() { env_stack_t::principal().universal_barrier(); }

/// Returns true if the specified scope or any non-shadowed non-global subscopes contain an exported
/// variable.
bool var_stack_t::local_scope_exports(const env_node_ref_t &n) const {
    assert(n != nullptr);
    if (n == global_env) return false;

    if (n->exportv) return true;

    if (n->new_scope) return false;

    return local_scope_exports(n->next);
}

void env_stack_t::push(bool new_scope) { vars_stack().push(new_scope); }

void env_stack_t::pop() { vars_stack().pop(); }

/// Function used with to insert keys of one table into a set::set<wcstring>.
static void add_key_to_string_set(const var_table_t &envs, std::set<wcstring> *str_set,
                                  bool show_exported, bool show_unexported) {
    var_table_t::const_iterator iter;
    for (iter = envs.begin(); iter != envs.end(); ++iter) {
        const env_var_t &var = iter->second;

        if ((var.exports() && show_exported) || (!var.exports() && show_unexported)) {
            // Insert this key.
            str_set->insert(iter->first);
        }
    }
}

wcstring_list_t env_stack_t::get_names(int flags) const {
    scoped_lock locker(env_lock);

    wcstring_list_t result;
    std::set<wcstring> names;
    int show_local = flags & ENV_LOCAL;
    int show_global = flags & ENV_GLOBAL;
    int show_universal = flags & ENV_UNIVERSAL;

    env_node_ref_t n = vars_stack().top;
    const bool show_exported = (flags & ENV_EXPORT) || !(flags & ENV_UNEXPORT);
    const bool show_unexported = (flags & ENV_UNEXPORT) || !(flags & ENV_EXPORT);

    if (!show_local && !show_global && !show_universal) {
        show_local = show_universal = show_global = 1;
    }

    if (show_local) {
        while (n) {
            if (n == vars_stack().global_env) break;

            add_key_to_string_set(n->env, &names, show_exported, show_unexported);
            if (n->new_scope)
                break;
            else
                n = n->next;
        }
    }

    if (show_global) {
        add_key_to_string_set(vars_stack().global_env->env, &names, show_exported, show_unexported);
        if (show_unexported) {
            result.insert(result.end(), env_electric.begin(), env_electric.end());
        }
    }

    if (show_universal && uvars()) {
        const wcstring_list_t uni_list = uvars()->get_names(show_exported, show_unexported);
        names.insert(uni_list.begin(), uni_list.end());
    }

    result.insert(result.end(), names.begin(), names.end());
    return result;
}

/// Get list of all exported variables.
void var_stack_t::get_exported(const env_node_t *n, var_table_t &h) const {
    if (!n) return;

    if (n->new_scope) {
        get_exported(global_env.get(), h);
    } else {
        get_exported(n->next.get(), h);
    }

    var_table_t::const_iterator iter;
    for (iter = n->env.begin(); iter != n->env.end(); ++iter) {
        const wcstring &key = iter->first;
        const env_var_t var = iter->second;

        if (var.exports()) {
            // Export the variable. Don't use std::map::insert here, since we need to overwrite
            // existing values from previous scopes.
            h[key] = var;
        } else {
            // We need to erase from the map if we are not exporting, since a lower scope may have
            // exported. See #2132.
            h.erase(key);
        }
    }
}

// Given a map from key to value, return a vector of strings of the form key=value
static std::vector<std::string> get_export_list(const var_table_t &envs) {
    std::vector<std::string> result;
    result.reserve(envs.size());
    for (const auto &kv : envs) {
        std::string ks = wcs2string(kv.first);
        std::string vs = wcs2string(kv.second.as_string());

        // Arrays in the value are ASCII record separator (0x1e) delimited. But some variables
        // should have colons. Add those.
        if (variable_is_colon_delimited_var(kv.first)) {
            // Replace ARRAY_SEP with colon.
            std::replace(vs.begin(), vs.end(), (char)ARRAY_SEP, ':');
        }
        // Create and append a string of the form ks=vs
        std::string str;
        str.reserve(ks.size() + 1 + vs.size());
        str.append(ks);
        str.append("=");
        str.append(vs);
        result.push_back(std::move(str));
    }
    return result;
}

void var_stack_t::update_export_array_if_necessary() {
    if (!this->has_changed_exported()) {
        return;
    }

    debug(4, L"export_arr() recalc");
    var_table_t vals;
    get_exported(this->top.get(), vals);

    if (uvars()) {
        const wcstring_list_t uni = uvars()->get_names(true, false);
        for (const wcstring &key : uni) {
            auto var = uvars()->get(key);

            if (!var.missing_or_empty()) {
                // Note that std::map::insert does NOT overwrite a value already in the map,
                // which we depend on here.
                vals.insert(std::pair<wcstring, env_var_t>(key, *var));
            }
        }
    }

    export_array.emplace(get_export_list(vals));
}

const char *const *env_stack_t::export_arr() {
    ASSERT_IS_MAIN_THREAD();
    ASSERT_IS_NOT_FORKED_CHILD();
    vars_stack().update_export_array_if_necessary();
    assert(vars_stack().export_array && "Should have export array");
    return vars_stack().export_array->get();
}

void env_stack_t::set_argv(const wchar_t *const *argv) {
    if (argv && *argv) {
        wcstring_list_t list;
        for (auto arg = argv; *arg; arg++) {
            list.emplace_back(*arg);
        }
        set(L"argv", ENV_LOCAL, std::move(list));
    } else {
        set_empty(L"argv", ENV_LOCAL);
    }
}

environment_t::~environment_t() = default;
env_stack_t::~env_stack_t() = default;
env_stack_t::env_stack_t(env_stack_t &&) = default;

null_environment_t::null_environment_t() = default;
null_environment_t::~null_environment_t() = default;
maybe_t<env_var_t> null_environment_t::get(const wcstring &key, env_mode_flags_t mode) const {
    return none();
}
wcstring_list_t null_environment_t::get_names(int flags) const { return {}; }

env_stack_t env_stack_t::make_principal() {
    const env_stack_t &gl = env_stack_t::globals();
    std::unique_ptr<var_stack_t> dup_stack = make_unique<var_stack_t>(gl.vars_stack().clone());
    return env_stack_t{std::move(dup_stack)};
}

env_stack_t &env_stack_t::principal() {
    static env_stack_t s_principal = make_principal();
    return s_principal;
}

env_stack_t &env_stack_t::globals() {
    static env_stack_t s_global;
    return s_global;
}

env_vars_snapshot_t::env_vars_snapshot_t(const environment_t &source, const wchar_t *const *keys) {
    ASSERT_IS_MAIN_THREAD();
    wcstring key;
    for (size_t i = 0; keys[i]; i++) {
        key.assign(keys[i]);
        const auto var = source.get(key);
        if (var) {
            vars[key] = std::move(*var);
        }
    }
    names = source.get_names(0);
}

env_vars_snapshot_t::~env_vars_snapshot_t() = default;

maybe_t<env_var_t> env_vars_snapshot_t::get(const wcstring &key, env_mode_flags_t mode) const {
    auto iter = vars.find(key);
    if (iter == vars.end()) return none();
    return iter->second;
}

<<<<<<< HEAD
wcstring_list_t env_vars_snapshot_t::get_names(int flags) const { return names; }
=======

#if defined(__APPLE__) || defined(__CYGWIN__)
static int check_runtime_path(const char *path) {
    return 0;
}
#else
/// Check, and create if necessary, a secure runtime path. Derived from tmux.c in tmux
/// (http://tmux.sourceforge.net/).
static int check_runtime_path(const char *path) {
    // Copyright (c) 2007 Nicholas Marriott <nicm@users.sourceforge.net>
    //
    // Permission to use, copy, modify, and distribute this software for any
    // purpose with or without fee is hereby granted, provided that the above
    // copyright notice and this permission notice appear in all copies.
    //
    // THE SOFTWARE IS PROVIDED "AS IS" AND THE AUTHOR DISCLAIMS ALL WARRANTIES
    // WITH REGARD TO THIS SOFTWARE INCLUDING ALL IMPLIED WARRANTIES OF
    // MERCHANTABILITY AND FITNESS. IN NO EVENT SHALL THE AUTHOR BE LIABLE FOR
    // ANY SPECIAL, DIRECT, INDIRECT, OR CONSEQUENTIAL DAMAGES OR ANY DAMAGES
    // WHATSOEVER RESULTING FROM LOSS OF MIND, USE, DATA OR PROFITS, WHETHER
    // IN AN ACTION OF CONTRACT, NEGLIGENCE OR OTHER TORTIOUS ACTION, ARISING
    // OUT OF OR IN CONNECTION WITH THE USE OR PERFORMANCE OF THIS SOFTWARE.
    struct stat statpath;
    uid_t uid = geteuid();

    if (mkdir(path, S_IRWXU) != 0 && errno != EEXIST) return errno;
    if (lstat(path, &statpath) != 0) return errno;
    if (!S_ISDIR(statpath.st_mode) || statpath.st_uid != uid ||
        (statpath.st_mode & (S_IRWXG | S_IRWXO)) != 0)
        return EACCES;
    return 0;
}
#endif

/// Return the path of an appropriate runtime data directory.
wcstring env_get_runtime_path() {
    wcstring result;
    const char *dir = getenv("XDG_RUNTIME_DIR");

    // Check that the path is actually usable. Technically this is guaranteed by the fdo spec but in
    // practice it is not always the case: see #1828 and #2222.
    int mode = R_OK | W_OK | X_OK;
    if (dir != NULL && access(dir, mode) == 0 && check_runtime_path(dir) == 0) {
        result = str2wcstring(dir);
    } else {
        // Don't rely on $USER being set, as setup_user() has not yet been called.
        // See https://github.com/fish-shell/fish-shell/issues/5180
        const char *uname = getpwuid(geteuid())->pw_name;
        // /tmp/fish.user
        std::string tmpdir = "/tmp/fish.";
        tmpdir.append(uname);

        if (check_runtime_path(tmpdir.c_str()) != 0) {
            debug(0, L"Runtime path not available.");
            debug(0, L"Try deleting the directory %s and restarting fish.", tmpdir.c_str());
            return result;
        }

        result = str2wcstring(tmpdir);
    }
    return result;
}

>>>>>>> a17a815c

const wchar_t *const env_vars_snapshot_t::highlighting_keys[] = {L"PATH", L"CDPATH",
                                                                 L"fish_function_path", NULL};

const wchar_t *const env_vars_snapshot_t::completing_keys[] = {L"PATH", L"CDPATH",
                                                               L"fish_function_path", NULL};<|MERGE_RESOLUTION|>--- conflicted
+++ resolved
@@ -715,26 +715,16 @@
     }
 }
 
-<<<<<<< HEAD
 void env_stack_t::mark_changed_exported() { vars_stack().mark_changed_exported(); }
 
 wcstring environment_t::get_pwd_slash() const {
-    auto pwd_var = get(L"PWD");
-    if (pwd_var.missing_or_empty()) {
-        return L"";
-    }
-
-    wcstring pwd = pwd_var->as_string();
-=======
-wcstring env_get_pwd_slash() {
     // Return "/" if PWD is missing.
     // See https://github.com/fish-shell/fish-shell/issues/5080
-    auto pwd_var = env_get(L"PWD");
+    auto pwd_var = get(L"PWD");
     wcstring pwd;
     if (!pwd_var.missing_or_empty()) {
         pwd = pwd_var->as_string();
     }
->>>>>>> a17a815c
     if (!string_suffixes_string(L"/", pwd)) {
         pwd.push_back(L'/');
     }
@@ -1658,9 +1648,14 @@
     return iter->second;
 }
 
-<<<<<<< HEAD
 wcstring_list_t env_vars_snapshot_t::get_names(int flags) const { return names; }
-=======
+
+const wchar_t *const env_vars_snapshot_t::highlighting_keys[] = {L"PATH", L"CDPATH",
+                                                                 L"fish_function_path", NULL};
+
+const wchar_t *const env_vars_snapshot_t::completing_keys[] = {L"PATH", L"CDPATH",
+                                                               L"fish_function_path", NULL};
+
 
 #if defined(__APPLE__) || defined(__CYGWIN__)
 static int check_runtime_path(const char *path) {
@@ -1722,12 +1717,4 @@
         result = str2wcstring(tmpdir);
     }
     return result;
-}
-
->>>>>>> a17a815c
-
-const wchar_t *const env_vars_snapshot_t::highlighting_keys[] = {L"PATH", L"CDPATH",
-                                                                 L"fish_function_path", NULL};
-
-const wchar_t *const env_vars_snapshot_t::completing_keys[] = {L"PATH", L"CDPATH",
-                                                               L"fish_function_path", NULL};+}