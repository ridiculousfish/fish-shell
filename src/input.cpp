/** \file input.c

    Functions for reading a character of input from stdin.

*/

#include "config.h"

#include <assert.h>
#include <errno.h>
#include <unistd.h>
#include <wchar.h>

#if HAVE_NCURSES_H
#include <ncurses.h>
#elif HAVE_NCURSES_CURSES_H
#include <ncurses/curses.h>
#else
#include <curses.h>
#endif

#if HAVE_TERM_H
#include <term.h>
#elif HAVE_NCURSES_TERM_H
#include <ncurses/term.h>
#endif

#include <wctype.h>

#include "fallback.h" // IWYU pragma: keep
#include "wutil.h" // IWYU pragma: keep - needed for wgettext
#include "reader.h"
#include "proc.h"
#include "common.h"
#include "input_common.h"
#include "input.h"
#include "parser.h"
#include "env.h"
#include "event.h"
#include "signal.h" // IWYU pragma: keep - needed for CHECK_BLOCK
#include "io.h"
#include "output.h"
#include <vector>
#include <algorithm>

#define DEFAULT_TERM L"ansi"
#define MAX_INPUT_FUNCTION_ARGS 20

/**
   Struct representing a keybinding. Returned by input_get_mappings.
 */

struct input_mapping_t
{
    wcstring seq; /**< Character sequence which generates this event */
    wcstring_list_t commands; /**< commands that should be evaluated by this mapping */

    /* We wish to preserve the user-specified order. This is just an incrementing value. */
    unsigned int specification_order;

    wcstring mode; /**< mode in which this command should be evaluated */
    wcstring sets_mode; /** new mode that should be switched to after command evaluation */

    input_mapping_t(const wcstring &s, const std::vector<wcstring> &c,
                    const wcstring &m = DEFAULT_BIND_MODE,
                    const wcstring &sm = DEFAULT_BIND_MODE) : seq(s), commands(c), mode(m), sets_mode(sm)
    {
        static unsigned int s_last_input_mapping_specification_order = 0;
        specification_order = ++s_last_input_mapping_specification_order;

    }
};

/**
   A struct representing the mapping from a terminfo key name to a terminfo character sequence
 */
struct terminfo_mapping_t
{
    const wchar_t *name; /**< Name of key */
    const char *seq; /**< Character sequence generated on keypress. Constant string. */
};


/**
   Names of all the input functions supported
*/
static const wchar_t * const name_arr[] =
{
    L"beginning-of-line",
    L"end-of-line",
    L"forward-char",
    L"backward-char",
    L"forward-word",
    L"backward-word",
    L"forward-bigword",
    L"backward-bigword",
    L"history-search-backward",
    L"history-search-forward",
    L"delete-char",
    L"backward-delete-char",
    L"kill-line",
    L"yank",
    L"yank-pop",
    L"complete",
    L"complete-and-search",
    L"beginning-of-history",
    L"end-of-history",
    L"backward-kill-line",
    L"kill-whole-line",
    L"kill-word",
    L"kill-bigword",
    L"backward-kill-word",
    L"backward-kill-path-component",
    L"backward-kill-bigword",
    L"history-token-search-backward",
    L"history-token-search-forward",
    L"self-insert",
    L"transpose-chars",
    L"transpose-words",
    L"upcase-word",
    L"downcase-word",
    L"capitalize-word",
    L"vi-arg-digit",
    L"vi-delete-to",
    L"execute",
    L"beginning-of-buffer",
    L"end-of-buffer",
    L"repaint",
    L"force-repaint",
    L"up-line",
    L"down-line",
    L"suppress-autosuggestion",
    L"accept-autosuggestion",
    L"begin-selection",
    L"end-selection",
    L"kill-selection",
    L"forward-jump",
    L"backward-jump",
    L"and",
    L"cancel"
};

wcstring describe_char(wint_t c)
{
    wint_t initial_cmd_char = R_BEGINNING_OF_LINE;
    size_t name_count = sizeof name_arr / sizeof *name_arr;
    if (c >= initial_cmd_char && c < initial_cmd_char + name_count)
    {
        return format_string(L"%02x (%ls)", c, name_arr[c - initial_cmd_char]);
    }
    return format_string(L"%02x", c);
}

/**
   Description of each supported input function
*/
/*
static const wchar_t *desc_arr[] =
{
  L"Move to beginning of line",
  L"Move to end of line",
  L"Move forward one character",
  L"Move backward one character",
  L"Move forward one word",
  L"Move backward one word",
  L"Search backward through list of previous commands",
  L"Search forward through list of previous commands",
  L"Delete one character forward",
  L"Delete one character backward",
  L"Move contents from cursor to end of line to killring",
  L"Paste contents of killring",
  L"Rotate to previous killring entry",
  L"Guess the rest of the next input token",
  L"Move to first item of history",
  L"Move to last item of history",
  L"Clear current line",
  L"Move contents from beginning of line to cursor to killring",
  L"Move entire line to killring",
  L"Move next word to killring",
  L"Move previous word to killring",
  L"Write out key bindings",
  L"Clear entire screen",
  L"Quit the running program",
  L"Search backward through list of previous commands for matching token",
  L"Search forward through list of previous commands for matching token",
  L"Insert the pressed key",
  L"Do nothing",
  L"End of file",
  L"Repeat command"
}
  ;
*/

/**
   Internal code for each supported input function
*/
static const wchar_t code_arr[] =
{
    R_BEGINNING_OF_LINE,
    R_END_OF_LINE,
    R_FORWARD_CHAR,
    R_BACKWARD_CHAR,
    R_FORWARD_WORD,
    R_BACKWARD_WORD,
    R_FORWARD_BIGWORD,
    R_BACKWARD_BIGWORD,
    R_HISTORY_SEARCH_BACKWARD,
    R_HISTORY_SEARCH_FORWARD,
    R_DELETE_CHAR,
    R_BACKWARD_DELETE_CHAR,
    R_KILL_LINE,
    R_YANK,
    R_YANK_POP,
    R_COMPLETE,
    R_COMPLETE_AND_SEARCH,
    R_BEGINNING_OF_HISTORY,
    R_END_OF_HISTORY,
    R_BACKWARD_KILL_LINE,
    R_KILL_WHOLE_LINE,
    R_KILL_WORD,
    R_KILL_BIGWORD,
    R_BACKWARD_KILL_WORD,
    R_BACKWARD_KILL_PATH_COMPONENT,
    R_BACKWARD_KILL_BIGWORD,
    R_HISTORY_TOKEN_SEARCH_BACKWARD,
    R_HISTORY_TOKEN_SEARCH_FORWARD,
    R_SELF_INSERT,
    R_TRANSPOSE_CHARS,
    R_TRANSPOSE_WORDS,
    R_UPCASE_WORD,
    R_DOWNCASE_WORD,
    R_CAPITALIZE_WORD,
    R_VI_ARG_DIGIT,
    R_VI_DELETE_TO,
    R_EXECUTE,
    R_BEGINNING_OF_BUFFER,
    R_END_OF_BUFFER,
    R_REPAINT,
    R_FORCE_REPAINT,
    R_UP_LINE,
    R_DOWN_LINE,
    R_SUPPRESS_AUTOSUGGESTION,
    R_ACCEPT_AUTOSUGGESTION,
    R_BEGIN_SELECTION,
    R_END_SELECTION,
    R_KILL_SELECTION,
    R_FORWARD_JUMP,
    R_BACKWARD_JUMP,
    R_AND,
    R_CANCEL
};

/** Mappings for the current input mode */
static std::vector<input_mapping_t> mapping_list;

/* Terminfo map list */
static std::vector<terminfo_mapping_t> terminfo_mappings;

#define TERMINFO_ADD(key) { (L ## #key) + 4, key }


/**
   List of all terminfo mappings
 */
static std::vector<terminfo_mapping_t> mappings;


/**
   Set to one when the input subsytem has been initialized.
*/
static bool is_init = false;

/**
   Initialize terminfo.
 */
static void input_terminfo_init();

static wchar_t input_function_args[MAX_INPUT_FUNCTION_ARGS];
static bool input_function_status;
static int input_function_args_index = 0;

/**
    Return the current bind mode
*/
wcstring input_get_bind_mode()
{
    env_var_t mode = env_get_string(FISH_BIND_MODE_VAR);
    return mode.missing() ? DEFAULT_BIND_MODE : mode;
}

/**
    Set the current bind mode
*/
void input_set_bind_mode(const wcstring &bm)
{
    env_set(FISH_BIND_MODE_VAR, bm.c_str(), ENV_GLOBAL);
}


/**
    Returns the arity of a given input function
*/
int input_function_arity(int function)
{
    switch (function)
    {
        case R_FORWARD_JUMP:
        case R_BACKWARD_JUMP:
            return 1;
        default:
            return 0;
    }
}

/**
    Sets the return status of the most recently executed input function
*/
void input_function_set_status(bool status)
{
    input_function_status = status;
}

/* Helper function to compare the lengths of sequences */
static bool length_is_greater_than(const input_mapping_t &m1, const input_mapping_t &m2)
{
    return m1.seq.size() > m2.seq.size();
}

static bool specification_order_is_less_than(const input_mapping_t &m1, const input_mapping_t &m2)
{
    return m1.specification_order < m2.specification_order;
}

/* Inserts an input mapping at the correct position. We sort them in descending order by length, so that we test longer sequences first. */
static void input_mapping_insert_sorted(const input_mapping_t &new_mapping)
{
    std::vector<input_mapping_t>::iterator loc = std::lower_bound(mapping_list.begin(), mapping_list.end(), new_mapping, length_is_greater_than);
    mapping_list.insert(loc, new_mapping);
}

/* Adds an input mapping */
<<<<<<< HEAD
void input_mapping_add(const wchar_t *sequence, const wcstring_list_t &commands_vector,
=======
void input_mapping_add(const wchar_t *sequence, const wchar_t * const *commands, size_t commands_len,
>>>>>>> 71e38dec
                       const wchar_t *mode, const wchar_t *sets_mode)
{
    CHECK(sequence,);
    CHECK(mode,);
    CHECK(sets_mode,);

    // debug( 0, L"Add mapping from %ls to %ls in mode %ls", escape(sequence, ESCAPE_ALL).c_str(), escape(command, ESCAPE_ALL).c_str(), mode);

    // remove existing mappings with this sequence
    for (size_t i=0; i<mapping_list.size(); i++)
    {
        input_mapping_t &m = mapping_list.at(i);
        if (m.seq == sequence && m.mode == mode)
        {
            m.commands = commands_vector;
            m.sets_mode = sets_mode;
            return;
        }
    }

    // add a new mapping, using the next order
    const input_mapping_t new_mapping = input_mapping_t(sequence, commands_vector, mode, sets_mode);
    input_mapping_insert_sorted(new_mapping);
}

void input_mapping_add(const wchar_t *sequence, const wchar_t *command,
                       const wchar_t *mode, const wchar_t *sets_mode)
{
    input_mapping_add(sequence, wcstring_list_t(1, command), mode, sets_mode);
}

/**
   Handle interruptions to key reading by reaping finshed jobs and
   propagating the interrupt to the reader.
*/
static int interrupt_handler()
{
    /*
      Fire any pending events
    */
    event_fire(NULL);

    /*
      Reap stray processes, including printing exit status messages
    */
    if (job_reap(1))
        reader_repaint_needed();

    /*
      Tell the reader an event occured
    */
    if (reader_reading_interrupted())
    {
        /*
          Return 3, i.e. the character read by a Control-C.
        */
        return 3;
    }

    return R_NULL;
}

void update_fish_color_support(void)
{
    /* Infer term256 support. If fish_term256 is set, we respect it; otherwise try to detect it from the TERM variable */
    env_var_t fish_term256 = env_get_string(L"fish_term256");
    bool support_term256;
    if (! fish_term256.missing_or_empty())
    {
        support_term256 = from_string<bool>(fish_term256);
    }
    else
    {
        env_var_t term = env_get_string(L"TERM");
        if (term.missing())
        {
            support_term256 = false;
        }
        else if (term.find(L"256color") != wcstring::npos)
        {
            /* Explicitly supported */
            support_term256 = true;
        }
        else if (term.find(L"xterm") != wcstring::npos)
        {
            // assume that all xterms are 256, except for OS X SnowLeopard
            env_var_t prog = env_get_string(L"TERM_PROGRAM");
            support_term256 = (prog != L"Apple_Terminal");
        }
        else
        {
            // Don't know, default to false
            support_term256 = false;
        }
    }

    env_var_t fish_term24bit = env_get_string(L"fish_term24bit");
    bool support_term24bit;
    if (! fish_term24bit.missing_or_empty())
    {
        support_term24bit = from_string<bool>(fish_term24bit);
    }
    else
    {
        /* We don't attempt to infer term24 bit support yet. */
        support_term24bit = false;
    }

    color_support_t support = (support_term256 ? color_support_term256 : 0) | (support_term24bit ? color_support_term24bit : 0);
    output_set_color_support(support);
}

int input_init()
{
    if (is_init)
        return 1;

    is_init = true;

    input_common_init(&interrupt_handler);

    const env_var_t term = env_get_string(L"TERM");
    int errret;
    if (setupterm(const_cast<char *>(wcs2string(term).c_str()), STDOUT_FILENO, &errret) == ERR)
    {
        debug(0, _(L"Could not set up terminal"));
        if (errret == 0)
        {
            debug(0, _(L"Check that your terminal type, '%ls', is supported on this system"),
                  term.c_str());
            debug(0, _(L"Attempting to use '%ls' instead"), DEFAULT_TERM);
            env_set(L"TERM", DEFAULT_TERM, ENV_GLOBAL | ENV_EXPORT);
            const std::string default_term = wcs2string(DEFAULT_TERM);
            if (setupterm(const_cast<char *>(default_term.c_str()), STDOUT_FILENO, &errret) == ERR)
            {
                debug(0, _(L"Could not set up terminal"));
                exit_without_destructors(1);
            }
        }
        else
        {
            exit_without_destructors(1);
        }
    }
    assert(! term.missing());
    output_set_term(term);

    input_terminfo_init();

    update_fish_color_support();

    /* If we have no keybindings, add a few simple defaults */
    if (mapping_list.empty())
    {
        input_mapping_add(L"", L"self-insert");
        input_mapping_add(L"\n", L"execute");
        input_mapping_add(L"\t", L"complete");
        input_mapping_add(L"\x3", L"commandline \"\"");
        input_mapping_add(L"\x4", L"exit");
        input_mapping_add(L"\x5", L"bind");
    }

    return 1;
}

void input_destroy()
{
    if (!is_init)
        return;


    is_init = false;

    input_common_destroy();

    if (del_curterm(cur_term) == ERR)
    {
        debug(0, _(L"Error while closing terminfo"));
    }
}

void input_function_push_arg(wchar_t arg)
{
    input_function_args[input_function_args_index++] = arg;
}

wchar_t input_function_pop_arg()
{
    return input_function_args[--input_function_args_index];
}

void input_function_push_args(int code)
{
    int arity = input_function_arity(code);
    for (int i = 0; i < arity; i++)
    {
        input_function_push_arg(input_common_readch(0));
    }
}

/**
   Perform the action of the specified binding
   allow_commands controls whether fish commands should be executed, or should
   be deferred until later.
*/
static void input_mapping_execute(const input_mapping_t &m, bool allow_commands)
{
    /* has_functions: there are functions that need to be put on the input
       queue
       has_commands: there are shell commands that need to be evaluated */
    bool has_commands = false, has_functions = false;

    for (wcstring_list_t::const_iterator it = m.commands.begin(), end = m.commands.end(); it != end; ++it)
    {
        if (input_function_get_code(*it) != INPUT_CODE_NONE)
            has_functions = true;
        else
            has_commands = true;
    }

    /* !has_functions && !has_commands: only set bind mode */
    if (!has_commands && !has_functions)
    {
        input_set_bind_mode(m.sets_mode);
        return;
    }

    if (!allow_commands)
    {
        /* We don't want to run commands yet. Put the characters back and return
           R_NULL */
        for (wcstring::const_reverse_iterator it = m.seq.rbegin(), end = m.seq.rend(); it != end; ++it)
        {
            input_common_next_ch(*it);
        }
        input_common_next_ch(R_NULL);
        return; /* skip the input_set_bind_mode */
    }
    else if (has_functions && !has_commands)
    {
        /* functions are added at the head of the input queue */
        for (wcstring_list_t::const_reverse_iterator it = m.commands.rbegin(), end = m.commands.rend(); it != end; ++it)
        {
            wchar_t code = input_function_get_code(*it);
            input_function_push_args(code);
            input_common_next_ch(code);
        }
    }
    else if (has_commands && !has_functions)
    {
        /* Execute all commands.

           FIXME(snnw): if commands add stuff to input queue (e.g. commandline
           -f execute), we won't see that until all other commands have also
           been run. */
        int last_status = proc_get_last_status();
        for (wcstring_list_t::const_iterator it = m.commands.begin(), end = m.commands.end(); it != end; ++it)
        {
            parser_t::principal_parser().eval(it->c_str(), io_chain_t(), TOP);
        }
        proc_set_last_status(last_status);
        input_common_next_ch(R_NULL);
    }
    else
    {
        /* invalid binding, mixed commands and functions.  We would need to
           execute these one by one. */
        input_common_next_ch(R_NULL);
    }

    input_set_bind_mode(m.sets_mode);
}



/**
   Try reading the specified function mapping
*/
static bool input_mapping_is_match(const input_mapping_t &m)
{
    wint_t c = 0;
    int j;

    //debug(0, L"trying mapping %ls\n", escape(m.seq.c_str(), ESCAPE_ALL).c_str());
    const wchar_t *str = m.seq.c_str();
    for (j=0; str[j] != L'\0'; j++)
    {
        bool timed = (j > 0 && iswcntrl(str[0]));

        c = input_common_readch(timed);
        if (str[j] != c)
        {
            break;
        }
    }

    if (str[j] == L'\0')
    {
        //debug(0, L"matched mapping %ls (%ls)\n", escape(m.seq.c_str(), ESCAPE_ALL).c_str(), m.command.c_str());
        /* We matched the entire sequence */
        return true;
    }
    else
    {
        int k;
        /*
          Return the read characters
        */
        input_common_next_ch(c);
        for (k=j-1; k>=0; k--)
        {
            input_common_next_ch(m.seq[k]);
        }
    }

    return false;

}

void input_queue_ch(wint_t ch)
{
    input_common_queue_ch(ch);
}

static void input_mapping_execute_matching_or_generic(bool allow_commands)
{
    const input_mapping_t *generic = NULL;

    const wcstring bind_mode = input_get_bind_mode();

    for (int i = 0; i < mapping_list.size(); i++)
    {
        const input_mapping_t &m = mapping_list.at(i);

        //debug(0, L"trying mapping (%ls,%ls,%ls)\n", escape(m.seq.c_str(), ESCAPE_ALL).c_str(),
        //           m.mode.c_str(), m.sets_mode.c_str());

        if (m.mode != bind_mode)
        {
            //debug(0, L"skipping mapping because mode %ls != %ls\n", m.mode.c_str(), input_get_bind_mode().c_str());
            continue;
        }

        if (m.seq.length() == 0)
        {
            generic = &m;
        }
        else if (input_mapping_is_match(m))
        {
            input_mapping_execute(m, allow_commands);
            return;
        }
    }

    if (generic)
    {
        input_mapping_execute(*generic, allow_commands);
    }
    else
    {
        //debug(0, L"no generic found, ignoring...");
        wchar_t c = input_common_readch(0);
        if (c == R_EOF)
            input_common_next_ch(c);
    }
}

/* Helper function. Picks through the queue of incoming characters until we get to one that's not a readline function. */
static wchar_t input_read_characters_only()
{
    std::vector<wchar_t> functions_to_put_back;
    wchar_t char_to_return;
    for (;;)
    {
        char_to_return = input_common_readch(0);
        bool is_readline_function = (char_to_return >= R_MIN && char_to_return <= R_MAX);
        // R_NULL and R_EOF are more control characters than readline functions, so check specially for those
        if (!is_readline_function || char_to_return == R_NULL || char_to_return == R_EOF)
        {
            break;
        }
        // This is a readline function; save it off for later re-enqueing and try again
        functions_to_put_back.push_back(char_to_return);
    }
    // Restore any readline functions, in reverse to preserve their original order
    size_t idx = functions_to_put_back.size();
    while (idx--)
    {
        input_common_next_ch(functions_to_put_back.at(idx));
    }
    return char_to_return;
}

wint_t input_readch(bool allow_commands)
{
    CHECK_BLOCK(R_NULL);

    /*
       Clear the interrupted flag
    */
    reader_reset_interrupted();

    /*
       Search for sequence in mapping tables
    */

    while (1)
    {
        wchar_t c = input_common_readch(0);

        if (c >= R_MIN && c <= R_MAX)
        {
            switch (c)
            {
                case R_EOF: /* If it's closed, then just return */
                {
                    return R_EOF;
                }
                case R_SELF_INSERT:
                {
                    /* #1595: ensure we only insert characters, not readline functions. The common case is that this will be empty. */
                    return input_read_characters_only();
                }
                case R_AND:
                {
                    if (input_function_status)
                    {
                        return input_readch();
                    }
                    else
                    {
                        while ((c = input_common_readch(0)) && c >= R_MIN && c <= R_MAX);
                        input_common_next_ch(c);
                        return input_readch();
                    }
                }
                default:
                {
                    return c;
                }
            }
        }
        else
        {
            input_common_next_ch(c);
            input_mapping_execute_matching_or_generic(allow_commands);
            // regarding allow_commands, we're in a loop, but if a fish command
            // is executed, R_NULL is unread, so the next pass through the loop
            // we'll break out and return it.
        }
    }
}

std::vector<input_mapping_name_t> input_mapping_get_names()
{
    // Sort the mappings by the user specification order, so we can return them in the same order that the user specified them in
    std::vector<input_mapping_t> local_list = mapping_list;
    std::sort(local_list.begin(), local_list.end(), specification_order_is_less_than);
    std::vector<input_mapping_name_t> result;
    result.reserve(local_list.size());

    for (size_t i=0; i<local_list.size(); i++)
    {
        const input_mapping_t &m = local_list.at(i);
        result.push_back((input_mapping_name_t){m.seq, m.mode});
    }
    return result;
}


bool input_mapping_erase(const wcstring &sequence, const wcstring &mode)
{
    ASSERT_IS_MAIN_THREAD();
    bool result = false;

    for (std::vector<input_mapping_t>::iterator it = mapping_list.begin(), end = mapping_list.end();
         it != end;
         ++it)
    {
        if (sequence == it->seq && mode == it->mode)
        {
            mapping_list.erase(it);
            result = true;
            break;
        }
    }
    return result;
}

bool input_mapping_get(const wcstring &sequence, const wcstring &mode, wcstring_list_t *out_cmds, wcstring *out_sets_mode)
{
    bool result = false;
    for (std::vector<input_mapping_t>::const_iterator it = mapping_list.begin(), end = mapping_list.end();
         it != end;
         ++it)
    {
        if (sequence == it->seq && mode == it->mode)
        {
            *out_cmds = it->commands;
            *out_sets_mode = it->sets_mode;
            result = true;
            break;
        }
    }
    return result;
}

/**
   Add all terminfo mappings
 */
static void input_terminfo_init()
{
    const terminfo_mapping_t tinfos[] =
    {
        TERMINFO_ADD(key_a1),
        TERMINFO_ADD(key_a3),
        TERMINFO_ADD(key_b2),
        TERMINFO_ADD(key_backspace),
        TERMINFO_ADD(key_beg),
        TERMINFO_ADD(key_btab),
        TERMINFO_ADD(key_c1),
        TERMINFO_ADD(key_c3),
        TERMINFO_ADD(key_cancel),
        TERMINFO_ADD(key_catab),
        TERMINFO_ADD(key_clear),
        TERMINFO_ADD(key_close),
        TERMINFO_ADD(key_command),
        TERMINFO_ADD(key_copy),
        TERMINFO_ADD(key_create),
        TERMINFO_ADD(key_ctab),
        TERMINFO_ADD(key_dc),
        TERMINFO_ADD(key_dl),
        TERMINFO_ADD(key_down),
        TERMINFO_ADD(key_eic),
        TERMINFO_ADD(key_end),
        TERMINFO_ADD(key_enter),
        TERMINFO_ADD(key_eol),
        TERMINFO_ADD(key_eos),
        TERMINFO_ADD(key_exit),
        TERMINFO_ADD(key_f0),
        TERMINFO_ADD(key_f1),
        TERMINFO_ADD(key_f2),
        TERMINFO_ADD(key_f3),
        TERMINFO_ADD(key_f4),
        TERMINFO_ADD(key_f5),
        TERMINFO_ADD(key_f6),
        TERMINFO_ADD(key_f7),
        TERMINFO_ADD(key_f8),
        TERMINFO_ADD(key_f9),
        TERMINFO_ADD(key_f10),
        TERMINFO_ADD(key_f11),
        TERMINFO_ADD(key_f12),
        TERMINFO_ADD(key_f13),
        TERMINFO_ADD(key_f14),
        TERMINFO_ADD(key_f15),
        TERMINFO_ADD(key_f16),
        TERMINFO_ADD(key_f17),
        TERMINFO_ADD(key_f18),
        TERMINFO_ADD(key_f19),
        TERMINFO_ADD(key_f20),
        /*
        I know of no keyboard with more than 20 function keys, so
        adding the rest here makes very little sense, since it will
        take up a lot of room in any listings (like tab completions),
        but with no benefit.
        */
        /*
        TERMINFO_ADD(key_f21),
        TERMINFO_ADD(key_f22),
        TERMINFO_ADD(key_f23),
        TERMINFO_ADD(key_f24),
        TERMINFO_ADD(key_f25),
        TERMINFO_ADD(key_f26),
        TERMINFO_ADD(key_f27),
        TERMINFO_ADD(key_f28),
        TERMINFO_ADD(key_f29),
        TERMINFO_ADD(key_f30),
        TERMINFO_ADD(key_f31),
        TERMINFO_ADD(key_f32),
        TERMINFO_ADD(key_f33),
        TERMINFO_ADD(key_f34),
        TERMINFO_ADD(key_f35),
        TERMINFO_ADD(key_f36),
        TERMINFO_ADD(key_f37),
        TERMINFO_ADD(key_f38),
        TERMINFO_ADD(key_f39),
        TERMINFO_ADD(key_f40),
        TERMINFO_ADD(key_f41),
        TERMINFO_ADD(key_f42),
        TERMINFO_ADD(key_f43),
        TERMINFO_ADD(key_f44),
        TERMINFO_ADD(key_f45),
        TERMINFO_ADD(key_f46),
        TERMINFO_ADD(key_f47),
        TERMINFO_ADD(key_f48),
        TERMINFO_ADD(key_f49),
        TERMINFO_ADD(key_f50),
        TERMINFO_ADD(key_f51),
        TERMINFO_ADD(key_f52),
        TERMINFO_ADD(key_f53),
        TERMINFO_ADD(key_f54),
        TERMINFO_ADD(key_f55),
        TERMINFO_ADD(key_f56),
        TERMINFO_ADD(key_f57),
        TERMINFO_ADD(key_f58),
        TERMINFO_ADD(key_f59),
        TERMINFO_ADD(key_f60),
        TERMINFO_ADD(key_f61),
        TERMINFO_ADD(key_f62),
        TERMINFO_ADD(key_f63),*/
        TERMINFO_ADD(key_find),
        TERMINFO_ADD(key_help),
        TERMINFO_ADD(key_home),
        TERMINFO_ADD(key_ic),
        TERMINFO_ADD(key_il),
        TERMINFO_ADD(key_left),
        TERMINFO_ADD(key_ll),
        TERMINFO_ADD(key_mark),
        TERMINFO_ADD(key_message),
        TERMINFO_ADD(key_move),
        TERMINFO_ADD(key_next),
        TERMINFO_ADD(key_npage),
        TERMINFO_ADD(key_open),
        TERMINFO_ADD(key_options),
        TERMINFO_ADD(key_ppage),
        TERMINFO_ADD(key_previous),
        TERMINFO_ADD(key_print),
        TERMINFO_ADD(key_redo),
        TERMINFO_ADD(key_reference),
        TERMINFO_ADD(key_refresh),
        TERMINFO_ADD(key_replace),
        TERMINFO_ADD(key_restart),
        TERMINFO_ADD(key_resume),
        TERMINFO_ADD(key_right),
        TERMINFO_ADD(key_save),
        TERMINFO_ADD(key_sbeg),
        TERMINFO_ADD(key_scancel),
        TERMINFO_ADD(key_scommand),
        TERMINFO_ADD(key_scopy),
        TERMINFO_ADD(key_screate),
        TERMINFO_ADD(key_sdc),
        TERMINFO_ADD(key_sdl),
        TERMINFO_ADD(key_select),
        TERMINFO_ADD(key_send),
        TERMINFO_ADD(key_seol),
        TERMINFO_ADD(key_sexit),
        TERMINFO_ADD(key_sf),
        TERMINFO_ADD(key_sfind),
        TERMINFO_ADD(key_shelp),
        TERMINFO_ADD(key_shome),
        TERMINFO_ADD(key_sic),
        TERMINFO_ADD(key_sleft),
        TERMINFO_ADD(key_smessage),
        TERMINFO_ADD(key_smove),
        TERMINFO_ADD(key_snext),
        TERMINFO_ADD(key_soptions),
        TERMINFO_ADD(key_sprevious),
        TERMINFO_ADD(key_sprint),
        TERMINFO_ADD(key_sr),
        TERMINFO_ADD(key_sredo),
        TERMINFO_ADD(key_sreplace),
        TERMINFO_ADD(key_sright),
        TERMINFO_ADD(key_srsume),
        TERMINFO_ADD(key_ssave),
        TERMINFO_ADD(key_ssuspend),
        TERMINFO_ADD(key_stab),
        TERMINFO_ADD(key_sundo),
        TERMINFO_ADD(key_suspend),
        TERMINFO_ADD(key_undo),
        TERMINFO_ADD(key_up)
    };
    const size_t count = sizeof tinfos / sizeof *tinfos;
    terminfo_mappings.reserve(terminfo_mappings.size() + count);
    terminfo_mappings.insert(terminfo_mappings.end(), tinfos, tinfos + count);
}

bool input_terminfo_get_sequence(const wchar_t *name, wcstring *out_seq)
{
    ASSERT_IS_MAIN_THREAD();

    const char *res = 0;
    int err = ENOENT;

    CHECK(name, 0);
    input_init();

    for (size_t i=0; i<terminfo_mappings.size(); i++)
    {
        const terminfo_mapping_t &m = terminfo_mappings.at(i);
        if (!wcscmp(name, m.name))
        {
            res = m.seq;
            err = EILSEQ;
            break;
        }
    }

    if (!res)
    {
        errno = err;
        return false;
    }

    *out_seq = format_string(L"%s", res);
    return true;

}

bool input_terminfo_get_name(const wcstring &seq, wcstring *out_name)
{
    input_init();

    for (size_t i=0; i<terminfo_mappings.size(); i++)
    {
        terminfo_mapping_t &m = terminfo_mappings.at(i);

        if (!m.seq)
        {
            continue;
        }

        const wcstring map_buf = format_string(L"%s",  m.seq);
        if (map_buf == seq)
        {
            out_name->assign(m.name);
            return true;
        }
    }

    return false;
}

wcstring_list_t input_terminfo_get_names(bool skip_null)
{
    wcstring_list_t result;
    result.reserve(terminfo_mappings.size());

    input_init();

    for (size_t i=0; i<terminfo_mappings.size(); i++)
    {
        terminfo_mapping_t &m = terminfo_mappings.at(i);

        if (skip_null && !m.seq)
        {
            continue;
        }
        result.push_back(wcstring(m.name));
    }
    return result;
}

wcstring_list_t input_function_get_names(void)
{
    size_t count = sizeof name_arr / sizeof *name_arr;
    return wcstring_list_t(name_arr, name_arr + count);
}

wchar_t input_function_get_code(const wcstring &name)
{
    for (size_t i=0; i < sizeof code_arr / sizeof *code_arr; i++)
    {
        if (name == name_arr[i])
        {
            return code_arr[i];
        }
    }
    return INPUT_CODE_NONE;
}<|MERGE_RESOLUTION|>--- conflicted
+++ resolved
@@ -339,11 +339,7 @@
 }
 
 /* Adds an input mapping */
-<<<<<<< HEAD
 void input_mapping_add(const wchar_t *sequence, const wcstring_list_t &commands_vector,
-=======
-void input_mapping_add(const wchar_t *sequence, const wchar_t * const *commands, size_t commands_len,
->>>>>>> 71e38dec
                        const wchar_t *mode, const wchar_t *sets_mode)
 {
     CHECK(sequence,);
