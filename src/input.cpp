--- conflicted
+++ resolved
@@ -69,57 +69,57 @@
 
 /// Names of all the input functions supported.
 static const wchar_t *const name_arr[] = {L"beginning-of-line",
-                                          L"end-of-line",
-                                          L"forward-char",
-                                          L"backward-char",
-                                          L"forward-word",
-                                          L"backward-word",
-                                          L"forward-bigword",
-                                          L"backward-bigword",
-                                          L"history-search-backward",
-                                          L"history-search-forward",
-                                          L"delete-char",
-                                          L"backward-delete-char",
-                                          L"kill-line",
-                                          L"yank",
-                                          L"yank-pop",
-                                          L"complete",
-                                          L"complete-and-search",
-                                          L"beginning-of-history",
-                                          L"end-of-history",
-                                          L"backward-kill-line",
-                                          L"kill-whole-line",
-                                          L"kill-word",
-                                          L"kill-bigword",
-                                          L"backward-kill-word",
-                                          L"backward-kill-path-component",
-                                          L"backward-kill-bigword",
-                                          L"history-token-search-backward",
-                                          L"history-token-search-forward",
-                                          L"self-insert",
-                                          L"transpose-chars",
-                                          L"transpose-words",
-                                          L"upcase-word",
-                                          L"downcase-word",
-                                          L"capitalize-word",
-                                          L"vi-arg-digit",
-                                          L"vi-delete-to",
-                                          L"execute",
-                                          L"beginning-of-buffer",
-                                          L"end-of-buffer",
-                                          L"repaint",
-                                          L"force-repaint",
-                                          L"up-line",
-                                          L"down-line",
-                                          L"suppress-autosuggestion",
-                                          L"accept-autosuggestion",
-                                          L"begin-selection",
-                                          L"swap-selection-start-stop",
-                                          L"end-selection",
-                                          L"kill-selection",
-                                          L"forward-jump",
-                                          L"backward-jump",
-                                          L"and",
+    L"end-of-line",
+    L"forward-char",
+    L"backward-char",
+    L"forward-word",
+    L"backward-word",
+    L"forward-bigword",
+    L"backward-bigword",
+    L"history-search-backward",
+    L"history-search-forward",
+    L"delete-char",
+    L"backward-delete-char",
+    L"kill-line",
+    L"yank",
+    L"yank-pop",
+    L"complete",
+    L"complete-and-search",
+    L"beginning-of-history",
+    L"end-of-history",
+    L"backward-kill-line",
+    L"kill-whole-line",
+    L"kill-word",
+    L"kill-bigword",
+    L"backward-kill-word",
+    L"backward-kill-path-component",
+    L"backward-kill-bigword",
+    L"history-token-search-backward",
+    L"history-token-search-forward",
+    L"self-insert",
+    L"transpose-chars",
+    L"transpose-words",
+    L"upcase-word",
+    L"downcase-word",
+    L"capitalize-word",
+    L"vi-arg-digit",
+    L"vi-delete-to",
+    L"execute",
+    L"beginning-of-buffer",
+    L"end-of-buffer",
+    L"repaint",
+    L"force-repaint",
+    L"up-line",
+    L"down-line",
+    L"suppress-autosuggestion",
+    L"accept-autosuggestion",
+    L"begin-selection",
+    L"swap-selection-start-stop",
+    L"end-selection",
+    L"kill-selection",
+    L"forward-jump",
+    L"backward-jump",
+    L"and",
                                           L"cancel"};
 
 wcstring describe_char(wint_t c) {
@@ -133,90 +133,90 @@
 
 /// Description of each supported input function.
 static const wchar_t *desc_arr[] = {
-    L"Move to beginning of line",
-    L"Move to end of line",
-    L"Move forward one character",
-    L"Move backward one character",
-    L"Move forward one word",
-    L"Move backward one word",
-    L"Search backward through list of previous commands",
-    L"Search forward through list of previous commands",
-    L"Delete one character forward",
-    L"Delete one character backward",
-    L"Move contents from cursor to end of line to killring",
-    L"Paste contents of killring",
-    L"Rotate to previous killring entry",
-    L"Guess the rest of the next input token",
-    L"Move to first item of history",
-    L"Move to last item of history",
-    L"Clear current line",
-    L"Move contents from beginning of line to cursor to killring",
-    L"Move entire line to killring",
-    L"Move next word to killring",
-    L"Move previous word to killring",
-    L"Write out key bindings",
-    L"Clear entire screen",
-    L"Quit the running program",
-    L"Search backward through list of previous commands for matching token",
-    L"Search forward through list of previous commands for matching token",
-    L"Insert the pressed key",
-    L"Do nothing",
-    L"End of file",
+  L"Move to beginning of line",
+  L"Move to end of line",
+  L"Move forward one character",
+  L"Move backward one character",
+  L"Move forward one word",
+  L"Move backward one word",
+  L"Search backward through list of previous commands",
+  L"Search forward through list of previous commands",
+  L"Delete one character forward",
+  L"Delete one character backward",
+  L"Move contents from cursor to end of line to killring",
+  L"Paste contents of killring",
+  L"Rotate to previous killring entry",
+  L"Guess the rest of the next input token",
+  L"Move to first item of history",
+  L"Move to last item of history",
+  L"Clear current line",
+  L"Move contents from beginning of line to cursor to killring",
+  L"Move entire line to killring",
+  L"Move next word to killring",
+  L"Move previous word to killring",
+  L"Write out key bindings",
+  L"Clear entire screen",
+  L"Quit the running program",
+  L"Search backward through list of previous commands for matching token",
+  L"Search forward through list of previous commands for matching token",
+  L"Insert the pressed key",
+  L"Do nothing",
+  L"End of file",
     L"Repeat command"};
 
 /// Internal code for each supported input function.
 static const wchar_t code_arr[] = {R_BEGINNING_OF_LINE,
-                                   R_END_OF_LINE,
-                                   R_FORWARD_CHAR,
-                                   R_BACKWARD_CHAR,
-                                   R_FORWARD_WORD,
-                                   R_BACKWARD_WORD,
-                                   R_FORWARD_BIGWORD,
-                                   R_BACKWARD_BIGWORD,
-                                   R_HISTORY_SEARCH_BACKWARD,
-                                   R_HISTORY_SEARCH_FORWARD,
-                                   R_DELETE_CHAR,
-                                   R_BACKWARD_DELETE_CHAR,
-                                   R_KILL_LINE,
-                                   R_YANK,
-                                   R_YANK_POP,
-                                   R_COMPLETE,
-                                   R_COMPLETE_AND_SEARCH,
-                                   R_BEGINNING_OF_HISTORY,
-                                   R_END_OF_HISTORY,
-                                   R_BACKWARD_KILL_LINE,
-                                   R_KILL_WHOLE_LINE,
-                                   R_KILL_WORD,
-                                   R_KILL_BIGWORD,
-                                   R_BACKWARD_KILL_WORD,
-                                   R_BACKWARD_KILL_PATH_COMPONENT,
-                                   R_BACKWARD_KILL_BIGWORD,
-                                   R_HISTORY_TOKEN_SEARCH_BACKWARD,
-                                   R_HISTORY_TOKEN_SEARCH_FORWARD,
-                                   R_SELF_INSERT,
-                                   R_TRANSPOSE_CHARS,
-                                   R_TRANSPOSE_WORDS,
-                                   R_UPCASE_WORD,
-                                   R_DOWNCASE_WORD,
-                                   R_CAPITALIZE_WORD,
-                                   R_VI_ARG_DIGIT,
-                                   R_VI_DELETE_TO,
-                                   R_EXECUTE,
-                                   R_BEGINNING_OF_BUFFER,
-                                   R_END_OF_BUFFER,
-                                   R_REPAINT,
-                                   R_FORCE_REPAINT,
-                                   R_UP_LINE,
-                                   R_DOWN_LINE,
-                                   R_SUPPRESS_AUTOSUGGESTION,
-                                   R_ACCEPT_AUTOSUGGESTION,
-                                   R_BEGIN_SELECTION,
-                                   R_SWAP_SELECTION_START_STOP,
-                                   R_END_SELECTION,
-                                   R_KILL_SELECTION,
-                                   R_FORWARD_JUMP,
-                                   R_BACKWARD_JUMP,
-                                   R_AND,
+    R_END_OF_LINE,
+    R_FORWARD_CHAR,
+    R_BACKWARD_CHAR,
+    R_FORWARD_WORD,
+    R_BACKWARD_WORD,
+    R_FORWARD_BIGWORD,
+    R_BACKWARD_BIGWORD,
+    R_HISTORY_SEARCH_BACKWARD,
+    R_HISTORY_SEARCH_FORWARD,
+    R_DELETE_CHAR,
+    R_BACKWARD_DELETE_CHAR,
+    R_KILL_LINE,
+    R_YANK,
+    R_YANK_POP,
+    R_COMPLETE,
+    R_COMPLETE_AND_SEARCH,
+    R_BEGINNING_OF_HISTORY,
+    R_END_OF_HISTORY,
+    R_BACKWARD_KILL_LINE,
+    R_KILL_WHOLE_LINE,
+    R_KILL_WORD,
+    R_KILL_BIGWORD,
+    R_BACKWARD_KILL_WORD,
+    R_BACKWARD_KILL_PATH_COMPONENT,
+    R_BACKWARD_KILL_BIGWORD,
+    R_HISTORY_TOKEN_SEARCH_BACKWARD,
+    R_HISTORY_TOKEN_SEARCH_FORWARD,
+    R_SELF_INSERT,
+    R_TRANSPOSE_CHARS,
+    R_TRANSPOSE_WORDS,
+    R_UPCASE_WORD,
+    R_DOWNCASE_WORD,
+    R_CAPITALIZE_WORD,
+    R_VI_ARG_DIGIT,
+    R_VI_DELETE_TO,
+    R_EXECUTE,
+    R_BEGINNING_OF_BUFFER,
+    R_END_OF_BUFFER,
+    R_REPAINT,
+    R_FORCE_REPAINT,
+    R_UP_LINE,
+    R_DOWN_LINE,
+    R_SUPPRESS_AUTOSUGGESTION,
+    R_ACCEPT_AUTOSUGGESTION,
+    R_BEGIN_SELECTION,
+    R_SWAP_SELECTION_START_STOP,
+    R_END_SELECTION,
+    R_KILL_SELECTION,
+    R_FORWARD_JUMP,
+    R_BACKWARD_JUMP,
+    R_AND,
                                    R_CANCEL};
 
 /// Mappings for the current input mode.
@@ -283,37 +283,20 @@
     mapping_list.insert(loc, new_mapping);
 }
 
-<<<<<<< HEAD
-/* Adds an input mapping */
+
+/// Adds an input mapping.
 void input_mapping_add(const wchar_t *sequence, const wcstring_list_t &commands_vector,
-                       const wchar_t *mode, const wchar_t *sets_mode)
-{
+                       const wchar_t *mode, const wchar_t *sets_mode) {
     CHECK(sequence,);
     CHECK(mode,);
     CHECK(sets_mode,);
-=======
-/// Adds an input mapping.
-void input_mapping_add(const wchar_t *sequence, const wchar_t *const *commands, size_t commands_len,
-                       const wchar_t *mode, const wchar_t *sets_mode) {
-    CHECK(sequence, );
-    CHECK(commands, );
-    CHECK(mode, );
-    CHECK(sets_mode, );
->>>>>>> fa535637
 
     // debug( 0, L"Add mapping from %ls to %ls in mode %ls", escape(sequence, ESCAPE_ALL).c_str(),
     // escape(command, ESCAPE_ALL).c_str(), mode);
 
-<<<<<<< HEAD
-    // remove existing mappings with this sequence
-    for (size_t i=0; i<mapping_list.size(); i++)
-    {
-=======
     // Remove existing mappings with this sequence.
-    const wcstring_list_t commands_vector(commands, commands + commands_len);
 
     for (size_t i = 0; i < mapping_list.size(); i++) {
->>>>>>> fa535637
         input_mapping_t &m = mapping_list.at(i);
         if (m.seq == sequence && m.mode == mode) {
             m.commands = commands_vector;
@@ -327,16 +310,9 @@
     input_mapping_insert_sorted(new_mapping);
 }
 
-<<<<<<< HEAD
-void input_mapping_add(const wchar_t *sequence, const wchar_t *command,
-                       const wchar_t *mode, const wchar_t *sets_mode)
-{
-    input_mapping_add(sequence, wcstring_list_t(1, command), mode, sets_mode);
-=======
 void input_mapping_add(const wchar_t *sequence, const wchar_t *command, const wchar_t *mode,
                        const wchar_t *sets_mode) {
-    input_mapping_add(sequence, &command, 1, mode, sets_mode);
->>>>>>> fa535637
+    input_mapping_add(sequence, wcstring_list_t(1, command), mode, sets_mode);
 }
 
 /// Handle interruptions to key reading by reaping finshed jobs and propagating the interrupt to the
@@ -419,7 +395,7 @@
             exit_without_destructors(1);
         }
     }
-    assert(!term.missing());
+    assert(! term.missing());
     output_set_term(term);
 
     input_terminfo_init();
@@ -542,7 +518,7 @@
     wint_t c = 0;
     int j;
 
-    // debug(0, L"trying mapping %ls\n", escape(m.seq.c_str(), ESCAPE_ALL).c_str());
+    //debug(0, L"trying mapping %ls\n", escape(m.seq.c_str(), ESCAPE_ALL).c_str());
     const wchar_t *str = m.seq.c_str();
     for (j = 0; str[j] != L'\0'; j++) {
         bool timed = (j > 0 && iswcntrl(str[0]));
@@ -580,7 +556,7 @@
     for (int i = 0; i < mapping_list.size(); i++) {
         const input_mapping_t &m = mapping_list.at(i);
 
-        // debug(0, L"trying mapping (%ls,%ls,%ls)\n", escape(m.seq.c_str(), ESCAPE_ALL).c_str(),
+        //debug(0, L"trying mapping (%ls,%ls,%ls)\n", escape(m.seq.c_str(), ESCAPE_ALL).c_str(),
         //           m.mode.c_str(), m.sets_mode.c_str());
 
         if (m.mode != bind_mode) {
@@ -600,7 +576,7 @@
     if (generic) {
         input_mapping_execute(*generic, allow_commands);
     } else {
-        // debug(0, L"no generic found, ignoring...");
+        //debug(0, L"no generic found, ignoring...");
         wchar_t c = input_common_readch(0);
         if (c == R_EOF) input_common_next_ch(c);
     }
@@ -661,7 +637,7 @@
                     }
                 }
                 default: { return c; }
-            }
+        }
         } else {
             input_common_next_ch(c);
             input_mapping_execute_matching_or_generic(allow_commands);
@@ -918,7 +894,7 @@
             continue;
         }
 
-        const wcstring map_buf = format_string(L"%s", m.seq);
+        const wcstring map_buf = format_string(L"%s",  m.seq);
         if (map_buf == seq) {
             out_name->assign(m.name);
             return true;
