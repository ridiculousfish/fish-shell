--- conflicted
+++ resolved
@@ -450,32 +450,20 @@
     int res = 0;
     if (mode == NULL) mode = DEFAULT_BIND_MODE;
 
-<<<<<<< HEAD
-        for (size_t i = 0; i < seq_list.size(); i++) {
-            const wcstring &seq = seq_list.at(i);
-            if (use_terminfo) {
-                wcstring seq2;
-                if (get_terminfo_sequence(seq.c_str(), &seq2, streams)) {
-                    input_mapping_erase(seq2, mode);
-                } else {
-                    res = 1;
-                }
-            } else {
-                input_mapping_erase(seq.c_str(), mode);
-=======
-    while (*seq) {
+    for (size_t i = 0; i < seq_list.size(); i++) {
+        const wcstring &seq = seq_list.at(i);
         if (use_terminfo) {
             wcstring seq2;
-            if (get_terminfo_sequence(*seq++, &seq2, streams)) {
+            if (get_terminfo_sequence(seq.c_str(), &seq2, streams)) {
                 input_mapping_erase(seq2, mode);
             } else {
                 res = 1;
->>>>>>> 9d2092bf
             }
         } else {
-            input_mapping_erase(*seq++, mode);
-        }
-    }
+            input_mapping_erase(seq.c_str(), mode);
+        }
+    }
+
 
     return res;
 }
@@ -1751,8 +1739,32 @@
             }
         }
     }
-
-<<<<<<< HEAD
+    
+    if (!res) {
+        bool function_name_shadows_builtin = false;
+        wcstring_list_t builtin_names = builtin_get_names();
+        for (size_t i = 0; i < builtin_names.size(); i++) {
+            const wchar_t *el = builtin_names.at(i).c_str();
+            if (el == function_name) {
+                function_name_shadows_builtin = true;
+                break;
+            }
+        }
+        if (function_name_shadows_builtin && !shadow_builtin) {
+            append_format(
+                          *out_err,
+                          _(L"%ls: function name shadows a builtin so you must use '--shadow-builtin'"),
+                          argv[0]);
+            res = STATUS_BUILTIN_ERROR;
+        } else if (!function_name_shadows_builtin && shadow_builtin) {
+            append_format(*out_err, _(L"%ls: function name does not shadow a builtin so you "
+                                      L"must not use '--shadow-builtin'"),
+                          argv[0]);
+            res = STATUS_BUILTIN_ERROR;
+        }
+    }
+
+
     if (!res && do_signature) {
         // Handle a signature
         // If this fails, we don't want to define the function
@@ -1773,48 +1785,12 @@
     if (!res) {
         // Here we actually define the function!
         function_data_t d;
-=======
-        if (!res) {
-            bool function_name_shadows_builtin = false;
-            wcstring_list_t builtin_names = builtin_get_names();
-            for (size_t i = 0; i < builtin_names.size(); i++) {
-                const wchar_t *el = builtin_names.at(i).c_str();
-                if (el == function_name) {
-                    function_name_shadows_builtin = true;
-                    break;
-                }
-            }
-            if (function_name_shadows_builtin && !shadow_builtin) {
-                append_format(
-                    *out_err,
-                    _(L"%ls: function name shadows a builtin so you must use '--shadow-builtin'"),
-                    argv[0]);
-                res = STATUS_BUILTIN_ERROR;
-            } else if (!function_name_shadows_builtin && shadow_builtin) {
-                append_format(*out_err, _(L"%ls: function name does not shadow a builtin so you "
-                                          L"must not use '--shadow-builtin'"),
-                              argv[0]);
-                res = STATUS_BUILTIN_ERROR;
-            }
-        }
-
-        if (!res) {
-            // Here we actually define the function!
-            function_data_t d;
-
-            d.name = function_name;
-            if (desc) d.description = desc;
-            d.events.swap(events);
-            d.shadow_builtin = shadow_builtin;
-            d.shadow_scope = shadow_scope;
-            d.named_arguments.swap(named_arguments);
-            d.inherit_vars.swap(inherit_vars);
->>>>>>> 9d2092bf
 
         d.name = function_name;
         if (desc) d.description = desc;
         d.events.swap(events);
-        d.shadows = shadows;
+        d.shadow_builtin = shadow_builtin;
+        d.shadow_scope = shadow_scope;
         d.named_arguments.swap(named_arguments);
         d.inherit_vars.swap(inherit_vars);
 
