--- conflicted
+++ resolved
@@ -108,19 +108,15 @@
 /// \param output The list to which the result will be appended.
 /// \param flags Specifies if any expansion pass should be skipped. Legal values are any combination
 /// of EXPAND_SKIP_CMDSUBST EXPAND_SKIP_VARIABLES and EXPAND_SKIP_WILDCARDS
+/// \param vars variables used during expansion.
 /// \param errors Resulting errors, or NULL to ignore
 ///
 /// \return One of EXPAND_OK, EXPAND_ERROR, EXPAND_WILDCARD_MATCH and EXPAND_WILDCARD_NO_MATCH.
 /// EXPAND_WILDCARD_NO_MATCH and EXPAND_WILDCARD_MATCH are normal exit conditions used only on
 /// strings containing wildcards to tell if the wildcard produced any matches.
-<<<<<<< HEAD
-__warn_unused expand_error_t expand_string(const wcstring &input, std::vector<completion_t> *output,
+__warn_unused expand_error_t expand_string(wcstring input, std::vector<completion_t> *output,
                                            expand_flags_t flags, const environment_t &vars,
                                            parse_error_list_t *errors);
-=======
-__warn_unused expand_error_t expand_string(wcstring input, std::vector<completion_t> *output,
-                                           expand_flags_t flags, parse_error_list_t *errors);
->>>>>>> 70682464
 
 /// expand_one is identical to expand_string, except it will fail if in expands to more than one
 /// string. This is used for expanding command names.
