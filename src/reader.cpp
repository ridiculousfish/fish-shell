--- conflicted
+++ resolved
@@ -918,11 +918,7 @@
     // Ensure this var is present even before an interactive command is run so that if it is used
     // in a function like `fish_prompt` or `fish_right_prompt` it is defined at the time the first
     // prompt is written.
-<<<<<<< HEAD
-    vars.set_one(ENV_cmd_duration, ENV_UNEXPORT, L"0");
-=======
-    env_set_one(ENV_CMD_DURATION, ENV_UNEXPORT, L"0");
->>>>>>> df4a41ff
+    vars.set_one(ENV_CMD_DURATION, ENV_UNEXPORT, L"0");
 
     // Save the initial terminal mode.
     tcgetattr(STDIN_FILENO, &terminal_mode_on_startup);
@@ -2025,11 +2021,7 @@
     }
 
     swprintf(buf, 16, L"%d", (secs * 1000) + (usecs / 1000));
-<<<<<<< HEAD
-    vars.set_one(ENV_cmd_duration, ENV_UNEXPORT, buf);
-=======
-    env_set_one(ENV_CMD_DURATION, ENV_UNEXPORT, buf);
->>>>>>> df4a41ff
+    vars.set_one(ENV_CMD_DURATION, ENV_UNEXPORT, buf);
 }
 
 void reader_run_command(parser_t &parser, const wcstring &cmd) {
@@ -2047,11 +2039,7 @@
     gettimeofday(&time_before, NULL);
 
     parser.eval(cmd, io_chain_t(), TOP);
-<<<<<<< HEAD
-    job_reap(parser, 1);
-=======
-    job_reap(true);
->>>>>>> df4a41ff
+    job_reap(parser, true);
 
     gettimeofday(&time_after, NULL);
 
