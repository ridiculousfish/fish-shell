// History functions, part of the user interface.
#include "config.h"  // IWYU pragma: keep

#include <assert.h>
#include <ctype.h>
#include <errno.h>
#include <fcntl.h>
#include <pthread.h>
#include <stdio.h>
#include <stdlib.h>
#include <string.h>
#include <sys/mman.h>
#include <sys/stat.h>
#include <time.h>
#include <unistd.h>
#include <wchar.h>
#include <wctype.h>
#include <algorithm>
#include <iterator>
#include <map>

#include "common.h"
#include "env.h"
#include "fallback.h"  // IWYU pragma: keep
#include "history.h"
#include "iothread.h"
#include "lru.h"
#include "parse_constants.h"
#include "parse_tree.h"
#include "path.h"
#include "reader.h"
#include "sanity.h"
#include "signal.h"
#include "wutil.h"  // IWYU pragma: keep

// Our history format is intended to be valid YAML. Here it is:
//
//   - cmd: ssh blah blah blah
//     when: 2348237
//     paths:
//       - /path/to/something
//       - /path/to/something_else
//
//   Newlines are replaced by \n. Backslashes are replaced by \\.

// When we rewrite the history, the number of items we keep.
#define HISTORY_SAVE_MAX (1024 * 256)

// Default buffer size for flushing to the history file.
#define HISTORY_OUTPUT_BUFFER_SIZE (16 * 1024)

namespace {

/// Helper class for certain output. This is basically a string that allows us to ensure we only
/// flush at record boundaries, and avoids the copying of ostringstream. Have you ever tried to
/// implement your own streambuf? Total insanity.
static size_t safe_strlen(const char *s) { return s ? strlen(s) : 0; }
class history_output_buffer_t {
    // A null-terminated C string.
    std::vector<char> buffer;
    // Offset is the offset of the null terminator.
    size_t offset;

   public:
    /// Add a bit more to HISTORY_OUTPUT_BUFFER_SIZE because we flush once we've exceeded that size.
    history_output_buffer_t() : buffer(HISTORY_OUTPUT_BUFFER_SIZE + 128, '\0'), offset(0) {}

    /// Append one or more strings.
    void append(const char *s1, const char *s2 = NULL, const char *s3 = NULL) {
        const char *ptrs[4] = {s1, s2, s3, NULL};
        const size_t lengths[4] = {safe_strlen(s1), safe_strlen(s2), safe_strlen(s3), 0};

        // Determine the additional size we'll need.
        size_t additional_length = 0;
        for (size_t i = 0; i < sizeof lengths / sizeof *lengths; i++) {
            additional_length += lengths[i];
        }

        // Allocate that much, plus a null terminator.
        size_t required_size = offset + additional_length + 1;
        if (required_size > buffer.size()) {
            buffer.resize(required_size, '\0');
        }

        // Copy.
        for (size_t i = 0; ptrs[i] != NULL; i++) {
            memmove(&buffer.at(offset), ptrs[i], lengths[i]);
            offset += lengths[i];
        }

        // Null terminator was appended by virtue of the resize() above (or in a previous
        // invocation).
        assert(buffer.at(buffer.size() - 1) == '\0');
    }

    /// Output to a given fd, resetting our buffer. Returns true on success, false on error.
    bool flush_to_fd(int fd) {
        bool result = write_loop(fd, &buffer.at(0), offset) >= 0;
        offset = 0;
        return result;
    }

    /// Return how much data we've accumulated.
    size_t output_size() const { return offset; }
};

class time_profiler_t {
    const char *what;
    double start;

   public:
    explicit time_profiler_t(const char *w) {
        what = w;
        start = timef();
    }

    ~time_profiler_t() {
        double end = timef();
        debug(2, "%s: %.0f ms", what, (end - start) * 1000);
    }
};

/// Lock a file via fcntl; returns true on success, false on failure.
static bool history_file_lock(int fd, short type) {
    assert(type == F_RDLCK || type == F_WRLCK);
    struct flock flk = {};
    flk.l_type = type;
    flk.l_whence = SEEK_SET;
    int ret = fcntl(fd, F_SETLKW, (void *)&flk);
    return ret != -1;
}

/// Our LRU cache is used for restricting the amount of history we have, and limiting how long we
/// order it.
class history_lru_node_t : public lru_node_t {
   public:
    time_t timestamp;
    path_list_t required_paths;
    explicit history_lru_node_t(const history_item_t &item)
        : lru_node_t(item.str()),
          timestamp(item.timestamp()),
          required_paths(item.get_required_paths()) {}
};

class history_lru_cache_t : public lru_cache_t<history_lru_node_t> {
   protected:
    /// Override to delete evicted nodes.
    virtual void node_was_evicted(history_lru_node_t *node) { delete node; }

   public:
    explicit history_lru_cache_t(size_t max) : lru_cache_t<history_lru_node_t>(max) {}

    /// Function to add a history item.
    void add_item(const history_item_t &item) {
        // Skip empty items.
        if (item.empty()) return;

        // See if it's in the cache. If it is, update the timestamp. If not, we create a new node
        // and add it. Note that calling get_node promotes the node to the front.
        history_lru_node_t *node = this->get_node(item.str());
        if (node == NULL) {
            node = new history_lru_node_t(item);
            this->add_node(node);
        } else {
            node->timestamp = std::max(node->timestamp, item.timestamp());
            // What to do about paths here? Let's just ignore them.
        }
    }
};

class history_collection_t {
    pthread_mutex_t m_lock;
    std::map<wcstring, history_t *> m_histories;

   public:
    history_collection_t() { VOMIT_ON_FAILURE_NO_ERRNO(pthread_mutex_init(&m_lock, NULL)); }
    ~history_collection_t() {
        for (std::map<wcstring, history_t *>::const_iterator i = m_histories.begin();
             i != m_histories.end(); ++i) {
            delete i->second;
        }
        pthread_mutex_destroy(&m_lock);
    }
    history_t &alloc(const wcstring &name);
    void save();
};

}  // anonymous namespace

static history_collection_t histories;

static wcstring history_filename(const wcstring &name, const wcstring &suffix);

/// Replaces newlines with a literal backslash followed by an n, and replaces backslashes with two
/// backslashes.
static void escape_yaml(std::string *str);

/// Inverse of escape_yaml.
static void unescape_yaml(std::string *str);

/// Read one line, stripping off any newline, and updating cursor. Note that our input string is NOT
/// null terminated; it's just a memory mapped file.
static size_t read_line(const char *base, size_t cursor, size_t len, std::string &result) {
    // Locate the newline.
    assert(cursor <= len);
    const char *start = base + cursor;
    const char *newline = (char *)memchr(start, '\n', len - cursor);
    if (newline != NULL) {  // we found a newline
        result.assign(start, newline - start);
        // Return the amount to advance the cursor; skip over the newline.
        return newline - start + 1;
    }

    // We ran off the end.
    result.clear();
    return len - cursor;
}

/// Trims leading spaces in the given string, returning how many there were.
static size_t trim_leading_spaces(std::string &str) {
    size_t i = 0, max = str.size();
    while (i < max && str[i] == ' ') i++;
    str.erase(0, i);
    return i;
}

static bool extract_prefix_and_unescape_yaml(std::string *key, std::string *value,
                                             const std::string &line) {
    size_t where = line.find(":");
    if (where != std::string::npos) {
        key->assign(line, 0, where);

        // Skip a space after the : if necessary.
        size_t val_start = where + 1;
        if (val_start < line.size() && line.at(val_start) == ' ') val_start++;
        value->assign(line, val_start, line.size() - val_start);

        unescape_yaml(key);
        unescape_yaml(value);
    }
    return where != std::string::npos;
}

/// Remove backslashes from all newlines. This makes a string from the history file better formated
/// for on screen display.
static wcstring history_unescape_newlines_fish_1_x(const wcstring &in_str) {
    wcstring out;
    for (const wchar_t *in = in_str.c_str(); *in; in++) {
        if (*in == L'\\') {
            if (*(in + 1) != L'\n') {
                out.push_back(*in);
            }
        } else {
            out.push_back(*in);
        }
    }
    return out;
}

/// Try to infer the history file type based on inspecting the data.
static history_file_type_t infer_file_type(const char *data, size_t len) {
    history_file_type_t result = history_type_unknown;
    if (len > 0) {  // old fish started with a #
        if (data[0] == '#') {
            result = history_type_fish_1_x;
        } else {  // assume new fish
            result = history_type_fish_2_0;
        }
    }
    return result;
}

/// Decode an item via the fish 1.x format. Adapted from fish 1.x's item_get().
static history_item_t decode_item_fish_1_x(const char *begin, size_t length) {
    const char *end = begin + length;
    const char *pos = begin;
    wcstring out;
    bool was_backslash = false;
    bool first_char = true;
    bool timestamp_mode = false;
    time_t timestamp = 0;

    while (1) {
        wchar_t c;
        size_t res;
        mbstate_t state = {};

        if (MB_CUR_MAX == 1) {  // single-byte locale
            c = (unsigned char)*pos;
            res = 1;
        } else {
            res = mbrtowc(&c, pos, end - pos, &state);
        }

        if (res == (size_t)-1) {
            pos++;
            continue;
        } else if (res == (size_t)-2) {
            break;
        } else if (res == (size_t)0) {
            pos++;
            continue;
        }
        pos += res;

        if (c == L'\n') {
            if (timestamp_mode) {
                const wchar_t *time_string = out.c_str();
                while (*time_string && !iswdigit(*time_string)) time_string++;
                errno = 0;

                if (*time_string) {
                    time_t tm;
                    wchar_t *end;

                    errno = 0;
                    tm = (time_t)wcstol(time_string, &end, 10);

                    if (tm && !errno && !*end) {
                        timestamp = tm;
                    }
                }

                out.clear();
                timestamp_mode = false;
                continue;
            }
            if (!was_backslash) break;
        }

        if (first_char) {
            first_char = false;
            if (c == L'#') timestamp_mode = true;
        }

        out.push_back(c);
        was_backslash = (c == L'\\') && !was_backslash;
    }

    out = history_unescape_newlines_fish_1_x(out);
    return history_item_t(out, timestamp);
}

/// Decode an item via the fish 2.0 format.
static history_item_t decode_item_fish_2_0(const char *base, size_t len) {
    wcstring cmd;
    time_t when = 0;
    path_list_t paths;

    size_t indent = 0, cursor = 0;
    std::string key, value, line;

    // Read the "- cmd:" line.
    size_t advance = read_line(base, cursor, len, line);
    trim_leading_spaces(line);
    if (!extract_prefix_and_unescape_yaml(&key, &value, line) || key != "- cmd") {
        goto done;  //!OCLINT(goto is the cleanest way to handle bad input)
    }

    cursor += advance;
    cmd = str2wcstring(value);

    // Read the remaining lines.
    for (;;) {
        size_t advance = read_line(base, cursor, len, line);

        size_t this_indent = trim_leading_spaces(line);
        if (indent == 0) indent = this_indent;

        if (this_indent == 0 || indent != this_indent) break;

        if (!extract_prefix_and_unescape_yaml(&key, &value, line)) break;

        // We are definitely going to consume this line.
        cursor += advance;

        if (key == "when") {
            // Parse an int from the timestamp. Should this fail, strtol returns 0; that's
            // acceptable.
            char *end = NULL;
            long tmp = strtol(value.c_str(), &end, 0);
            when = tmp;
        } else if (key == "paths") {
            // Read lines starting with " - " until we can't read any more.
            for (;;) {
                size_t advance = read_line(base, cursor, len, line);
                if (trim_leading_spaces(line) <= indent) break;

                if (strncmp(line.c_str(), "- ", 2)) break;

                // We're going to consume this line.
                cursor += advance;

                // Skip the leading dash-space and then store this path it.
                line.erase(0, 2);
                unescape_yaml(&line);
                paths.push_back(str2wcstring(line));
            }
        }
    }

done:
    history_item_t result(cmd, when);
    result.set_required_paths(paths);
    return result;
}

static history_item_t decode_item(const char *base, size_t len, history_file_type_t type) {
    if (type == history_type_fish_2_0) return decode_item_fish_2_0(base, len);
    if (type == history_type_fish_1_x) return decode_item_fish_1_x(base, len);
    return history_item_t(L"");
}

/// We can merge two items if they are the same command. We use the more recent timestamp, more
/// recent identifier, and the longer list of required paths.
bool history_item_t::merge(const history_item_t &item) {
    bool result = false;
    if (this->contents == item.contents) {
        this->creation_timestamp = std::max(this->creation_timestamp, item.creation_timestamp);
        if (this->required_paths.size() < item.required_paths.size()) {
            this->required_paths = item.required_paths;
        }
        if (this->identifier < item.identifier) {
            this->identifier = item.identifier;
        }
        result = true;
    }
    return result;
}

history_item_t::history_item_t(const wcstring &str)
    : contents(str), creation_timestamp(time(NULL)), identifier(0) {}

history_item_t::history_item_t(const wcstring &str, time_t when, history_identifier_t ident)
    : contents(str), creation_timestamp(when), identifier(ident) {}

bool history_item_t::matches_search(const wcstring &term, enum history_search_type_t type) const {
    switch (type) {
        case HISTORY_SEARCH_TYPE_CONTAINS: {
            // We consider equal strings to NOT match a contains search (so that you don't have to
            // see history equal to what you typed). The length check ensures that.
            return contents.size() > term.size() && contents.find(term) != wcstring::npos;
        }
        case HISTORY_SEARCH_TYPE_PREFIX: {
            // We consider equal strings to match a prefix search, so that autosuggest will allow
            // suggesting what you've typed.
            return string_prefixes_string(term, contents);
        }
        default: {
            sanity_lose();
            return false;
        }
    }
}

/// Append our YAML history format to the provided vector at the given offset, updating the offset.
static void append_yaml_to_buffer(const wcstring &wcmd, time_t timestamp,
                                  const path_list_t &required_paths,
                                  history_output_buffer_t *buffer) {
    std::string cmd = wcs2string(wcmd);
    escape_yaml(&cmd);
    buffer->append("- cmd: ", cmd.c_str(), "\n");

    char timestamp_str[96];
    snprintf(timestamp_str, sizeof timestamp_str, "%ld", (long)timestamp);
    buffer->append("  when: ", timestamp_str, "\n");

    if (!required_paths.empty()) {
        buffer->append("  paths:\n");

        for (path_list_t::const_iterator iter = required_paths.begin();
             iter != required_paths.end(); ++iter) {
            std::string path = wcs2string(*iter);
            escape_yaml(&path);
            buffer->append("    - ", path.c_str(), "\n");
        }
    }
}

/// Parse a timestamp line that looks like this: spaces, "when:", spaces, timestamp, newline
/// The string is NOT null terminated; however we do know it contains a newline, so stop when we
/// reach it.
static bool parse_timestamp(const char *str, time_t *out_when) {
    const char *cursor = str;
    // Advance past spaces.
    while (*cursor == ' ') cursor++;

    // Look for "when:".
    size_t when_len = 5;
    if (strncmp(cursor, "when:", when_len) != 0) return false;
    cursor += when_len;

    // Advance past spaces.
    while (*cursor == ' ') cursor++;

    // Try to parse a timestamp.
    long timestamp = 0;
    if (isdigit(*cursor) && (timestamp = strtol(cursor, NULL, 0)) > 0) {
        *out_when = (time_t)timestamp;
        return true;
    }
    return false;
}

/// Returns a pointer to the start of the next line, or NULL. The next line must itself end with a
/// newline. Note that the string is not null terminated.
static const char *next_line(const char *start, size_t length) {
    // Handle the hopeless case.
    if (length < 1) return NULL;

    // Get a pointer to the end, that we must not pass.
    const char *const end = start + length;

    // Skip past the next newline.
    const char *nextline = (const char *)memchr(start, '\n', length);
    if (!nextline || nextline >= end) {
        return NULL;
    }
    // Skip past the newline character itself.
    if (++nextline >= end) {
        return NULL;
    }

    // Make sure this new line is itself "newline terminated". If it's not, return NULL.
    const char *next_newline = (const char *)memchr(nextline, '\n', end - nextline);
    if (!next_newline) {
        return NULL;
    }

    return nextline;
}

/// Support for iteratively locating the offsets of history items.
/// Pass the address and length of a mapped region.
/// Pass a pointer to a cursor size_t, initially 0.
/// If custoff_timestamp is nonzero, skip items created at or after that timestamp.
/// Returns (size_t)-1 when done.
static size_t offset_of_next_item_fish_2_0(const char *begin, size_t mmap_length,
                                           size_t *inout_cursor, time_t cutoff_timestamp) {
    size_t cursor = *inout_cursor;
    size_t result = (size_t)-1;
    while (cursor < mmap_length) {
        const char *line_start = begin + cursor;

        // Advance the cursor to the next line.
        const char *newline = (const char *)memchr(line_start, '\n', mmap_length - cursor);
        if (newline == NULL) break;

        // Advance the cursor past this line. +1 is for the newline.
        cursor = newline - begin + 1;

        // Skip lines with a leading space, since these are in the interior of one of our items.
        if (line_start[0] == ' ') continue;

        // Skip very short lines to make one of the checks below easier.
        if (newline - line_start < 3) continue;

        // Try to be a little YAML compatible. Skip lines with leading %, ---, or ...
        if (!memcmp(line_start, "%", 1) || !memcmp(line_start, "---", 3) ||
            !memcmp(line_start, "...", 3))
            continue;

        // Hackish: fish 1.x rewriting a fish 2.0 history file can produce lines with lots of
        // leading "- cmd: - cmd: - cmd:". Trim all but one leading "- cmd:".
        const char *double_cmd = "- cmd: - cmd: ";
        const size_t double_cmd_len = strlen(double_cmd);
        while (newline - line_start > double_cmd_len &&
               !memcmp(line_start, double_cmd, double_cmd_len)) {
            // Skip over just one of the - cmd. In the end there will be just one left.
            line_start += strlen("- cmd: ");
        }

        // Hackish: fish 1.x rewriting a fish 2.0 history file can produce commands like "when:
        // 123456". Ignore those.
        const char *cmd_when = "- cmd:    when:";
        const size_t cmd_when_len = strlen(cmd_when);
        if (newline - line_start >= cmd_when_len && !memcmp(line_start, cmd_when, cmd_when_len))
            continue;

        // At this point, we know line_start is at the beginning of an item. But maybe we want to
        // skip this item because of timestamps. A 0 cutoff means we don't care; if we do care, then
        // try parsing out a timestamp.
        if (cutoff_timestamp != 0) {
            // Hackish fast way to skip items created after our timestamp. This is the mechanism by
            // which we avoid "seeing" commands from other sessions that started after we started.
            // We try hard to ensure that our items are sorted by their timestamps, so in theory we
            // could just break, but I don't think that works well if (for example) the clock
            // changes. So we'll read all subsequent items.
            const char *const end = begin + mmap_length;

            // Walk over lines that we think are interior. These lines are not null terminated, but
            // are guaranteed to contain a newline.
            bool has_timestamp = false;
            time_t timestamp = 0;
            const char *interior_line;

            for (interior_line = next_line(line_start, end - line_start);
                 interior_line != NULL && !has_timestamp;
                 interior_line = next_line(interior_line, end - interior_line)) {
                // If the first character is not a space, it's not an interior line, so we're done.
                if (interior_line[0] != ' ') break;

                // Hackish optimization: since we just stepped over some interior line, update the
                // cursor so we don't have to look at these lines next time.
                cursor = interior_line - begin;

                // Try parsing a timestamp from this line. If we succeed, the loop will break.
                has_timestamp = parse_timestamp(interior_line, &timestamp);
            }

            // Skip this item if the timestamp is past our cutoff.
            if (has_timestamp && timestamp > cutoff_timestamp) {
                continue;
            }
        }

        // We made it through the gauntlet.
        result = line_start - begin;
        break;  //!OCLINT(avoid branching statement as last in loop)
    }

    *inout_cursor = cursor;
    return result;
}

/// Same as offset_of_next_item_fish_2_0, but for fish 1.x (pre fishfish).
/// Adapted from history_populate_from_mmap in history.c
static size_t offset_of_next_item_fish_1_x(const char *begin, size_t mmap_length,
                                           size_t *inout_cursor) {
    if (mmap_length == 0 || *inout_cursor >= mmap_length) return (size_t)-1;

    const char *end = begin + mmap_length;
    const char *pos;
    bool ignore_newline = false;
    bool do_push = true;
    bool all_done = false;
    size_t result = *inout_cursor;

    for (pos = begin + *inout_cursor; pos < end && !all_done; pos++) {
        if (do_push) {
            ignore_newline = (*pos == '#');
            do_push = false;
        }

        if (*pos == '\\') {
            pos++;
        } else if (*pos == '\n') {
            if (!ignore_newline) {
                // pos will be left pointing just after this newline, because of the ++ in the loop.
                all_done = true;
            }
            ignore_newline = false;
        }
    }

    *inout_cursor = (pos - begin);
    return result;
}

/// Returns the offset of the next item based on the given history type, or -1.
static size_t offset_of_next_item(const char *begin, size_t mmap_length,
                                  history_file_type_t mmap_type, size_t *inout_cursor,
                                  time_t cutoff_timestamp) {
<<<<<<< HEAD
    size_t result;
    switch (mmap_type) {
        case history_type_fish_2_0: {
            result =
                offset_of_next_item_fish_2_0(begin, mmap_length, inout_cursor, cutoff_timestamp);
            break;
        }
        case history_type_fish_1_x: {
            result =
                offset_of_next_item_fish_1_x(begin, mmap_length, inout_cursor, cutoff_timestamp);
            break;
        }
        default:
        case history_type_unknown: {
            // Oh well
            result = (size_t)(-1);
            break;
        }
=======
    size_t result = (size_t)-1;
    if (mmap_type == history_type_fish_2_0) {
        result = offset_of_next_item_fish_2_0(begin, mmap_length, inout_cursor, cutoff_timestamp);
    } else if (mmap_type == history_type_fish_1_x) {
        result = offset_of_next_item_fish_1_x(begin, mmap_length, inout_cursor);
>>>>>>> 9d2092bf
    }
    return result;
}

history_t &history_collection_t::alloc(const wcstring &name) {
    // Note that histories are currently never deleted, so we can return a reference to them without
    // using something like shared_ptr.
    scoped_lock locker(m_lock);  //!OCLINT(side-effect)
    history_t *&current = m_histories[name];
    if (current == NULL) current = new history_t(name);
    return *current;
}

history_t &history_t::history_with_name(const wcstring &name) { return histories.alloc(name); }

history_t::history_t(const wcstring &pname)
    : name(pname),
      first_unwritten_new_item_index(0),
      has_pending_item(false),
      disable_automatic_save_counter(0),
      mmap_start(NULL),
      mmap_length(0),
      mmap_type(history_file_type_t(-1)),
      mmap_file_id(kInvalidFileID),
      boundary_timestamp(time(NULL)),
      countdown_to_vacuum(-1),
      loaded_old(false),
      chaos_mode(false) {
    pthread_mutex_init(&lock, NULL);
}

history_t::~history_t() { pthread_mutex_destroy(&lock); }

void history_t::add(const history_item_t &item, bool pending) {
    scoped_lock locker(lock);  //!OCLINT(side-effect)

    // Try merging with the last item.
    if (!new_items.empty() && new_items.back().merge(item)) {
        // We merged, so we don't have to add anything. Maybe this item was pending, but it just got
        // merged with an item that is not pending, so pending just becomes false.
        this->has_pending_item = false;
    } else {
        // We have to add a new item.
        new_items.push_back(item);
        this->has_pending_item = pending;
        save_internal_unless_disabled();
    }
}

void history_t::save_internal_unless_disabled() {
    // This must be called while locked.
    ASSERT_IS_LOCKED(lock);

    // Respect disable_automatic_save_counter.
    if (disable_automatic_save_counter > 0) {
        return;
    }

    // We may or may not vacuum. We try to vacuum every kVacuumFrequency items, but start the
    // countdown at a random number so that even if the user never runs more than 25 commands, we'll
    // eventually vacuum.  If countdown_to_vacuum is -1, it means we haven't yet picked a value for
    // the counter.
    const int kVacuumFrequency = 25;
    if (countdown_to_vacuum < 0) {
        static unsigned int seed = (unsigned int)time(NULL);
        // Generate a number in the range [0, kVacuumFrequency).
        countdown_to_vacuum = rand_r(&seed) / (RAND_MAX / kVacuumFrequency + 1);
    }

    // Determine if we're going to vacuum.
    bool vacuum = false;
    if (countdown_to_vacuum == 0) {
        countdown_to_vacuum = kVacuumFrequency;
        vacuum = true;
    }

    // This might be a good candidate for moving to a background thread.
    time_profiler_t profiler(vacuum ? "save_internal vacuum"
                                    : "save_internal no vacuum");  //!OCLINT(side-effect)
    this->save_internal(vacuum);

    // Update our countdown.
    assert(countdown_to_vacuum > 0);
    countdown_to_vacuum--;
}

void history_t::add(const wcstring &str, history_identifier_t ident, bool pending) {
    time_t when = time(NULL);
    // Big hack: do not allow timestamps equal to our boundary date. This is because we include
    // items whose timestamps are equal to our boundary when reading old history, so we can catch
    // "just closed" items. But this means that we may interpret our own items, that we just wrote,
    // as old items, if we wrote them in the same second as our birthdate.
    if (when == this->boundary_timestamp) {
        when++;
    }

    this->add(history_item_t(str, when, ident), pending);
}

void history_t::remove(const wcstring &str) {
    // Add to our list of deleted items.
    deleted_items.insert(str);

    // Remove from our list of new items.
    size_t idx = new_items.size();
    while (idx--) {
        if (new_items.at(idx).str() == str) {
            new_items.erase(new_items.begin() + idx);

            // If this index is before our first_unwritten_new_item_index, then subtract one from
            // that index so it stays pointing at the same item. If it is equal to or larger, then
            // we have not yet writen this item, so we don't have to adjust the index.
            if (idx < first_unwritten_new_item_index) {
                first_unwritten_new_item_index--;
            }
        }
    }
    assert(first_unwritten_new_item_index <= new_items.size());
}

void history_t::set_valid_file_paths(const wcstring_list_t &valid_file_paths,
                                     history_identifier_t ident) {
    // 0 identifier is used to mean "not necessary".
    if (ident == 0) {
        return;
    }

    scoped_lock locker(lock);  //!OCLINT(side-effect)

    // Look for an item with the given identifier. It is likely to be at the end of new_items.
    for (history_item_list_t::reverse_iterator iter = new_items.rbegin(); iter != new_items.rend();
         ++iter) {
        if (iter->identifier == ident) {  // found it
            iter->required_paths = valid_file_paths;
            break;
        }
    }
}

void history_t::get_string_representation(wcstring *result, const wcstring &separator) {
    scoped_lock locker(lock);  //!OCLINT(side-effect)

    bool first = true;

    std::set<wcstring> seen;

    // If we have a pending item, we skip the first encountered (i.e. last) new item.
    bool next_is_pending = this->has_pending_item;

    // Append new items. Note that in principle we could use const_reverse_iterator, but we do not
    // because reverse_iterator is not convertible to const_reverse_iterator. See
    // http://github.com/fish-shell/fish-shell/issues/431.
    for (history_item_list_t::reverse_iterator iter = new_items.rbegin(); iter < new_items.rend();
         ++iter) {
        // Skip a pending item if we have one.
        if (next_is_pending) {
            next_is_pending = false;
            continue;
        }

        // Skip duplicates.
        if (!seen.insert(iter->str()).second) continue;

        if (!first) result->append(separator);
        result->append(iter->str());
        first = false;
    }

    // Append old items.
    load_old_if_needed();
    for (std::deque<size_t>::reverse_iterator iter = old_item_offsets.rbegin();
         iter != old_item_offsets.rend(); ++iter) {
        size_t offset = *iter;
        const history_item_t item =
            decode_item(mmap_start + offset, mmap_length - offset, mmap_type);

        // Skip duplicates.
        if (!seen.insert(item.str()).second) continue;

        if (!first) result->append(separator);
        result->append(item.str());
        first = false;
    }
}

history_item_t history_t::item_at_index(size_t idx) {
    scoped_lock locker(lock);  //!OCLINT(side-effect)

    // 0 is considered an invalid index.
    assert(idx > 0);
    idx--;

    // Determine how many "resolved" (non-pending) items we have. We can have at most one pending
    // item, and it's always the last one.
    size_t resolved_new_item_count = new_items.size();
    if (this->has_pending_item && resolved_new_item_count > 0) {
        resolved_new_item_count -= 1;
    }

    // idx == 0 corresponds to the last resolved item.
    if (idx < resolved_new_item_count) {
        return new_items.at(resolved_new_item_count - idx - 1);
    }

    // Now look in our old items.
    idx -= resolved_new_item_count;
    load_old_if_needed();
    size_t old_item_count = old_item_offsets.size();
    if (idx < old_item_count) {
        // idx == 0 corresponds to last item in old_item_offsets.
        size_t offset = old_item_offsets.at(old_item_count - idx - 1);
        return decode_item(mmap_start + offset, mmap_length - offset, mmap_type);
    }

    // Index past the valid range, so return an empty history item.
    return history_item_t(wcstring(), 0);
}

<<<<<<< HEAD
/// Read one line, stripping off any newline, and updating cursor. Note that our input string is NOT
/// null terminated; it's just a memory mapped file.
static size_t read_line(const char *base, size_t cursor, size_t len, std::string &result) {
    // Locate the newline.
    assert(cursor <= len);
    const char *start = base + cursor;
    const char *newline = (char *)memchr(start, '\n', len - cursor);
    if (newline != NULL) {  // we found a newline
        result.assign(start, newline - start);
        // Return the amount to advance the cursor; skip over the newline.
        return newline - start + 1;
    } else {
        // We ran off the end.
        result.clear();
        return len - cursor;
    }
}

/// Trims leading spaces in the given string, returning how many there were.
static size_t trim_leading_spaces(std::string &str) {
    size_t i = 0, max = str.size();
    while (i < max && str[i] == ' ') i++;
    str.erase(0, i);
    return i;
}

static bool extract_prefix_and_unescape_yaml(std::string *key, std::string *value,
                                             const std::string &line) {
    size_t where = line.find(":");
    if (where != std::string::npos) {
        key->assign(line, 0, where);

        // Skip a space after the : if necessary.
        size_t val_start = where + 1;
        if (val_start < line.size() && line.at(val_start) == ' ') val_start++;
        value->assign(line, val_start, line.size() - val_start);

        unescape_yaml(key);
        unescape_yaml(value);
    }
    return where != std::string::npos;
}

/// Decode an item via the fish 2.0 format.
history_item_t history_t::decode_item_fish_2_0(const char *base, size_t len) {
    wcstring cmd;
    time_t when = 0;
    path_list_t paths;

    size_t indent = 0, cursor = 0;
    std::string key, value, line;

    // Read the "- cmd:" line.
    size_t advance = read_line(base, cursor, len, line);
    trim_leading_spaces(line);
    if (!extract_prefix_and_unescape_yaml(&key, &value, line) || key != "- cmd") {
        goto done;
    }

    cursor += advance;
    cmd = str2wcstring(value);

    // Read the remaining lines.
    for (;;) {
        size_t advance = read_line(base, cursor, len, line);

        size_t this_indent = trim_leading_spaces(line);
        if (indent == 0) indent = this_indent;

        if (this_indent == 0 || indent != this_indent) break;

        if (!extract_prefix_and_unescape_yaml(&key, &value, line)) break;

        // We are definitely going to consume this line.
        cursor += advance;

        if (key == "when") {
            // Parse an int from the timestamp. Should this fail, strtol returns 0; that's
            // acceptable.
            char *end = NULL;
            long tmp = strtol(value.c_str(), &end, 0);
            when = tmp;
        } else if (key == "paths") {
            // Read lines starting with " - " until we can't read any more.
            for (;;) {
                size_t advance = read_line(base, cursor, len, line);
                if (trim_leading_spaces(line) <= indent) break;

                if (strncmp(line.c_str(), "- ", 2)) break;

                // We're going to consume this line.
                cursor += advance;

                // Skip the leading dash-space and then store this path it.
                line.erase(0, 2);
                unescape_yaml(&line);
                paths.push_back(str2wcstring(line));
            }
        }
    }
done:
    history_item_t result(cmd, when);
    result.required_paths.swap(paths);
    return result;
}

history_item_t history_t::decode_item(const char *base, size_t len, history_file_type_t type) {
    switch (type) {
        case history_type_fish_1_x:
            return history_t::decode_item_fish_1_x(base, len);
        case history_type_fish_2_0:
            return history_t::decode_item_fish_2_0(base, len);
        default:
            return history_item_t(L"");
    }
}

/// Remove backslashes from all newlines. This makes a string from the history file better formated
/// for on screen display.
static wcstring history_unescape_newlines_fish_1_x(const wcstring &in_str) {
    wcstring out;
    for (const wchar_t *in = in_str.c_str(); *in; in++) {
        if (*in == L'\\') {
            if (*(in + 1) != L'\n') {
                out.push_back(*in);
            }
        } else {
            out.push_back(*in);
        }
    }
    return out;
}

/// Decode an item via the fish 1.x format. Adapted from fish 1.x's item_get().
history_item_t history_t::decode_item_fish_1_x(const char *begin, size_t length) {
    const char *end = begin + length;
    const char *pos = begin;
    wcstring out;
    bool was_backslash = false;
    bool first_char = true;
    bool timestamp_mode = false;
    time_t timestamp = 0;

    while (1) {
        wchar_t c;
        size_t res;
        mbstate_t state = {};

        if (MB_CUR_MAX == 1) {  // single-byte locale
            c = (unsigned char)*pos;
            res = 1;
        } else {
            res = mbrtowc(&c, pos, end - pos, &state);
        }

        if (res == (size_t)-1) {
            pos++;
            continue;
        } else if (res == (size_t)-2) {
            break;
        } else if (res == (size_t)0) {
            pos++;
            continue;
        }
        pos += res;

        if (c == L'\n') {
            if (timestamp_mode) {
                const wchar_t *time_string = out.c_str();
                while (*time_string && !iswdigit(*time_string)) time_string++;
                errno = 0;

                if (*time_string) {
                    time_t tm;
                    wchar_t *end;

                    errno = 0;
                    tm = (time_t)wcstol(time_string, &end, 10);

                    if (tm && !errno && !*end) {
                        timestamp = tm;
                    }
                }

                out.clear();
                timestamp_mode = false;
                continue;
            }
            if (!was_backslash) break;
        }

        if (first_char) {
            if (c == L'#') timestamp_mode = true;
        }

        first_char = false;

        out.push_back(c);

        was_backslash = ((c == L'\\') && !was_backslash);
    }

    out = history_unescape_newlines_fish_1_x(out);
    return history_item_t(out, timestamp);
}

/// Try to infer the history file type based on inspecting the data.
static history_file_type_t infer_file_type(const char *data, size_t len) {
    history_file_type_t result = history_type_unknown;
    if (len > 0) {  // old fish started with a #
        if (data[0] == '#') {
            result = history_type_fish_1_x;
        } else {  // assume new fish
            result = history_type_fish_2_0;
        }
    }
    return result;
}

=======
>>>>>>> 9d2092bf
void history_t::populate_from_mmap(void) {
    mmap_type = infer_file_type(mmap_start, mmap_length);
    size_t cursor = 0;
    for (;;) {
        size_t offset =
            offset_of_next_item(mmap_start, mmap_length, mmap_type, &cursor, boundary_timestamp);
        // If we get back -1, we're done.
        if (offset == (size_t)-1) break;

        // Remember this item.
        old_item_offsets.push_back(offset);
    }
}

/// Do a private, read-only map of the entirety of a history file with the given name. Returns true
/// if successful. Returns the mapped memory region by reference.
bool history_t::map_file(const wcstring &name, const char **out_map_start, size_t *out_map_len,
                         file_id_t *file_id) {
    bool result = false;
    wcstring filename = history_filename(name, L"");
    if (!filename.empty()) {
        int fd = wopen_cloexec(filename, O_RDONLY);
        if (fd >= 0) {
            // Get the file ID if requested.
            if (file_id != NULL) *file_id = file_id_for_fd(fd);

            // Take a read lock to guard against someone else appending. This is released when the
            // file is closed (below). We will read the file after releasing the lock, but that's
            // not a problem, because we never modify already written data. In short, the purpose of
            // this lock is to ensure we don't see the file size change mid-update.
            //
            //    We may fail to lock (e.g. on lockless NFS - see
            //    https://github.com/fish-shell/fish-shell/issues/685 ). In that case, we proceed as
            //    if it did not fail. The risk is that we may get an incomplete history item; this
            //    is unlikely because we only treat an item as valid if it has a terminating
            //    newline.
            //
            //  Simulate a failing lock in chaos_mode.
            if (!chaos_mode) history_file_lock(fd, F_RDLCK);
            off_t len = lseek(fd, 0, SEEK_END);
            if (len != (off_t)-1) {
                size_t mmap_length = (size_t)len;
                if (lseek(fd, 0, SEEK_SET) == 0) {
                    char *mmap_start;
                    if ((mmap_start = (char *)mmap(0, mmap_length, PROT_READ, MAP_PRIVATE, fd,
                                                   0)) != MAP_FAILED) {
                        result = true;
                        *out_map_start = mmap_start;
                        *out_map_len = mmap_length;
                    }
                }
            }
            close(fd);
        }
    }
    return result;
}

bool history_t::load_old_if_needed(void) {
    if (loaded_old) return true;
    loaded_old = true;

    // PCA not sure why signals were blocked here
    // signal_block();

    bool ok = false;
    if (map_file(name, &mmap_start, &mmap_length, &mmap_file_id)) {
        // Here we've mapped the file.
        ok = true;
        time_profiler_t profiler("populate_from_mmap");  //!OCLINT(side-effect)
        this->populate_from_mmap();
    }

    // signal_unblock();
    return ok;
}

void history_search_t::skip_matches(const wcstring_list_t &skips) {
    external_skips = skips;
    std::sort(external_skips.begin(), external_skips.end());
}

bool history_search_t::should_skip_match(const wcstring &str) const {
    return std::binary_search(external_skips.begin(), external_skips.end(), str);
}

bool history_search_t::go_forwards() {
    // Pop the top index (if more than one) and return if we have any left.
    if (prev_matches.size() > 1) {
        prev_matches.pop_back();
        return true;
    }
    return false;
}

bool history_search_t::go_backwards() {
    // Backwards means increasing our index.
    const size_t max_idx = (size_t)-1;

    size_t idx = 0;
    if (!prev_matches.empty()) idx = prev_matches.back().first;

    if (idx == max_idx) return false;

    const bool main_thread = is_main_thread();

    while (++idx < max_idx) {
        if (main_thread ? reader_interrupted() : reader_thread_job_is_stale()) {
            return false;
        }

        const history_item_t item = history->item_at_index(idx);
        // We're done if it's empty or we cancelled.
        if (item.empty()) {
            return false;
        }

        // Look for a term that matches and that we haven't seen before.
        const wcstring &str = item.str();
        if (item.matches_search(term, search_type) && !match_already_made(str) &&
            !should_skip_match(str)) {
            prev_matches.push_back(prev_match_t(idx, item));
            return true;
        }
    }
    return false;
}

/// Goes to the end (forwards).
void history_search_t::go_to_end(void) { prev_matches.clear(); }

/// Returns if we are at the end, which is where we start.
bool history_search_t::is_at_end(void) const { return prev_matches.empty(); }

/// Goes to the beginning (backwards).
void history_search_t::go_to_beginning(void) {
    // Go backwards as far as we can.
    while (go_backwards()) {  //!OCLINT(empty while statement)
        // Do nothing.
    }
}

history_item_t history_search_t::current_item() const {
    assert(!prev_matches.empty());  //!OCLINT(double negative)
    return prev_matches.back().second;
}

wcstring history_search_t::current_string() const {
    history_item_t item = this->current_item();
    return item.str();
}

bool history_search_t::match_already_made(const wcstring &match) const {
    for (std::vector<prev_match_t>::const_iterator iter = prev_matches.begin();
         iter != prev_matches.end(); ++iter) {
        if (iter->second.str() == match) return true;
    }
    return false;
}

static void replace_all(std::string *str, const char *needle, const char *replacement) {
    size_t needle_len = strlen(needle), replacement_len = strlen(replacement);
    size_t offset = 0;
    while ((offset = str->find(needle, offset)) != std::string::npos) {
        str->replace(offset, needle_len, replacement);
        offset += replacement_len;
    }
}

static void escape_yaml(std::string *str) {
    replace_all(str, "\\", "\\\\");  // replace one backslash with two
    replace_all(str, "\n", "\\n");   // replace newline with backslash + literal n
}

/// This function is called frequently, so it ought to be fast.
static void unescape_yaml(std::string *str) {
    size_t cursor = 0, size = str->size();
    while (cursor < size) {
        // Operate on a const version of str, to avoid needless COWs that at() does.
        const std::string &const_str = *str;

        // Look for a backslash.
        size_t backslash = const_str.find('\\', cursor);
        if (backslash == std::string::npos || backslash + 1 >= size) {
            // Either not found, or found as the last character.
            break;
        } else {
            // Backslash found. Maybe we'll do something about it. Be sure to invoke the const
            // version of at().
            char escaped_char = const_str.at(backslash + 1);
            if (escaped_char == '\\') {
                // Two backslashes in a row. Delete the second one.
                str->erase(backslash + 1, 1);
                size--;
            } else if (escaped_char == 'n') {
                // Backslash + n. Replace with a newline.
                str->replace(backslash, 2, "\n");
                size--;
            }
            // The character at index backslash has now been made whole; start at the next
            // character.
            cursor = backslash + 1;
        }
    }
}

static wcstring history_filename(const wcstring &name, const wcstring &suffix) {
    wcstring path;
    if (!path_get_data(path)) return L"";

    wcstring result = path;
    result.append(L"/");
    result.append(name);
    result.append(L"_history");
    result.append(suffix);
    return result;
}

void history_t::clear_file_state() {
    ASSERT_IS_LOCKED(lock);
    // Erase everything we know about our file.
    if (mmap_start != NULL && mmap_start != MAP_FAILED) {
        munmap((void *)mmap_start, mmap_length);
    }
    mmap_start = NULL;
    mmap_length = 0;
    loaded_old = false;
    old_item_offsets.clear();
}

void history_t::compact_new_items() {
    // Keep only the most recent items with the given contents. This algorithm could be made more
    // efficient, but likely would consume more memory too.
    std::set<wcstring> seen;
    size_t idx = new_items.size();
    while (idx--) {
        const history_item_t &item = new_items[idx];
        if (!seen.insert(item.contents).second) {
            // This item was not inserted because it was already in the set, so delete the item at
            // this index.
            new_items.erase(new_items.begin() + idx);

            if (idx < first_unwritten_new_item_index) {
                // Decrement first_unwritten_new_item_index if we are deleting a previously written
                // item.
                first_unwritten_new_item_index--;
            }
        }
    }
}

bool history_t::save_internal_via_rewrite() {
    // This must be called while locked.
    ASSERT_IS_LOCKED(lock);
    bool ok = false;

    wcstring tmp_name_template = history_filename(name, L".XXXXXX");
    if (!tmp_name_template.empty()) {
        // Make an LRU cache to save only the last N elements.
        history_lru_cache_t lru(HISTORY_SAVE_MAX);

        // Insert old items in, from old to new. Merge them with our new items, inserting items with
        // earlier timestamps first.
        history_item_list_t::const_iterator new_item_iter = new_items.begin();

        // Map in existing items (which may have changed out from underneath us, so don't trust our
        // old mmap'd data).
        const char *local_mmap_start = NULL;
        size_t local_mmap_size = 0;
        if (map_file(name, &local_mmap_start, &local_mmap_size, NULL)) {
            const history_file_type_t local_mmap_type =
                infer_file_type(local_mmap_start, local_mmap_size);
            size_t cursor = 0;
            for (;;) {
                size_t offset = offset_of_next_item(local_mmap_start, local_mmap_size,
                                                    local_mmap_type, &cursor, 0);
                // If we get back -1, we're done.
                if (offset == (size_t)-1) break;

                // Try decoding an old item.
                const history_item_t old_item = decode_item(
                    local_mmap_start + offset, local_mmap_size - offset, local_mmap_type);
                if (old_item.empty() || deleted_items.count(old_item.str()) > 0) {
                    //                    debug(0, L"Item is deleted : %s\n",
                    //                    old_item.str().c_str());
                    continue;
                }
                // The old item may actually be more recent than our new item, if it came from
                // another session. Insert all new items at the given index with an earlier
                // timestamp.
                for (; new_item_iter != new_items.end(); ++new_item_iter) {
                    if (new_item_iter->timestamp() < old_item.timestamp()) {
                        // This "new item" is in fact older.
                        lru.add_item(*new_item_iter);
                    } else {
                        // The new item is not older.
                        break;
                    }
                }

                // Now add this old item.
                lru.add_item(old_item);
            }
            munmap((void *)local_mmap_start, local_mmap_size);
        }

        // Insert any remaining new items.
        for (; new_item_iter != new_items.end(); ++new_item_iter) {
            lru.add_item(*new_item_iter);
        }

        signal_block();

        // Try to create a temporary file, up to 10 times. We don't use mkstemps because we want to
        // open it CLO_EXEC. This should almost always succeed on the first try.
        int out_fd = -1;
        wcstring tmp_name;
        for (size_t attempt = 0; attempt < 10 && out_fd == -1; attempt++) {
            char *narrow_str = wcs2str(tmp_name_template.c_str());
#if HAVE_MKOSTEMP
            out_fd = mkostemp(narrow_str, O_CLOEXEC);
            if (out_fd >= 0) {
                tmp_name = str2wcstring(narrow_str);
            }
#else
            if (narrow_str && mktemp(narrow_str)) {
                // It was successfully templated; try opening it atomically.
                tmp_name = str2wcstring(narrow_str);
                out_fd = wopen_cloexec(tmp_name, O_WRONLY | O_CREAT | O_EXCL | O_TRUNC, 0600);
            }
#endif
            free(narrow_str);
        }

        if (out_fd >= 0) {
            // Write them out.
            bool errored = false;
            history_output_buffer_t buffer;
            for (history_lru_cache_t::iterator iter = lru.begin(); iter != lru.end(); ++iter) {
                const history_lru_node_t *node = *iter;
                append_yaml_to_buffer(node->key, node->timestamp, node->required_paths, &buffer);
                if (buffer.output_size() >= HISTORY_OUTPUT_BUFFER_SIZE &&
                    !buffer.flush_to_fd(out_fd)) {
                    errored = true;
                    break;
                }
            }

            if (!errored && buffer.flush_to_fd(out_fd)) {
                ok = true;
            }

            if (!ok) {
                // This message does not have high enough priority to be shown by default.
                debug(2, L"Error when writing history file");
            } else {
                wcstring new_name = history_filename(name, wcstring());

                // Ensure we maintain the ownership and permissions of the original (#2355). If the
                // stat fails, we assume (hope) our default permissions are correct. This
                // corresponds to e.g. someone running sudo -E as the very first command. If they
                // did, it would be tricky to set the permissions correctly. (bash doesn't get this
                // case right either).
                struct stat sbuf;
                if (wstat(new_name, &sbuf) >= 0) {  // success
                    if (fchown(out_fd, sbuf.st_uid, sbuf.st_gid) == -1) {
                        debug(2, L"Error %d when changing ownership of history file", errno);
                    }
                    if (fchmod(out_fd, sbuf.st_mode) == -1) {
                        debug(2, L"Error %d when changing mode of history file", errno);
                    }
                }

                if (wrename(tmp_name, new_name) == -1) {
                    debug(2, L"Error %d when renaming history file", errno);
                }
            }
            close(out_fd);
        }

        signal_unblock();

        // Make sure we clear all nodes, since this doesn't happen automatically.
        lru.evict_all_nodes();
    }

    if (ok) {
        // We've saved everything, so we have no more unsaved items.
        this->first_unwritten_new_item_index = new_items.size();

        // We deleted our deleted items.
        this->deleted_items.clear();

        // Our history has been written to the file, so clear our state so we can re-reference the
        // file.
        this->clear_file_state();
    }

    return ok;
}

bool history_t::save_internal_via_appending() {
    // This must be called while locked.
    ASSERT_IS_LOCKED(lock);

    // No deleting allowed.
    assert(deleted_items.empty());

    bool ok = false;

    // If the file is different (someone vacuumed it) then we need to update our mmap.
    bool file_changed = false;

    // Get the path to the real history file.
    wcstring history_path = history_filename(name, wcstring());

    signal_block();

    // Open the file.
    int out_fd = wopen_cloexec(history_path, O_WRONLY | O_APPEND);
    if (out_fd >= 0) {
        // Check to see if the file changed.
        if (file_id_for_fd(out_fd) != mmap_file_id) file_changed = true;

        // Exclusive lock on the entire file. This is released when we close the file (below). This
        // may fail on (e.g.) lockless NFS. If so, proceed as if it did not fail; the risk is that
        // we may get interleaved history items, which is considered better than no history, or
        // forcing everything through the slow copy-move mode. We try to minimize this possibility
        // by writing with O_APPEND.
        //
        // Simulate a failing lock in chaos_mode
        if (!chaos_mode) history_file_lock(out_fd, F_WRLCK);

        // We (hopefully successfully) took the exclusive lock. Append to the file.
        // Note that this is sketchy for a few reasons:
        //   - Another shell may have appended its own items with a later timestamp, so our file may
        // no longer be sorted by timestamp.
        //   - Another shell may have appended the same items, so our file may now contain
        // duplicates.
        //
        // We cannot modify any previous parts of our file, because other instances may be reading
        // those portions. We can only append.
        //
        // Originally we always rewrote the file on saving, which avoided both of these problems.
        // However, appending allows us to save history after every command, which is nice!
        //
        // Periodically we "clean up" the file by rewriting it, so that most of the time it doesn't
        // have duplicates, although we don't yet sort by timestamp (the timestamp isn't really used
        // for much anyways).

        // So far so good. Write all items at or after first_unwritten_new_item_index. Note that we
        // write even a pending item - pending items are ignored by history within the command
        // itself, but should still be written to the file.
        bool errored = false;
        history_output_buffer_t buffer;
        while (first_unwritten_new_item_index < new_items.size()) {
            const history_item_t &item = new_items.at(first_unwritten_new_item_index);
            append_yaml_to_buffer(item.str(), item.timestamp(), item.get_required_paths(), &buffer);
            if (buffer.output_size() >= HISTORY_OUTPUT_BUFFER_SIZE) {
                errored = !buffer.flush_to_fd(out_fd);
                if (errored) break;
            }

            // We wrote this item, hooray.
            first_unwritten_new_item_index++;
        }

        if (!errored && buffer.flush_to_fd(out_fd)) {
            ok = true;
        }

        close(out_fd);
    }

    signal_unblock();

    // If someone has replaced the file, forget our file state.
    if (file_changed) {
        this->clear_file_state();
    }

    return ok;
}

/// Save the specified mode to file; optionally also vacuums.
void history_t::save_internal(bool vacuum) {
    ASSERT_IS_LOCKED(lock);

    // Nothing to do if there's no new items.
    if (first_unwritten_new_item_index >= new_items.size() && deleted_items.empty()) return;

    // Compact our new items so we don't have duplicates.
    this->compact_new_items();

    // Try saving. If we have items to delete, we have to rewrite the file. If we do not, we can
    // append to it.
    bool ok = false;
    if (!vacuum && deleted_items.empty()) {
        // Try doing a fast append.
        ok = save_internal_via_appending();
    }
    if (!ok) {
        // We did not or could not append; rewrite the file ("vacuum" it).
        ok = this->save_internal_via_rewrite();
    }
}

void history_t::save(void) {
    scoped_lock locker(lock);  //!OCLINT(side-effect)
    this->save_internal(false);
}

void history_t::disable_automatic_saving() {
    scoped_lock locker(lock);  //!OCLINT(side-effect)
    disable_automatic_save_counter++;
    assert(disable_automatic_save_counter != 0);  // overflow!
}

void history_t::enable_automatic_saving() {
    scoped_lock locker(lock);                    //!OCLINT(side-effect)
    assert(disable_automatic_save_counter > 0);  // underflow
    disable_automatic_save_counter--;
    save_internal_unless_disabled();
}

void history_t::clear(void) {
    scoped_lock locker(lock);  //!OCLINT(side-effect)
    new_items.clear();
    deleted_items.clear();
    first_unwritten_new_item_index = 0;
    old_item_offsets.clear();
    wcstring filename = history_filename(name, L"");
    if (!filename.empty()) wunlink(filename);
    this->clear_file_state();
}

bool history_t::is_empty(void) {
    scoped_lock locker(lock);  //!OCLINT(side-effect)

    // If we have new items, we're not empty.
    if (!new_items.empty()) return false;

    bool empty = false;
    if (loaded_old) {
        // If we've loaded old items, see if we have any offsets.
        empty = old_item_offsets.empty();
    } else {
        // If we have not loaded old items, don't actually load them (which may be expensive); just
        // stat the file and see if it exists and is nonempty.
        const wcstring where = history_filename(name, L"");
        struct stat buf = {};
        if (wstat(where, &buf) != 0) {
            // Access failed, assume missing.
            empty = true;
        } else {
            // We're empty if the file is empty.
            empty = (buf.st_size == 0);
        }
    }
    return empty;
}

/// Populates from older location (in config path, rather than data path) This is accomplished by
/// clearing ourselves, and copying the contents of the old history file to the new history file.
/// The new contents will automatically be re-mapped later.
void history_t::populate_from_config_path() {
    wcstring old_file;
    if (path_get_config(old_file)) {
        old_file.append(L"/");
        old_file.append(name);
        old_file.append(L"_history");
        int src_fd = wopen_cloexec(old_file, O_RDONLY, 0);
        if (src_fd != -1) {
            wcstring new_file = history_filename(name, wcstring());

            // Clear must come after we've retrieved the new_file name, and before we open
            // destination file descriptor, since it destroys the name and the file.
            this->clear();

            int dst_fd = wopen_cloexec(new_file, O_WRONLY | O_CREAT, 0644);
            char buf[BUFSIZ];
            ssize_t size;
            while ((size = read(src_fd, buf, BUFSIZ)) > 0) {
                ssize_t written = write(dst_fd, buf, static_cast<size_t>(size));
                if (written < 0) {
                    // This message does not have high enough priority to be shown by default.
                    debug(2, L"Error when writing history file");
                    break;
                }
            }

            close(src_fd);
            close(dst_fd);
        }
    }
}

/// Indicate whether we ought to import the bash history file into fish.
static bool should_import_bash_history_line(const std::string &line) {
    if (line.empty()) return false;

    // Very naive tests! Skip export; probably should skip others.
    const char *const ignore_prefixes[] = {"export ", "#"};

    for (size_t i = 0; i < sizeof ignore_prefixes / sizeof *ignore_prefixes; i++) {
        const char *prefix = ignore_prefixes[i];
        if (!line.compare(0, strlen(prefix), prefix)) {
            return false;
        }
    }

    // Skip lines with backticks.
    if (line.find('`') != std::string::npos) return false;

    return true;
}

void history_t::populate_from_bash(FILE *stream) {
    // Bash's format is very simple: just lines with #s for comments. Ignore a few commands that are
    // bash-specific. This list ought to be expanded.
    std::string line;
    for (;;) {
        line.clear();
        bool success = false;
        bool has_newline = false;

        // Loop until we've read a line.
        do {
            char buff[128];
            success = (bool)fgets(buff, sizeof buff, stream);
            if (success) {
                // Skip the newline.
                char *newline = strchr(buff, '\n');
                if (newline) *newline = '\0';
                has_newline = (newline != NULL);

                // Append what we've got.
                line.append(buff);
            }
        } while (success && !has_newline);

        // Maybe add this line.
        if (should_import_bash_history_line(line)) {
            this->add(str2wcstring(line));
        }

        if (line.empty()) break;
    }
}

void history_t::incorporate_external_changes() {
    // To incorporate new items, we simply update our timestamp to now, so that items from previous
    // instances get added. We then clear the file state so that we remap the file. Note that this
    // is somehwhat expensive because we will be going back over old items. An optimization would be
    // to preserve old_item_offsets so that they don't have to be recomputed. (However, then items
    // *deleted* in other instances would not show up here).
    time_t new_timestamp = time(NULL);
    scoped_lock locker(lock);  //!OCLINT(side-effect)

    // If for some reason the clock went backwards, we don't want to start dropping items; therefore
    // we only do work if time has progressed. This also makes multiple calls cheap.
    if (new_timestamp > this->boundary_timestamp) {
        this->boundary_timestamp = new_timestamp;
        this->clear_file_state();
    }
}

void history_init() {}

void history_collection_t::save() {
    // Save all histories.
    for (std::map<wcstring, history_t *>::iterator iter = m_histories.begin();
         iter != m_histories.end(); ++iter) {
        history_t *hist = iter->second;
        hist->save();
    }
}

void history_destroy() { histories.save(); }

void history_sanity_check() {
    // No sanity checking implemented yet...
}

int file_detection_context_t::perform_file_detection(bool test_all) {
    ASSERT_IS_BACKGROUND_THREAD();
    valid_paths.clear();
    // TODO: Figure out why this bothers to return a variable result since the only consumer,
    // perform_file_detection_done(), ignores the result. It seems like either this should always
    // return a constant or perform_file_detection_done() should use our return value.
    int result = 1;
    for (path_list_t::const_iterator iter = potential_paths.begin(); iter != potential_paths.end();
         ++iter) {
        if (path_is_valid(*iter, working_directory)) {
            // Push the original (possibly relative) path.
            valid_paths.push_back(*iter);
        } else {
            // Not a valid path.
            result = 0;
            if (!test_all) break;
        }
    }
    return result;
}

bool file_detection_context_t::paths_are_valid(const path_list_t &paths) {
    this->potential_paths = paths;
    return perform_file_detection(false) > 0;
}

file_detection_context_t::file_detection_context_t(history_t *hist, history_identifier_t ident)
    : history(hist), working_directory(env_get_pwd_slash()), history_item_identifier(ident) {}

static int threaded_perform_file_detection(file_detection_context_t *ctx) {
    ASSERT_IS_BACKGROUND_THREAD();
    assert(ctx != NULL);
    return ctx->perform_file_detection(true /* test all */);
}

static void perform_file_detection_done(file_detection_context_t *ctx,
                                        int success) {  //!OCLINT(success is ignored)
    ASSERT_IS_MAIN_THREAD();

    // Now that file detection is done, update the history item with the valid file paths.
    ctx->history->set_valid_file_paths(ctx->valid_paths, ctx->history_item_identifier);

    // Allow saving again.
    ctx->history->enable_automatic_saving();

    // Done with the context.
    delete ctx;
}

static bool string_could_be_path(const wcstring &potential_path) {
    // Assume that things with leading dashes aren't paths.
    if (potential_path.empty() || potential_path.at(0) == L'-') {
        return false;
    }
    return true;
}

void history_t::add_pending_with_file_detection(const wcstring &str) {
    ASSERT_IS_MAIN_THREAD();
    path_list_t potential_paths;

    // Find all arguments that look like they could be file paths.
    bool impending_exit = false;
    parse_node_tree_t tree;
    parse_tree_from_string(str, parse_flag_none, &tree, NULL);
    size_t count = tree.size();

    for (size_t i = 0; i < count; i++) {
        const parse_node_t &node = tree.at(i);
        if (!node.has_source()) {
            continue;
        }

        if (node.type == symbol_argument) {
            wcstring potential_path = node.get_source(str);
            bool unescaped = unescape_string_in_place(&potential_path, UNESCAPE_DEFAULT);
            if (unescaped && string_could_be_path(potential_path)) {
                potential_paths.push_back(potential_path);
            }
        } else if (node.type == symbol_plain_statement) {
            // Hack hack hack - if the command is likely to trigger an exit, then don't do
            // background file detection, because we won't be able to write it to our history file
            // before we exit.
            if (tree.decoration_for_plain_statement(node) == parse_statement_decoration_exec) {
                impending_exit = true;
            }

            wcstring command;
            tree.command_for_plain_statement(node, str, &command);
            unescape_string_in_place(&command, UNESCAPE_DEFAULT);
            if (contains(command, L"exit", L"reboot")) {
                impending_exit = true;
            }
        }
    }

    // If we got a path, we'll perform file detection for autosuggestion hinting.
    history_identifier_t identifier = 0;
    if (!potential_paths.empty() && !impending_exit) {
        // Grab the next identifier.
        static history_identifier_t sLastIdentifier = 0;
        identifier = ++sLastIdentifier;

        // Create a new detection context.
        file_detection_context_t *context = new file_detection_context_t(this, identifier);
        context->potential_paths.swap(potential_paths);

        // Prevent saving until we're done, so we have time to get the paths.
        this->disable_automatic_saving();

        // Kick it off. Even though we haven't added the item yet, it updates the item on the main
        // thread, so we can't race.
        iothread_perform(threaded_perform_file_detection, perform_file_detection_done, context);
    }

    // Actually add the item to the history.
    this->add(str, identifier, true /* pending */);

    // If we think we're about to exit, save immediately, regardless of any disabling. This may
    // cause us to lose file hinting for some commands, but it beats losing history items.
    if (impending_exit) {
        this->save();
    }
}

/// Very simple, just mark that we have no more pending items.
void history_t::resolve_pending() {
    scoped_lock locker(lock);  //!OCLINT(side-effect)
    this->has_pending_item = false;
}<|MERGE_RESOLUTION|>--- conflicted
+++ resolved
@@ -661,32 +661,11 @@
 static size_t offset_of_next_item(const char *begin, size_t mmap_length,
                                   history_file_type_t mmap_type, size_t *inout_cursor,
                                   time_t cutoff_timestamp) {
-<<<<<<< HEAD
-    size_t result;
-    switch (mmap_type) {
-        case history_type_fish_2_0: {
-            result =
-                offset_of_next_item_fish_2_0(begin, mmap_length, inout_cursor, cutoff_timestamp);
-            break;
-        }
-        case history_type_fish_1_x: {
-            result =
-                offset_of_next_item_fish_1_x(begin, mmap_length, inout_cursor, cutoff_timestamp);
-            break;
-        }
-        default:
-        case history_type_unknown: {
-            // Oh well
-            result = (size_t)(-1);
-            break;
-        }
-=======
     size_t result = (size_t)-1;
     if (mmap_type == history_type_fish_2_0) {
         result = offset_of_next_item_fish_2_0(begin, mmap_length, inout_cursor, cutoff_timestamp);
     } else if (mmap_type == history_type_fish_1_x) {
         result = offset_of_next_item_fish_1_x(begin, mmap_length, inout_cursor);
->>>>>>> 9d2092bf
     }
     return result;
 }
@@ -905,228 +884,7 @@
     return history_item_t(wcstring(), 0);
 }
 
-<<<<<<< HEAD
-/// Read one line, stripping off any newline, and updating cursor. Note that our input string is NOT
-/// null terminated; it's just a memory mapped file.
-static size_t read_line(const char *base, size_t cursor, size_t len, std::string &result) {
-    // Locate the newline.
-    assert(cursor <= len);
-    const char *start = base + cursor;
-    const char *newline = (char *)memchr(start, '\n', len - cursor);
-    if (newline != NULL) {  // we found a newline
-        result.assign(start, newline - start);
-        // Return the amount to advance the cursor; skip over the newline.
-        return newline - start + 1;
-    } else {
-        // We ran off the end.
-        result.clear();
-        return len - cursor;
-    }
-}
-
-/// Trims leading spaces in the given string, returning how many there were.
-static size_t trim_leading_spaces(std::string &str) {
-    size_t i = 0, max = str.size();
-    while (i < max && str[i] == ' ') i++;
-    str.erase(0, i);
-    return i;
-}
-
-static bool extract_prefix_and_unescape_yaml(std::string *key, std::string *value,
-                                             const std::string &line) {
-    size_t where = line.find(":");
-    if (where != std::string::npos) {
-        key->assign(line, 0, where);
-
-        // Skip a space after the : if necessary.
-        size_t val_start = where + 1;
-        if (val_start < line.size() && line.at(val_start) == ' ') val_start++;
-        value->assign(line, val_start, line.size() - val_start);
-
-        unescape_yaml(key);
-        unescape_yaml(value);
-    }
-    return where != std::string::npos;
-}
-
-/// Decode an item via the fish 2.0 format.
-history_item_t history_t::decode_item_fish_2_0(const char *base, size_t len) {
-    wcstring cmd;
-    time_t when = 0;
-    path_list_t paths;
-
-    size_t indent = 0, cursor = 0;
-    std::string key, value, line;
-
-    // Read the "- cmd:" line.
-    size_t advance = read_line(base, cursor, len, line);
-    trim_leading_spaces(line);
-    if (!extract_prefix_and_unescape_yaml(&key, &value, line) || key != "- cmd") {
-        goto done;
-    }
-
-    cursor += advance;
-    cmd = str2wcstring(value);
-
-    // Read the remaining lines.
-    for (;;) {
-        size_t advance = read_line(base, cursor, len, line);
-
-        size_t this_indent = trim_leading_spaces(line);
-        if (indent == 0) indent = this_indent;
-
-        if (this_indent == 0 || indent != this_indent) break;
-
-        if (!extract_prefix_and_unescape_yaml(&key, &value, line)) break;
-
-        // We are definitely going to consume this line.
-        cursor += advance;
-
-        if (key == "when") {
-            // Parse an int from the timestamp. Should this fail, strtol returns 0; that's
-            // acceptable.
-            char *end = NULL;
-            long tmp = strtol(value.c_str(), &end, 0);
-            when = tmp;
-        } else if (key == "paths") {
-            // Read lines starting with " - " until we can't read any more.
-            for (;;) {
-                size_t advance = read_line(base, cursor, len, line);
-                if (trim_leading_spaces(line) <= indent) break;
-
-                if (strncmp(line.c_str(), "- ", 2)) break;
-
-                // We're going to consume this line.
-                cursor += advance;
-
-                // Skip the leading dash-space and then store this path it.
-                line.erase(0, 2);
-                unescape_yaml(&line);
-                paths.push_back(str2wcstring(line));
-            }
-        }
-    }
-done:
-    history_item_t result(cmd, when);
-    result.required_paths.swap(paths);
-    return result;
-}
-
-history_item_t history_t::decode_item(const char *base, size_t len, history_file_type_t type) {
-    switch (type) {
-        case history_type_fish_1_x:
-            return history_t::decode_item_fish_1_x(base, len);
-        case history_type_fish_2_0:
-            return history_t::decode_item_fish_2_0(base, len);
-        default:
-            return history_item_t(L"");
-    }
-}
-
-/// Remove backslashes from all newlines. This makes a string from the history file better formated
-/// for on screen display.
-static wcstring history_unescape_newlines_fish_1_x(const wcstring &in_str) {
-    wcstring out;
-    for (const wchar_t *in = in_str.c_str(); *in; in++) {
-        if (*in == L'\\') {
-            if (*(in + 1) != L'\n') {
-                out.push_back(*in);
-            }
-        } else {
-            out.push_back(*in);
-        }
-    }
-    return out;
-}
-
-/// Decode an item via the fish 1.x format. Adapted from fish 1.x's item_get().
-history_item_t history_t::decode_item_fish_1_x(const char *begin, size_t length) {
-    const char *end = begin + length;
-    const char *pos = begin;
-    wcstring out;
-    bool was_backslash = false;
-    bool first_char = true;
-    bool timestamp_mode = false;
-    time_t timestamp = 0;
-
-    while (1) {
-        wchar_t c;
-        size_t res;
-        mbstate_t state = {};
-
-        if (MB_CUR_MAX == 1) {  // single-byte locale
-            c = (unsigned char)*pos;
-            res = 1;
-        } else {
-            res = mbrtowc(&c, pos, end - pos, &state);
-        }
-
-        if (res == (size_t)-1) {
-            pos++;
-            continue;
-        } else if (res == (size_t)-2) {
-            break;
-        } else if (res == (size_t)0) {
-            pos++;
-            continue;
-        }
-        pos += res;
-
-        if (c == L'\n') {
-            if (timestamp_mode) {
-                const wchar_t *time_string = out.c_str();
-                while (*time_string && !iswdigit(*time_string)) time_string++;
-                errno = 0;
-
-                if (*time_string) {
-                    time_t tm;
-                    wchar_t *end;
-
-                    errno = 0;
-                    tm = (time_t)wcstol(time_string, &end, 10);
-
-                    if (tm && !errno && !*end) {
-                        timestamp = tm;
-                    }
-                }
-
-                out.clear();
-                timestamp_mode = false;
-                continue;
-            }
-            if (!was_backslash) break;
-        }
-
-        if (first_char) {
-            if (c == L'#') timestamp_mode = true;
-        }
-
-        first_char = false;
-
-        out.push_back(c);
-
-        was_backslash = ((c == L'\\') && !was_backslash);
-    }
-
-    out = history_unescape_newlines_fish_1_x(out);
-    return history_item_t(out, timestamp);
-}
-
-/// Try to infer the history file type based on inspecting the data.
-static history_file_type_t infer_file_type(const char *data, size_t len) {
-    history_file_type_t result = history_type_unknown;
-    if (len > 0) {  // old fish started with a #
-        if (data[0] == '#') {
-            result = history_type_fish_1_x;
-        } else {  // assume new fish
-            result = history_type_fish_2_0;
-        }
-    }
-    return result;
-}
-
-=======
->>>>>>> 9d2092bf
+
 void history_t::populate_from_mmap(void) {
     mmap_type = infer_file_type(mmap_start, mmap_length);
     size_t cursor = 0;
