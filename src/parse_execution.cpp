// Provides the "linkage" between a parse_node_tree_t and actual execution structures (job_t, etc.)
//
// A note on error handling: fish has two kind of errors, fatal parse errors non-fatal runtime
// errors. A fatal error prevents execution of the entire file, while a non-fatal error skips that
// job.
//
// Non-fatal errors are printed as soon as they are encountered; otherwise you would have to wait
// for the execution to finish to see them.
#include "config.h"  // IWYU pragma: keep

#include <errno.h>
#include <stdarg.h>
#include <stdio.h>
#include <stdlib.h>
#include <termios.h>
#include <unistd.h>
#include <wchar.h>
#include <wctype.h>

#include <algorithm>
#include <memory>
#include <string>
#include <type_traits>
#include <vector>

#include "builtin.h"
#include "builtin_function.h"
#include "common.h"
#include "complete.h"
#include "env.h"
#include "event.h"
#include "exec.h"
#include "expand.h"
#include "function.h"
#include "io.h"
#include "maybe.h"
#include "parse_constants.h"
#include "parse_execution.h"
#include "parse_util.h"
#include "parser.h"
#include "path.h"
#include "proc.h"
#include "reader.h"
#include "tnode.h"
#include "tokenizer.h"
#include "util.h"
#include "wildcard.h"
#include "wutil.h"

namespace g = grammar;

/// These are the specific statement types that support redirections.
static constexpr bool type_is_redirectable_block(parse_token_type_t type) {
    return type == symbol_block_statement || type == symbol_if_statement ||
           type == symbol_switch_statement;
}

static bool specific_statement_type_is_redirectable_block(const parse_node_t &node) {
    return type_is_redirectable_block(node.type);
}

/// Get the name of a redirectable block, for profiling purposes.
static wcstring profiling_cmd_name_for_redirectable_block(const parse_node_t &node,
                                                          const parse_node_tree_t &tree,
                                                          const wcstring &src) {
    assert(specific_statement_type_is_redirectable_block(node));
    assert(node.has_source());

    // Get the source for the block, and cut it at the next statement terminator.
    const size_t src_start = node.source_start;
    size_t src_len = node.source_length;

    auto term = tree.find_child<g::end_command>(node);
    assert(term.has_source() && term.source_range()->start >= src_start);
    src_len = term.source_range()->start - src_start;

    wcstring result = wcstring(src, src_start, src_len);
    result.append(L"...");
    return result;
}

parse_execution_context_t::parse_execution_context_t(parsed_source_ref_t pstree, parser_t *p,
                                                     std::shared_ptr<job_t> parent)
    : pstree(std::move(pstree)), parser(p), parent_job(std::move(parent)) {}

// Utilities

wcstring parse_execution_context_t::get_source(const parse_node_t &node) const {
    return node.get_source(pstree->src);
}

tnode_t<g::plain_statement> parse_execution_context_t::infinite_recursive_statement_in_job_list(
    tnode_t<g::job_list> job_list, wcstring *out_func_name) const {
    // This is a bit fragile. It is a test to see if we are inside of function call, but not inside
    // a block in that function call. If, in the future, the rules for what block scopes are pushed
    // on function invocation changes, then this check will break.
    const block_t *current = parser->block_at_index(0), *parent = parser->block_at_index(1);
    bool is_within_function_call =
        (current && parent && current->type() == TOP && parent->type() == FUNCTION_CALL);
    if (!is_within_function_call) {
        return {};
    }

    // Check to see which function call is forbidden.
    if (parser->forbidden_function.empty()) {
        return {};
    }
    const wcstring &forbidden_function_name = parser->forbidden_function.back();

    // Get the first job in the job list.
    tnode_t<g::job> first_job = job_list.try_get_child<g::job_conjunction, 1>().child<0>();
    if (!first_job) {
        return {};
    }

    // Here's the statement node we find that's infinite recursive.
    tnode_t<grammar::plain_statement> infinite_recursive_statement;

    // Get the list of plain statements.
    // Ignore statements with decorations like 'builtin' or 'command', since those
    // are not infinite recursion. In particular that is what enables 'wrapper functions'.
    tnode_t<g::statement> statement = first_job.child<0>();
    tnode_t<g::job_continuation> continuation = first_job.child<1>();
    const null_environment_t nullenv{};
    while (statement) {
        tnode_t<g::plain_statement> plain_statement =
            statement.try_get_child<g::decorated_statement, 0>()
                .try_get_child<g::plain_statement, 0>();
        if (plain_statement) {
            maybe_t<wcstring> cmd = command_for_plain_statement(plain_statement, pstree->src);
            if (cmd && expand_one(*cmd, EXPAND_SKIP_CMDSUBST | EXPAND_SKIP_VARIABLES, nullenv) &&
                cmd == forbidden_function_name) {
                // This is it.
                infinite_recursive_statement = plain_statement;
                if (out_func_name != NULL) {
                    *out_func_name = forbidden_function_name;
                }
                break;
            }
        }
        statement = continuation.next_in_list<g::statement>();
    }

    return infinite_recursive_statement;
}

enum process_type_t parse_execution_context_t::process_type_for_command(
    tnode_t<grammar::plain_statement> statement, const wcstring &cmd) const {
    enum process_type_t process_type = EXTERNAL;

    // Determine the process type, which depends on the statement decoration (command, builtin,
    // etc).
    enum parse_statement_decoration_t decoration = get_decoration(statement);

    if (decoration == parse_statement_decoration_exec) {
        // Always exec.
        process_type = INTERNAL_EXEC;
    } else if (decoration == parse_statement_decoration_command) {
        // Always a command.
        process_type = EXTERNAL;
    } else if (decoration == parse_statement_decoration_builtin) {
        // What happens if this builtin is not valid?
        process_type = INTERNAL_BUILTIN;
    } else if (function_exists(cmd)) {
        process_type = INTERNAL_FUNCTION;
    } else if (builtin_exists(cmd)) {
        process_type = INTERNAL_BUILTIN;
    } else {
        process_type = EXTERNAL;
    }
    return process_type;
}

bool parse_execution_context_t::should_cancel_execution(const block_t *block) const {
    return cancellation_reason(block) != execution_cancellation_none;
}

parse_execution_context_t::execution_cancellation_reason_t
parse_execution_context_t::cancellation_reason(const block_t *block) const {
    if (shell_is_exiting()) {
        return execution_cancellation_exit;
    }
    if (parser && parser->cancellation_requested) {
        return execution_cancellation_skip;
    }
    if (block && block->skip) {
        return execution_cancellation_skip;
    }
    if (block && block->loop_status != LOOP_NORMAL) {
        return execution_cancellation_loop_control;
    }
    return execution_cancellation_none;
}

/// Return whether the job contains a single statement, of block type, with no redirections.
bool parse_execution_context_t::job_is_simple_block(tnode_t<g::job> job_node) const {
    tnode_t<g::statement> statement = job_node.child<0>();

    // Must be no pipes.
    if (job_node.child<1>().try_get_child<g::tok_pipe, 0>()) {
        return false;
    }

    // Helper to check if an argument or redirection list has no redirections.
    auto is_empty = [](tnode_t<g::arguments_or_redirections_list> lst) -> bool {
        return !lst.next_in_list<g::redirection>();
    };

    // Check if we're a block statement with redirections. We do it this obnoxious way to preserve
    // type safety (in case we add more specific statement types).
    const parse_node_t &specific_statement = statement.get_child_node<0>();
    switch (specific_statement.type) {
        case symbol_block_statement:
            return is_empty(statement.require_get_child<g::block_statement, 0>().child<3>());
        case symbol_switch_statement:
            return is_empty(statement.require_get_child<g::switch_statement, 0>().child<5>());
        case symbol_if_statement:
            return is_empty(statement.require_get_child<g::if_statement, 0>().child<3>());
        case symbol_not_statement:
        case symbol_decorated_statement:
            // not block statements
            return false;
        default:
            assert(0 && "Unexpected child block type");
            return false;
    }
}

parse_execution_result_t parse_execution_context_t::run_if_statement(
    tnode_t<g::if_statement> statement, const block_t *associated_block) {
    parse_execution_result_t result = parse_execution_success;

    // We have a sequence of if clauses, with a final else, resulting in a single job list that we
    // execute.
    tnode_t<g::job_list> job_list_to_execute;
    tnode_t<g::if_clause> if_clause = statement.child<0>();
    tnode_t<g::else_clause> else_clause = statement.child<1>();
    for (;;) {
        if (should_cancel_execution(associated_block)) {
            result = parse_execution_cancelled;
            break;
        }

        // An if condition has a job and a "tail" of andor jobs, e.g. "foo ; and bar; or baz".
        tnode_t<g::job_conjunction> condition_head = if_clause.child<1>();
        tnode_t<g::andor_job_list> condition_boolean_tail = if_clause.child<3>();

        // Check the condition and the tail. We treat parse_execution_errored here as failure, in
        // accordance with historic behavior.
        parse_execution_result_t cond_ret = run_job_conjunction(condition_head, associated_block);
        if (cond_ret == parse_execution_success) {
            cond_ret = run_job_list(condition_boolean_tail, associated_block);
        }
        const bool take_branch =
            (cond_ret == parse_execution_success) && proc_get_last_status() == EXIT_SUCCESS;

        if (take_branch) {
            // Condition succeeded.
            job_list_to_execute = if_clause.child<4>();
            break;
        }
        auto else_cont = else_clause.try_get_child<g::else_continuation, 1>();
        if (!else_cont) {
            // 'if' condition failed, no else clause, return 0, we're done.
            proc_set_last_status(STATUS_CMD_OK);
            break;
        } else {
            // We have an 'else continuation' (either else-if or else).
            if (auto maybe_if_clause = else_cont.try_get_child<g::if_clause, 0>()) {
                // it's an 'else if', go to the next one.
                if_clause = maybe_if_clause;
                else_clause = else_cont.try_get_child<g::else_clause, 1>();
                assert(else_clause && "Expected to have an else clause");
            } else {
                // It's the final 'else', we're done.
                job_list_to_execute = else_cont.try_get_child<g::job_list, 1>();
                assert(job_list_to_execute && "Should have a job list");
                break;
            }
        }
    }

    // Execute any job list we got.
    if (job_list_to_execute) {
        if_block_t *ib = parser->push_block<if_block_t>();
        run_job_list(job_list_to_execute, ib);
        if (should_cancel_execution(ib)) {
            result = parse_execution_cancelled;
        }
        parser->pop_block(ib);
    } else {
        // No job list means no sucessful conditions, so return 0 (issue #1443).
        proc_set_last_status(STATUS_CMD_OK);
    }

    // It's possible there's a last-minute cancellation (issue #1297).
    if (should_cancel_execution(associated_block)) {
        result = parse_execution_cancelled;
    }

    // Otherwise, take the exit status of the job list. Reversal of issue #1061.
    return result;
}

parse_execution_result_t parse_execution_context_t::run_begin_statement(
    tnode_t<g::job_list> contents) {
    // Basic begin/end block. Push a scope block, run jobs, pop it
    scope_block_t *sb = parser->push_block<scope_block_t>(BEGIN);
    parse_execution_result_t ret = run_job_list(contents, sb);
    parser->pop_block(sb);

    return ret;
}

// Define a function.
parse_execution_result_t parse_execution_context_t::run_function_statement(
    tnode_t<g::function_header> header, tnode_t<g::job_list> body) {
    // Get arguments.
    wcstring_list_t arguments;
    argument_node_list_t arg_nodes = header.descendants<g::argument>();
    parse_execution_result_t result =
        this->expand_arguments_from_nodes(arg_nodes, &arguments, failglob);

    if (result != parse_execution_success) {
        return result;
    }
    io_streams_t streams(0);  // no limit on the amount of output from builtin_function()
    int err = builtin_function(*parser, streams, arguments, pstree, body);
    proc_set_last_status(err);

    if (!streams.err.empty()) {
        this->report_error(header, L"%ls", streams.err.contents().c_str());
        result = parse_execution_errored;
    }

    return result;
}

parse_execution_result_t parse_execution_context_t::run_block_statement(
    tnode_t<g::block_statement> statement, const block_t *associated_block) {
    tnode_t<g::block_header> bheader = statement.child<0>();
    tnode_t<g::job_list> contents = statement.child<1>();

    parse_execution_result_t ret = parse_execution_success;
    if (auto header = bheader.try_get_child<g::for_header, 0>()) {
        ret = run_for_statement(header, contents);
    } else if (auto header = bheader.try_get_child<g::while_header, 0>()) {
        ret = run_while_statement(header, contents, associated_block);
    } else if (auto header = bheader.try_get_child<g::function_header, 0>()) {
        ret = run_function_statement(header, contents);
    } else if (auto header = bheader.try_get_child<g::begin_header, 0>()) {
        ret = run_begin_statement(contents);
    } else {
        debug(0, L"Unexpected block header: %ls\n", bheader.node()->describe().c_str());
        PARSER_DIE();
    }
    return ret;
}

/// Return true if the current execution context is within a function block, else false.
bool parse_execution_context_t::is_function_context() const {
    const block_t *current = parser->block_at_index(0);
    const block_t *parent = parser->block_at_index(1);
    bool is_within_function_call =
        (current && parent && current->type() == TOP && parent->type() == FUNCTION_CALL);
    return is_within_function_call;
}

parse_execution_result_t parse_execution_context_t::run_for_statement(
    tnode_t<grammar::for_header> header, tnode_t<grammar::job_list> block_contents) {
    // Get the variable name: `for var_name in ...`. We expand the variable name. It better result
    // in just one.
    tnode_t<g::tok_string> var_name_node = header.child<1>();
    wcstring for_var_name = get_source(var_name_node);
    if (!expand_one(for_var_name, 0, parser->vars())) {
        report_error(var_name_node, FAILED_EXPANSION_VARIABLE_NAME_ERR_MSG, for_var_name.c_str());
        return parse_execution_errored;
    }

    // Get the contents to iterate over.
    wcstring_list_t arguments;
    parse_execution_result_t ret = this->expand_arguments_from_nodes(
        get_argument_nodes(header.child<3>()), &arguments, nullglob);
    if (ret != parse_execution_success) {
        return ret;
    }

    auto &vars = parser->vars();
    auto var = vars.get(for_var_name, ENV_LOCAL);
    if (!var && !is_function_context()) var = vars.get(for_var_name, ENV_DEFAULT);
    if (!var || var->read_only()) {
        int retval = parser->vars().set_empty(for_var_name, ENV_LOCAL | ENV_USER);
        if (retval != ENV_OK) {
            report_error(var_name_node, L"You cannot use read-only variable '%ls' in a for loop",
                         for_var_name.c_str());
            return parse_execution_errored;
        }
    }

    for_block_t *fb = parser->push_block<for_block_t>();

    // Now drive the for loop.
    for (const wcstring &val : arguments) {
        if (should_cancel_execution(fb)) {
            ret = parse_execution_cancelled;
            break;
        }

        int retval = parser->vars().set_one(for_var_name, ENV_DEFAULT | ENV_USER, val);
        assert(retval == ENV_OK && "for loop variable should have been successfully set");
        (void)retval;

        fb->loop_status = LOOP_NORMAL;
        this->run_job_list(block_contents, fb);

        if (this->cancellation_reason(fb) == execution_cancellation_loop_control) {
            // Handle break or continue.
            if (fb->loop_status == LOOP_CONTINUE) {
                // Reset the loop state.
                fb->loop_status = LOOP_NORMAL;
                continue;
            } else if (fb->loop_status == LOOP_BREAK) {
                break;
            }
        }
    }

    parser->pop_block(fb);
    return ret;
}

parse_execution_result_t parse_execution_context_t::run_switch_statement(
    tnode_t<grammar::switch_statement> statement) {
    parse_execution_result_t result = parse_execution_success;

    // Get the switch variable.
    tnode_t<grammar::argument> switch_value_n = statement.child<1>();
    const wcstring switch_value = get_source(switch_value_n);

    // Expand it. We need to offset any errors by the position of the string.
    std::vector<completion_t> switch_values_expanded;
    parse_error_list_t errors;
    int expand_ret = expand_string(switch_value, &switch_values_expanded, EXPAND_NO_DESCRIPTIONS,
                                   parser->vars(), &errors);
    parse_error_offset_source_start(&errors, switch_value_n.source_range()->start);

    switch (expand_ret) {
        case EXPAND_ERROR: {
            result = report_errors(errors);
            break;
        }
        case EXPAND_WILDCARD_NO_MATCH: {
            result = report_unmatched_wildcard_error(switch_value_n);
            break;
        }
        case EXPAND_WILDCARD_MATCH:
        case EXPAND_OK: {
            break;
        }
        default: {
            DIE("unexpected expand_string() return value");
            break;
        }
    }

    if (result == parse_execution_success && switch_values_expanded.size() != 1) {
        result =
            report_error(switch_value_n, _(L"switch: Expected exactly one argument, got %lu\n"),
                         switch_values_expanded.size());
    }

    if (result != parse_execution_success) {
        return result;
    }

    const wcstring &switch_value_expanded = switch_values_expanded.at(0).completion;

    switch_block_t *sb = parser->push_block<switch_block_t>();

    // Expand case statements.
    tnode_t<g::case_item_list> case_item_list = statement.child<3>();
    tnode_t<g::case_item> matching_case_item{};
    while (auto case_item = case_item_list.next_in_list<g::case_item>()) {
        if (should_cancel_execution(sb)) {
            result = parse_execution_cancelled;
            break;
        }

        // Expand arguments. A case item list may have a wildcard that fails to expand to
        // anything. We also report case errors, but don't stop execution; i.e. a case item that
        // contains an unexpandable process will report and then fail to match.
        auto arg_nodes = get_argument_nodes(case_item.child<1>());
        wcstring_list_t case_args;
        parse_execution_result_t case_result =
            this->expand_arguments_from_nodes(arg_nodes, &case_args, failglob);
        if (case_result == parse_execution_success) {
            for (const wcstring &arg : case_args) {
                // Unescape wildcards so they can be expanded again.
                wcstring unescaped_arg = parse_util_unescape_wildcards(arg);
                bool match = wildcard_match(switch_value_expanded, unescaped_arg);

                // If this matched, we're done.
                if (match) {
                    matching_case_item = case_item;
                    break;
                }
            }
        }
        if (matching_case_item) break;
    }

    if (matching_case_item) {
        // Success, evaluate the job list.
        assert(result == parse_execution_success && "Expected success");
        auto job_list = matching_case_item.child<3>();
        result = this->run_job_list(job_list, sb);
    }

    parser->pop_block(sb);
    return result;
}

parse_execution_result_t parse_execution_context_t::run_while_statement(
    tnode_t<grammar::while_header> header, tnode_t<grammar::job_list> contents,
    const block_t *associated_block) {
    parse_execution_result_t ret = parse_execution_success;

    // The conditions of the while loop.
    tnode_t<g::job_conjunction> condition_head = header.child<1>();
    tnode_t<g::andor_job_list> condition_boolean_tail = header.child<3>();

    // Run while the condition is true.
    bool loop_executed = false;
    for (;;) {
        // Check the condition.
        parse_execution_result_t cond_ret =
            this->run_job_conjunction(condition_head, associated_block);
        if (cond_ret == parse_execution_success) {
            cond_ret = run_job_list(condition_boolean_tail, associated_block);
        }

        // We only continue on successful execution and EXIT_SUCCESS.
        if (cond_ret != parse_execution_success || proc_get_last_status() != EXIT_SUCCESS) {
            break;
        }

        // Check cancellation.
        if (this->should_cancel_execution(associated_block)) {
            ret = parse_execution_cancelled;
            break;
        }

        loop_executed = true;

        // Push a while block and then check its cancellation reason.
        while_block_t *wb = parser->push_block<while_block_t>();
        this->run_job_list(contents, wb);
        auto loop_status = wb->loop_status;
        auto cancel_reason = this->cancellation_reason(wb);
        parser->pop_block(wb);

        if (cancel_reason == execution_cancellation_loop_control) {
            // Handle break or continue.
            if (loop_status == LOOP_CONTINUE) {
                continue;
            } else if (loop_status == LOOP_BREAK) {
                break;
            }
        }

        // no_exec means that fish was invoked with -n or --no-execute. If set, we allow the loop to
        // not-execute once so its contents can be checked, and then break.
        if (no_exec) {
            break;
        }
    }

    if (loop_executed) {
        proc_set_last_status(STATUS_CMD_OK);
    }

    return ret;
}

// Reports an error. Always returns parse_execution_errored, so you can assign the result to an
// 'errored' variable.
parse_execution_result_t parse_execution_context_t::report_error(const parse_node_t &node,
                                                                 const wchar_t *fmt, ...) const {
    // Create an error.
    parse_error_list_t error_list = parse_error_list_t(1);
    parse_error_t *error = &error_list.at(0);
    error->source_start = node.source_start;
    error->source_length = node.source_length;
    error->code = parse_error_syntax;  // hackish

    va_list va;
    va_start(va, fmt);
    error->text = vformat_string(fmt, va);
    va_end(va);

    this->report_errors(error_list);
    return parse_execution_errored;
}

parse_execution_result_t parse_execution_context_t::report_errors(
    const parse_error_list_t &error_list) const {
    if (!parser->cancellation_requested) {
        if (error_list.empty()) {
            debug(0, "Error reported but no error text found.");
        }

        // Get a backtrace.
        wcstring backtrace_and_desc;
        parser->get_backtrace(pstree->src, error_list, backtrace_and_desc);

        // Print it.
        if (!should_suppress_stderr_for_tests()) {
            fwprintf(stderr, L"%ls", backtrace_and_desc.c_str());
        }
    }
    return parse_execution_errored;
}

/// Reports an unmatched wildcard error and returns parse_execution_errored.
parse_execution_result_t parse_execution_context_t::report_unmatched_wildcard_error(
    const parse_node_t &unmatched_wildcard) const {
    proc_set_last_status(STATUS_UNMATCHED_WILDCARD);
    report_error(unmatched_wildcard, WILDCARD_ERR_MSG, get_source(unmatched_wildcard).c_str());
    return parse_execution_errored;
}

// Given a command string that might contain fish special tokens return a string without those
// tokens.
//
// TODO(krader1961): Figure out what VARIABLE_EXPAND means in this context. After looking at the
// code and doing various tests I couldn't figure out why that token would be present when this
// code is run. I was therefore unable to determine how to substitute its presence in the error
// message.
static wcstring reconstruct_orig_str(wcstring tokenized_str) {
    wcstring orig_str = tokenized_str;

    if (tokenized_str.find(VARIABLE_EXPAND_SINGLE) != std::string::npos) {
        // Variable was quoted to force expansion of multiple elements into a single element.
        //
        // The following isn't entirely correct. For example, $abc"$def" will become "$abc$def".
        // However, anyone writing the former is asking for trouble so I don't feel bad about not
        // accurately reconstructing what they typed.
        wcstring new_str = wcstring(tokenized_str);
        std::replace(new_str.begin(), new_str.end(), (wchar_t)VARIABLE_EXPAND_SINGLE, L'$');
        orig_str = L"\"" + new_str + L"\"";
    }

    return orig_str;
}

/// Handle the case of command not found.
parse_execution_result_t parse_execution_context_t::handle_command_not_found(
    const wcstring &cmd_str, tnode_t<g::plain_statement> statement, int err_code) {
    // We couldn't find the specified command. This is a non-fatal error. We want to set the exit
    // status to 127, which is the standard number used by other shells like bash and zsh.

    const wchar_t *const cmd = cmd_str.c_str();
    const wchar_t *const equals_ptr = wcschr(cmd, L'=');
    if (equals_ptr != NULL) {
        // Try to figure out if this is a pure variable assignment (foo=bar), or if this appears to
        // be running a command (foo=bar ruby...).
        const wcstring name_str = wcstring(cmd, equals_ptr - cmd);  // variable name, up to the =
        const wcstring val_str = wcstring(equals_ptr + 1);          // variable value, past the =

        auto args = statement.descendants<g::argument>(1);
        if (!args.empty()) {
            const wcstring argument = get_source(args.at(0));

            // Looks like a command.
            this->report_error(statement, ERROR_BAD_EQUALS_IN_COMMAND5, argument.c_str(),
                               name_str.c_str(), val_str.c_str(), argument.c_str(),
                               ellipsis_str);
        } else {
            wcstring assigned_val = reconstruct_orig_str(val_str);
            this->report_error(statement, ERROR_BAD_COMMAND_ASSIGN_ERR_MSG, name_str.c_str(),
                               assigned_val.c_str());
        }
    } else if (err_code != ENOENT) {
        this->report_error(statement, _(L"The file '%ls' is not executable by this user"), cmd);
    } else {
        // Handle unrecognized commands with standard command not found handler that can make better
        // error messages.
        wcstring_list_t event_args;
        {
            auto args = get_argument_nodes(statement.child<1>());
            parse_execution_result_t arg_result =
                this->expand_arguments_from_nodes(args, &event_args, failglob);

            if (arg_result != parse_execution_success) {
                return arg_result;
            }

            event_args.insert(event_args.begin(), cmd_str);
        }

        event_fire_generic(L"fish_command_not_found", &event_args);

        // Here we want to report an error (so it shows a backtrace), but with no text.
        this->report_error(statement, L"");
    }

    // Set the last proc status appropriately.
    proc_set_last_status(err_code == ENOENT ? STATUS_CMD_UNKNOWN : STATUS_NOT_EXECUTABLE);

    return parse_execution_errored;
}

parse_execution_result_t parse_execution_context_t::expand_command(
    tnode_t<grammar::plain_statement> statement, wcstring *out_cmd,
    wcstring_list_t *out_args) const {
    // Here we're expanding a command, for example $HOME/bin/stuff or $randomthing. The first
    // completion becomes the command itself, everything after becomes arguments. Command
    // substitutions are not supported.
    parse_error_list_t errors;

    // Get the unexpanded command string. We expect to always get it here.
    wcstring unexp_cmd = *command_for_plain_statement(statement, pstree->src);
    wcstring cmd;
    wcstring_list_t args;

    // Expand the string to produce completions, and report errors.
    expand_error_t expand_err =
        expand_to_command_and_args(unexp_cmd, parser->vars(), out_cmd, out_args, &errors);
    if (expand_err == EXPAND_ERROR) {
        proc_set_last_status(STATUS_ILLEGAL_CMD);
        return report_errors(errors);
    } else if (expand_err == EXPAND_WILDCARD_NO_MATCH) {
        return report_unmatched_wildcard_error(statement);
    }
    assert(expand_err == EXPAND_OK || expand_err == EXPAND_WILDCARD_MATCH);

    // Complain if the resulting expansion was empty, or expanded to an empty string.
    if (out_cmd->empty()) {
        return this->report_error(statement, _(L"The expanded command was empty."));
    }
    return parse_execution_success;
}

/// Creates a 'normal' (non-block) process.
parse_execution_result_t parse_execution_context_t::populate_plain_process(
    job_t *job, process_t *proc, tnode_t<grammar::plain_statement> statement) {
    assert(job != NULL);
    assert(proc != NULL);

    // We may decide that a command should be an implicit cd.
    bool use_implicit_cd = false;

    // Get the command and any arguments due to expanding the command.
    wcstring cmd;
    wcstring_list_t args_from_cmd_expansion;
    auto ret = expand_command(statement, &cmd, &args_from_cmd_expansion);
    if (ret != parse_execution_success) {
        return ret;
    }
    assert(!cmd.empty() && "expand_command should not produce an empty command");

    // Determine the process type.
    enum process_type_t process_type = process_type_for_command(statement, cmd);

    // Check for stack overflow.
    if (process_type == INTERNAL_FUNCTION &&
        parser->forbidden_function.size() > FISH_MAX_STACK_DEPTH) {
        this->report_error(statement, CALL_STACK_LIMIT_EXCEEDED_ERR_MSG);
        return parse_execution_errored;
    }

    // Protect against exec with background processes running
    static uint32_t last_exec_run_counter =  -1;
    if (process_type == INTERNAL_EXEC) {
        job_iterator_t jobs;
        bool have_bg = false;
        const job_t *bg = nullptr;
        while ((bg = jobs.next())) {
            if (!bg->is_completed()) {
                have_bg = true;
                break;
            }
        }

        if (have_bg) {
            /* debug(1, "Background jobs remain! run_counter: %u, last_exec_run_count: %u", reader_run_count(), last_exec_run_counter); */
            if (isatty(STDIN_FILENO) && reader_run_count() - 1 != last_exec_run_counter) {
                reader_bg_job_warning();
                last_exec_run_counter = reader_run_count();
                return parse_execution_errored;
            }
            else {
                hup_background_jobs();
            }
        }
    }

    wcstring path_to_external_command;
    if (process_type == EXTERNAL || process_type == INTERNAL_EXEC) {
        // Determine the actual command. This may be an implicit cd.
        bool has_command = path_get_path(cmd, &path_to_external_command, parser->vars());

        // If there was no command, then we care about the value of errno after checking for it, to
        // distinguish between e.g. no file vs permissions problem.
        const int no_cmd_err_code = errno;

        // If the specified command does not exist, and is undecorated, try using an implicit cd.
        if (!has_command && get_decoration(statement) == parse_statement_decoration_none) {
            // Implicit cd requires an empty argument and redirection list.
            tnode_t<g::arguments_or_redirections_list> args = statement.child<1>();
            if (args_from_cmd_expansion.empty() && !args.try_get_child<g::argument, 0>() &&
                !args.try_get_child<g::redirection, 0>()) {
                // Ok, no arguments or redirections; check to see if the command is a directory.
                use_implicit_cd =
                    path_as_implicit_cd(cmd, parser->vars().get_pwd_slash(), parser->vars())
                        .has_value();
            }
        }

        if (!has_command && !use_implicit_cd) {
            // No command.
            return this->handle_command_not_found(cmd, statement, no_cmd_err_code);
        }
    }

    // Produce the full argument list and the set of IO redirections.
    wcstring_list_t cmd_args;
    io_chain_t process_io_chain;
    if (use_implicit_cd) {
        // Implicit cd is simple.
        cmd_args = {L"cd", cmd};
        path_to_external_command.clear();

        // If we have defined a wrapper around cd, use it, otherwise use the cd builtin.
        process_type = function_exists(L"cd") ? INTERNAL_FUNCTION : INTERNAL_BUILTIN;
    } else {
        // Not implicit cd.
        const globspec_t glob_behavior = (cmd == L"set" || cmd == L"count") ? nullglob : failglob;
        // Form the list of arguments. The command is the first argument, followed by any arguments
        // from expanding the command, followed by the argument nodes themselves. E.g. if the
        // command is '$gco foo' and $gco is git checkout.
        cmd_args.push_back(cmd);
        cmd_args.insert(cmd_args.end(), args_from_cmd_expansion.begin(),
                        args_from_cmd_expansion.end());
        argument_node_list_t arg_nodes = statement.descendants<g::argument>();
        parse_execution_result_t arg_result =
            this->expand_arguments_from_nodes(arg_nodes, &cmd_args, glob_behavior);
        if (arg_result != parse_execution_success) {
            return arg_result;
        }

        // The set of IO redirections that we construct for the process.
        if (!this->determine_io_chain(statement.child<1>(), &process_io_chain)) {
            return parse_execution_errored;
        }

        // Determine the process type.
        process_type = process_type_for_command(statement, cmd);
    }

    // Populate the process.
    proc->type = process_type;
    proc->set_argv(cmd_args);
    proc->set_io_chain(process_io_chain);
    proc->actual_cmd = path_to_external_command;
    return parse_execution_success;
}

// Determine the list of arguments, expanding stuff. Reports any errors caused by expansion. If we
// have a wildcard that could not be expanded, report the error and continue.
parse_execution_result_t parse_execution_context_t::expand_arguments_from_nodes(
    const argument_node_list_t &argument_nodes, wcstring_list_t *out_arguments,
    globspec_t glob_behavior) {
    // Get all argument nodes underneath the statement. We guess we'll have that many arguments (but
    // may have more or fewer, if there are wildcards involved).
    out_arguments->reserve(out_arguments->size() + argument_nodes.size());
    std::vector<completion_t> arg_expanded;
    for (const auto arg_node : argument_nodes) {
        // Expect all arguments to have source.
        assert(arg_node.has_source());
        const wcstring arg_str = arg_node.get_source(pstree->src);

        // Expand this string.
        parse_error_list_t errors;
        arg_expanded.clear();
        int expand_ret =
            expand_string(arg_str, &arg_expanded, EXPAND_NO_DESCRIPTIONS, parser->vars(), &errors);
        parse_error_offset_source_start(&errors, arg_node.source_range()->start);
        switch (expand_ret) {
            case EXPAND_ERROR: {
                this->report_errors(errors);
                return parse_execution_errored;
            }
            case EXPAND_WILDCARD_NO_MATCH: {
                if (glob_behavior == failglob) {
                    // Report the unmatched wildcard error and stop processing.
                    report_unmatched_wildcard_error(arg_node);
                    return parse_execution_errored;
                }
                break;
            }
            case EXPAND_WILDCARD_MATCH:
            case EXPAND_OK: {
                break;
            }
            default: {
                DIE("unexpected expand_string() return value");
                break;
            }
        }

        // Now copy over any expanded arguments. Use std::move() to avoid extra allocations; this
        // is called very frequently.
        out_arguments->reserve(out_arguments->size() + arg_expanded.size());
        for (completion_t &new_arg : arg_expanded) {
            out_arguments->push_back(std::move(new_arg.completion));
        }
    }

    return parse_execution_success;
}

bool parse_execution_context_t::determine_io_chain(tnode_t<g::arguments_or_redirections_list> node,
                                                   io_chain_t *out_chain) {
    io_chain_t result;
    bool errored = false;

    // Get all redirection nodes underneath the statement.
    while (auto redirect_node = node.next_in_list<g::redirection>()) {
        int source_fd = -1;  // source fd
        wcstring target;     // file path or target fd
        auto redirect_type = redirection_type(redirect_node, pstree->src, &source_fd, &target);

        // PCA: I can't justify this EXPAND_SKIP_VARIABLES flag. It was like this when I got here.
        bool target_expanded =
            expand_one(target, no_exec ? EXPAND_SKIP_VARIABLES : 0, parser->vars());
        if (!target_expanded || target.empty()) {
            // TODO: Improve this error message.
            errored =
                report_error(redirect_node, _(L"Invalid redirection target: %ls"), target.c_str());
        }

        // Generate the actual IO redirection.
        shared_ptr<io_data_t> new_io;
        assert(redirect_type && "expected to have a valid redirection");
        switch (*redirect_type) {
            case redirection_type_t::fd: {
                if (target == L"-") {
                    new_io.reset(new io_close_t(source_fd));
                } else {
                    int old_fd = fish_wcstoi(target.c_str());
                    if (errno || old_fd < 0) {
                        const wchar_t *fmt =
                            _(L"Requested redirection to '%ls', "
                              L"which is not a valid file descriptor");
                        errored = report_error(redirect_node, fmt, target.c_str());
                    } else {
                        new_io.reset(new io_fd_t(source_fd, old_fd, true));
                    }
                }
                break;
            }
            default: {
                int oflags = oflags_for_redirection_type(*redirect_type);
                io_file_t *new_io_file = new io_file_t(source_fd, target, oflags);
                new_io.reset(new_io_file);
                break;
            }
        }

        // Append the new_io if we got one.
        if (new_io.get() != NULL) {
            result.push_back(new_io);
        }
    }

    if (out_chain && !errored) {
        *out_chain = std::move(result);
    }
    return !errored;
}

parse_execution_result_t parse_execution_context_t::populate_not_process(
    job_t *job, process_t *proc, tnode_t<g::not_statement> not_statement) {
    job->set_flag(job_flag_t::NEGATE, !job->get_flag(job_flag_t::NEGATE));
    return this->populate_job_process(job, proc,
                                      not_statement.require_get_child<g::statement, 1>());
}

template <typename Type>
parse_execution_result_t parse_execution_context_t::populate_block_process(
    job_t *job, process_t *proc, tnode_t<g::statement> statement,
    tnode_t<Type> specific_statement) {
    // We handle block statements by creating INTERNAL_BLOCK_NODE, that will bounce back to us when
    // it's time to execute them.
    UNUSED(job);
    static_assert(Type::token == symbol_block_statement || Type::token == symbol_if_statement ||
                      Type::token == symbol_switch_statement,
                  "Invalid block process");
    assert(statement && "statement missing");
    assert(specific_statement && "specific_statement missing");

    // The set of IO redirections that we construct for the process.
    // TODO: fix this ugly find_child.
    auto arguments = specific_statement.template find_child<g::arguments_or_redirections_list>();
    io_chain_t process_io_chain;
    bool errored = !this->determine_io_chain(arguments, &process_io_chain);
    if (errored) return parse_execution_errored;

    proc->type = INTERNAL_BLOCK_NODE;
    proc->block_node_source = pstree;
    proc->internal_block_node = statement;
    proc->set_io_chain(process_io_chain);
    return parse_execution_success;
}

parse_execution_result_t parse_execution_context_t::populate_job_process(
    job_t *job, process_t *proc, tnode_t<grammar::statement> statement) {
    // Get the "specific statement" which is boolean / block / if / switch / decorated.
    const parse_node_t &specific_statement = statement.get_child_node<0>();

    parse_execution_result_t result = parse_execution_success;

    switch (specific_statement.type) {
        case symbol_not_statement: {
            result = this->populate_not_process(job, proc, {&tree(), &specific_statement});
            break;
        }
        case symbol_block_statement:
            result = this->populate_block_process(
                job, proc, statement, tnode_t<g::block_statement>(&tree(), &specific_statement));
            break;
        case symbol_if_statement:
            result = this->populate_block_process(
                job, proc, statement, tnode_t<g::if_statement>(&tree(), &specific_statement));
            break;
        case symbol_switch_statement:
            result = this->populate_block_process(
                job, proc, statement, tnode_t<g::switch_statement>(&tree(), &specific_statement));
            break;
        case symbol_decorated_statement: {
            // Get the plain statement. It will pull out the decoration itself.
            tnode_t<g::decorated_statement> dec_stat{&tree(), &specific_statement};
            auto plain_statement = dec_stat.find_child<g::plain_statement>();
            result = this->populate_plain_process(job, proc, plain_statement);
            break;
        }
        default: {
            debug(0, L"'%ls' not handled by new parser yet.",
                  specific_statement.describe().c_str());
            PARSER_DIE();
            break;
        }
    }

    return result;
}

parse_execution_result_t parse_execution_context_t::populate_job_from_job_node(
    job_t *j, tnode_t<grammar::job> job_node, const block_t *associated_block) {
    UNUSED(associated_block);

    // Tell the job what its command is.
    j->set_command(get_source(job_node));

    // We are going to construct process_t structures for every statement in the job. Get the first
    // statement.
    tnode_t<g::statement> statement = job_node.child<0>();
    assert(statement);

    parse_execution_result_t result = parse_execution_success;

    // Create processes. Each one may fail.
    process_list_t processes;
    processes.emplace_back(new process_t());
    result = this->populate_job_process(j, processes.back().get(), statement);

    // Construct process_ts for job continuations (pipelines), by walking the list until we hit the
    // terminal (empty) job continuation.
    tnode_t<g::job_continuation> job_cont = job_node.child<1>();
    assert(job_cont);
    while (auto pipe = job_cont.try_get_child<g::tok_pipe, 0>()) {
        if (result != parse_execution_success) {
            break;
        }
        tnode_t<g::statement> statement = job_cont.require_get_child<g::statement, 2>();

        // Handle the pipe, whose fd may not be the obvious stdout.
        int pipe_write_fd = fd_redirected_by_pipe(get_source(pipe));
        if (pipe_write_fd == -1) {
            result = report_error(pipe, ILLEGAL_FD_ERR_MSG, get_source(pipe).c_str());
            break;
        }
        processes.back()->pipe_write_fd = pipe_write_fd;

        // Store the new process (and maybe with an error).
        processes.emplace_back(new process_t());
        result = this->populate_job_process(j, processes.back().get(), statement);

        // Get the next continuation.
        job_cont = job_cont.require_get_child<g::job_continuation, 3>();
        assert(job_cont);
    }

    // Inform our processes of who is first and last
    processes.front()->is_first_in_job = true;
    processes.back()->is_last_in_job = true;

    // Return what happened.
    if (result == parse_execution_success) {
        // Link up the processes.
        assert(!processes.empty());  //!OCLINT(multiple unary operator)
        j->processes = std::move(processes);
    }
    return result;
}

parse_execution_result_t parse_execution_context_t::run_1_job(tnode_t<g::job> job_node,
                                                              const block_t *associated_block) {
    if (should_cancel_execution(associated_block)) {
        return parse_execution_cancelled;
    }

    // Get terminal modes.
    struct termios tmodes = {};
    if (shell_is_interactive() && tcgetattr(STDIN_FILENO, &tmodes)) {
        // Need real error handling here.
        wperror(L"tcgetattr");
        return parse_execution_errored;
    }

    // Increment the eval_level for the duration of this command.
    scoped_push<int> saved_eval_level(&parser->eval_level, parser->eval_level + 1);

    // Save the node index.
    scoped_push<tnode_t<grammar::job>> saved_node(&executing_job_node, job_node);

    // Profiling support.
    long long start_time = 0, parse_time = 0, exec_time = 0;
    profile_item_t *profile_item = this->parser->create_profile_item();
    if (profile_item != NULL) {
        start_time = get_time();
    }

    // When we encounter a block construct (e.g. while loop) in the general case, we create a "block
    // process" containing its node. This allows us to handle block-level redirections.
    // However, if there are no redirections, then we can just jump into the block directly, which
    // is significantly faster.
    if (job_is_simple_block(job_node)) {
        parse_execution_result_t result = parse_execution_success;

        tnode_t<g::statement> statement = job_node.child<0>();
        const parse_node_t &specific_statement = statement.get_child_node<0>();
        assert(specific_statement_type_is_redirectable_block(specific_statement));
        switch (specific_statement.type) {
            case symbol_block_statement: {
                result =
                    this->run_block_statement({&tree(), &specific_statement}, associated_block);
                break;
            }
            case symbol_if_statement: {
                result = this->run_if_statement({&tree(), &specific_statement}, associated_block);
                break;
            }
            case symbol_switch_statement: {
                result = this->run_switch_statement({&tree(), &specific_statement});
                break;
            }
            default: {
                // Other types should be impossible due to the
                // specific_statement_type_is_redirectable_block check.
                PARSER_DIE();
                break;
            }
        }

        if (profile_item != NULL) {
            // Block-types profile a little weird. They have no 'parse' time, and their command is
            // just the block type.
            exec_time = get_time();
            profile_item->level = parser->eval_level;
            profile_item->parse = 0;
            profile_item->exec = (int)(exec_time - start_time);
            profile_item->cmd = profiling_cmd_name_for_redirectable_block(
                specific_statement, this->tree(), this->pstree->src);
            profile_item->skipped = false;
        }

        return result;
    }

<<<<<<< HEAD
    shared_ptr<job_t> job = std::make_shared<job_t>(acquire_job_id(), parser->shared_from_this(), block_io);
=======
    shared_ptr<job_t> job = std::make_shared<job_t>(acquire_job_id(), block_io, parent_job);
>>>>>>> 696dbeed
    job->tmodes = tmodes;
    job->set_flag(job_flag_t::JOB_CONTROL,
                  (job_control_mode == JOB_CONTROL_ALL) ||
                      ((job_control_mode == JOB_CONTROL_INTERACTIVE) && shell_is_interactive()));

    job->set_flag(job_flag_t::FOREGROUND, !job_node_is_background(job_node));

    job->set_flag(job_flag_t::TERMINAL, job->get_flag(job_flag_t::JOB_CONTROL) && !is_event);

    job->set_flag(job_flag_t::SKIP_NOTIFICATION,
                  is_subshell || is_block || is_event || !shell_is_interactive());

    // Tell the current block what its job is. This has to happen before we populate it (#1394).
    parser->current_block()->job = job;

    // Populate the job. This may fail for reasons like command_not_found. If this fails, an error
    // will have been printed.
    parse_execution_result_t pop_result =
        this->populate_job_from_job_node(job.get(), job_node, associated_block);

    // Clean up the job on failure or cancellation.
    bool populated_job = (pop_result == parse_execution_success);
    if (!populated_job || this->should_cancel_execution(associated_block)) {
        assert(parser->current_block()->job == job);
        parser->current_block()->job = NULL;
        populated_job = false;
    }

    // Store time it took to 'parse' the command.
    if (profile_item != NULL) {
        parse_time = get_time();
    }

    if (populated_job) {
        // Success. Give the job to the parser - it will clean it up.
        parser->job_add(job);

        // Check to see if this contained any external commands.
        bool job_contained_external_command = false;
        for (const auto &proc : job->processes) {
            if (proc->type == EXTERNAL) {
                job_contained_external_command = true;
                break;
            }
        }

        // Actually execute the job.
        exec_job(*this->parser, job);

        // Only external commands require a new fishd barrier.
        if (job_contained_external_command) {
            set_proc_had_barrier(false);
        }
    }

    if (profile_item != NULL) {
        exec_time = get_time();
        profile_item->level = parser->eval_level;
        profile_item->parse = (int)(parse_time - start_time);
        profile_item->exec = (int)(exec_time - parse_time);
        profile_item->cmd = job ? job->command() : wcstring();
        profile_item->skipped = !populated_job;
    }

    job_reap(0);  // clean up jobs
    return parse_execution_success;
}

parse_execution_result_t parse_execution_context_t::run_job_conjunction(
    tnode_t<grammar::job_conjunction> job_expr, const block_t *associated_block) {
    parse_execution_result_t result = parse_execution_success;
    tnode_t<g::job_conjunction> cursor = job_expr;
    // continuation is the parent of the cursor
    tnode_t<g::job_conjunction_continuation> continuation;
    while (cursor) {
        if (should_cancel_execution(associated_block)) break;
        bool skip = false;
        if (continuation) {
            // Check the conjunction type.
            parse_bool_statement_type_t conj = bool_statement_type(continuation);
            assert((conj == parse_bool_and || conj == parse_bool_or) && "Unexpected conjunction");
            skip = should_skip(conj);
        }
        if (! skip) {
            result = run_1_job(cursor.child<0>(), associated_block);
        }
        continuation = cursor.child<1>();
        cursor = continuation.try_get_child<g::job_conjunction, 2>();
    }
    return result;
}

bool parse_execution_context_t::should_skip(parse_bool_statement_type_t type) const {
    switch (type) {
        case parse_bool_and:
            // AND. Skip if the last job failed.
            return proc_get_last_status() != 0;
        case parse_bool_or:
            // OR. Skip if the last job succeeded.
            return proc_get_last_status() == 0;
        default:
            return false;
    }
}

template <typename Type>
parse_execution_result_t parse_execution_context_t::run_job_list(tnode_t<Type> job_list,
                                                                 const block_t *associated_block) {
    // We handle both job_list and andor_job_list uniformly.
    static_assert(Type::token == symbol_job_list || Type::token == symbol_andor_job_list,
                  "Not a job list");

    parse_execution_result_t result = parse_execution_success;
    while (auto job_conj = job_list.template next_in_list<g::job_conjunction>()) {
        if (should_cancel_execution(associated_block)) break;

        // Maybe skip the job if it has a leading and/or.
        // Skipping is treated as success.
        if (should_skip(get_decorator(job_conj))) {
            result = parse_execution_success;
        } else {
            result = this->run_job_conjunction(job_conj, associated_block);
        }
    }

    // Returns the result of the last job executed or skipped.
    return result;
}

parse_execution_result_t parse_execution_context_t::eval_node(tnode_t<g::statement> statement,
                                                              const block_t *associated_block,
                                                              const io_chain_t &io) {
    assert(statement && "Empty node in eval_node");
    assert(statement.matches_node_tree(tree()) && "statement has unexpected tree");
    // Apply this block IO for the duration of this function.
    scoped_push<io_chain_t> block_io_push(&block_io, io);
    enum parse_execution_result_t status = parse_execution_success;
    if (auto block = statement.try_get_child<g::block_statement, 0>()) {
        status = this->run_block_statement(block, associated_block);
    } else if (auto ifstat = statement.try_get_child<g::if_statement, 0>()) {
        status = this->run_if_statement(ifstat, associated_block);
    } else if (auto switchstat = statement.try_get_child<g::switch_statement, 0>()) {
        status = this->run_switch_statement(switchstat);
    } else {
        debug(0, "Unexpected node %ls found in %s", statement.node()->describe().c_str(),
              __FUNCTION__);
        abort();
    }
    return status;
}

parse_execution_result_t parse_execution_context_t::eval_node(tnode_t<g::job_list> job_list,
                                                              const block_t *associated_block,
                                                              const io_chain_t &io) {
    // Apply this block IO for the duration of this function.
    assert(job_list && "Empty node in eval_node");
    assert(job_list.matches_node_tree(tree()) && "job_list has unexpected tree");
    scoped_push<io_chain_t> block_io_push(&block_io, io);
    enum parse_execution_result_t status = parse_execution_success;
    wcstring func_name;
    auto infinite_recursive_node =
        this->infinite_recursive_statement_in_job_list(job_list, &func_name);
    if (infinite_recursive_node) {
        // We have an infinite recursion.
        this->report_error(infinite_recursive_node, INFINITE_FUNC_RECURSION_ERR_MSG,
                           func_name.c_str());
        status = parse_execution_errored;
    } else {
        // No infinite recursion.
        status = this->run_job_list(job_list, associated_block);
    }
    return status;
}

int parse_execution_context_t::line_offset_of_node(tnode_t<g::job> node) {
    // If we're not executing anything, return -1.
    if (!node) {
        return -1;
    }

    // If for some reason we're executing a node without source, return -1.
    auto range = node.source_range();
    if (!range) {
        return -1;
    }

    return this->line_offset_of_character_at_offset(range->start);
}

int parse_execution_context_t::line_offset_of_character_at_offset(size_t offset) {
    // Count the number of newlines, leveraging our cache.
    assert(offset <= pstree->src.size());

    // Easy hack to handle 0.
    if (offset == 0) {
        return 0;
    }

    // We want to return (one plus) the number of newlines at offsets less than the given offset.
    // cached_lineno_count is the number of newlines at indexes less than cached_lineno_offset.
    const wchar_t *str = pstree->src.c_str();
    if (offset > cached_lineno_offset) {
        size_t i;
        for (i = cached_lineno_offset; str[i] != L'\0' && i < offset; i++) {
            // Add one for every newline we find in the range [cached_lineno_offset, offset).
            if (str[i] == L'\n') {
                cached_lineno_count++;
            }
        }
        cached_lineno_offset =
            i;  // note: i, not offset, in case offset is beyond the length of the string
    } else if (offset < cached_lineno_offset) {
        // Subtract one for every newline we find in the range [offset, cached_lineno_offset).
        for (size_t i = offset; i < cached_lineno_offset; i++) {
            if (str[i] == L'\n') {
                cached_lineno_count--;
            }
        }
        cached_lineno_offset = offset;
    }
    return cached_lineno_count;
}

int parse_execution_context_t::get_current_line_number() {
    int line_number = -1;
    int line_offset = this->line_offset_of_node(this->executing_job_node);
    if (line_offset >= 0) {
        // The offset is 0 based; the number is 1 based.
        line_number = line_offset + 1;
    }
    return line_number;
}

int parse_execution_context_t::get_current_source_offset() const {
    int result = -1;
    if (executing_job_node) {
        if (auto range = executing_job_node.source_range()) {
            result = static_cast<int>(range->start);
        }
    }
    return result;
}<|MERGE_RESOLUTION|>--- conflicted
+++ resolved
@@ -1189,11 +1189,7 @@
         return result;
     }
 
-<<<<<<< HEAD
-    shared_ptr<job_t> job = std::make_shared<job_t>(acquire_job_id(), parser->shared_from_this(), block_io);
-=======
-    shared_ptr<job_t> job = std::make_shared<job_t>(acquire_job_id(), block_io, parent_job);
->>>>>>> 696dbeed
+    shared_ptr<job_t> job = std::make_shared<job_t>(acquire_job_id(), parser->shared_from_this(), block_io, parent_job);
     job->tmodes = tmodes;
     job->set_flag(job_flag_t::JOB_CONTROL,
                   (job_control_mode == JOB_CONTROL_ALL) ||
