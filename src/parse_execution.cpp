// Provides the "linkage" between a parse_node_tree_t and actual execution structures (job_t, etc.)
//
// A note on error handling: fish has two kind of errors, fatal parse errors non-fatal runtime
// errors. A fatal error prevents execution of the entire file, while a non-fatal error skips that
// job.
//
// Non-fatal errors are printed as soon as they are encountered; otherwise you would have to wait
// for the execution to finish to see them.
#include "config.h"  // IWYU pragma: keep

#include <errno.h>
#include <stdarg.h>
#include <stdio.h>
#include <stdlib.h>
#include <termios.h>
#include <unistd.h>
#include <wchar.h>
#include <wctype.h>

#include <algorithm>
#include <memory>
#include <string>
#include <type_traits>
#include <vector>

#include "builtin.h"
#include "builtin_function.h"
#include "common.h"
#include "complete.h"
#include "env.h"
#include "event.h"
#include "exec.h"
#include "expand.h"
#include "function.h"
#include "io.h"
#include "maybe.h"
#include "parse_constants.h"
#include "parse_execution.h"
#include "parse_util.h"
#include "parser.h"
#include "path.h"
#include "proc.h"
#include "reader.h"
#include "tnode.h"
#include "tokenizer.h"
#include "util.h"
#include "wildcard.h"
#include "wutil.h"

namespace g = grammar;

/// These are the specific statement types that support redirections.
static constexpr bool type_is_redirectable_block(parse_token_type_t type) {
    return type == symbol_block_statement || type == symbol_if_statement ||
           type == symbol_switch_statement;
}

static bool specific_statement_type_is_redirectable_block(const parse_node_t &node) {
    return type_is_redirectable_block(node.type);
}

/// Get the name of a redirectable block, for profiling purposes.
static wcstring profiling_cmd_name_for_redirectable_block(const parse_node_t &node,
                                                          const parse_node_tree_t &tree,
                                                          const wcstring &src) {
    assert(specific_statement_type_is_redirectable_block(node));
    assert(node.has_source());

    // Get the source for the block, and cut it at the next statement terminator.
    const size_t src_start = node.source_start;
    size_t src_len = node.source_length;

    auto term = tree.find_child<g::end_command>(node);
    assert(term.has_source() && term.source_range()->start >= src_start);
    src_len = term.source_range()->start - src_start;

    wcstring result = wcstring(src, src_start, src_len);
    result.append(L"...");
    return result;
}

parse_execution_context_t::parse_execution_context_t(parsed_source_ref_t pstree, parser_t *p,
                                                     std::shared_ptr<job_t> parent)
    : pstree(std::move(pstree)), parser(p), parent_job(std::move(parent)) {}

// Utilities

wcstring parse_execution_context_t::get_source(const parse_node_t &node) const {
    return node.get_source(pstree->src);
}

tnode_t<g::plain_statement> parse_execution_context_t::infinite_recursive_statement_in_job_list(
    tnode_t<g::job_list> job_list, wcstring *out_func_name) const {
    // This is a bit fragile. It is a test to see if we are inside of function call, but not inside
    // a block in that function call. If, in the future, the rules for what block scopes are pushed
    // on function invocation changes, then this check will break.
    const block_t *current = parser->block_at_index(0), *parent = parser->block_at_index(1);
    bool is_within_function_call =
        (current && parent && current->type() == TOP && parent->type() == FUNCTION_CALL);
    if (!is_within_function_call) {
        return {};
    }

    // Check to see which function call is forbidden.
    if (parser->forbidden_function.empty()) {
        return {};
    }
    const wcstring &forbidden_function_name = parser->forbidden_function.back();

    // Get the first job in the job list.
    tnode_t<g::job> first_job = job_list.try_get_child<g::job_conjunction, 1>().child<0>();
    if (!first_job) {
        return {};
    }

    // Here's the statement node we find that's infinite recursive.
    tnode_t<grammar::plain_statement> infinite_recursive_statement;

    // Get the list of plain statements.
    // Ignore statements with decorations like 'builtin' or 'command', since those
    // are not infinite recursion. In particular that is what enables 'wrapper functions'.
    tnode_t<g::statement> statement = first_job.child<0>();
    tnode_t<g::job_continuation> continuation = first_job.child<1>();
    const null_environment_t nullenv{};
    while (statement) {
        tnode_t<g::plain_statement> plain_statement =
            statement.try_get_child<g::decorated_statement, 0>()
                .try_get_child<g::plain_statement, 0>();
        if (plain_statement) {
            maybe_t<wcstring> cmd = command_for_plain_statement(plain_statement, pstree->src);
            if (cmd && expand_one(*cmd, EXPAND_SKIP_CMDSUBST | EXPAND_SKIP_VARIABLES, nullenv) &&
                cmd == forbidden_function_name) {
                // This is it.
                infinite_recursive_statement = plain_statement;
                if (out_func_name != NULL) {
                    *out_func_name = forbidden_function_name;
                }
                break;
            }
        }
        statement = continuation.next_in_list<g::statement>();
    }

    return infinite_recursive_statement;
}

enum process_type_t parse_execution_context_t::process_type_for_command(
    tnode_t<grammar::plain_statement> statement, const wcstring &cmd) const {
    enum process_type_t process_type = EXTERNAL;

    // Determine the process type, which depends on the statement decoration (command, builtin,
    // etc).
    enum parse_statement_decoration_t decoration = get_decoration(statement);

    if (decoration == parse_statement_decoration_exec) {
        // Always exec.
        process_type = INTERNAL_EXEC;
    } else if (decoration == parse_statement_decoration_command) {
        // Always a command.
        process_type = EXTERNAL;
    } else if (decoration == parse_statement_decoration_builtin) {
        // What happens if this builtin is not valid?
        process_type = INTERNAL_BUILTIN;
    } else if (function_exists(cmd)) {
        process_type = INTERNAL_FUNCTION;
    } else if (builtin_exists(cmd)) {
        process_type = INTERNAL_BUILTIN;
    } else {
        process_type = EXTERNAL;
    }
    return process_type;
}

bool parse_execution_context_t::should_cancel_execution(const block_t *block) const {
    return cancellation_reason(block) != execution_cancellation_none;
}

parse_execution_context_t::execution_cancellation_reason_t
parse_execution_context_t::cancellation_reason(const block_t *block) const {
    if (shell_is_exiting()) {
        return execution_cancellation_exit;
    }
    if (parser && parser->cancellation_requested) {
        return execution_cancellation_skip;
    }
    if (block && block->skip) {
        return execution_cancellation_skip;
    }
    if (block && block->loop_status != LOOP_NORMAL) {
        return execution_cancellation_loop_control;
    }
    return execution_cancellation_none;
}

/// Return whether the job contains a single statement, of block type, with no redirections.
bool parse_execution_context_t::job_is_simple_block(tnode_t<g::job> job_node) const {
    tnode_t<g::statement> statement = job_node.child<0>();

    // Must be no pipes.
    if (job_node.child<1>().try_get_child<g::tok_pipe, 0>()) {
        return false;
    }

    // Helper to check if an argument or redirection list has no redirections.
    auto is_empty = [](tnode_t<g::arguments_or_redirections_list> lst) -> bool {
        return !lst.next_in_list<g::redirection>();
    };

    // Check if we're a block statement with redirections. We do it this obnoxious way to preserve
    // type safety (in case we add more specific statement types).
    const parse_node_t &specific_statement = statement.get_child_node<0>();
    switch (specific_statement.type) {
        case symbol_block_statement:
            return is_empty(statement.require_get_child<g::block_statement, 0>().child<3>());
        case symbol_switch_statement:
            return is_empty(statement.require_get_child<g::switch_statement, 0>().child<5>());
        case symbol_if_statement:
            return is_empty(statement.require_get_child<g::if_statement, 0>().child<3>());
        case symbol_not_statement:
        case symbol_decorated_statement:
            // not block statements
            return false;
        default:
            assert(0 && "Unexpected child block type");
            return false;
    }
}

parse_execution_result_t parse_execution_context_t::run_if_statement(
    tnode_t<g::if_statement> statement, const block_t *associated_block) {
    parse_execution_result_t result = parse_execution_success;

    // We have a sequence of if clauses, with a final else, resulting in a single job list that we
    // execute.
    tnode_t<g::job_list> job_list_to_execute;
    tnode_t<g::if_clause> if_clause = statement.child<0>();
    tnode_t<g::else_clause> else_clause = statement.child<1>();
    for (;;) {
        if (should_cancel_execution(associated_block)) {
            result = parse_execution_cancelled;
            break;
        }

        // An if condition has a job and a "tail" of andor jobs, e.g. "foo ; and bar; or baz".
        tnode_t<g::job_conjunction> condition_head = if_clause.child<1>();
        tnode_t<g::andor_job_list> condition_boolean_tail = if_clause.child<3>();

        // Check the condition and the tail. We treat parse_execution_errored here as failure, in
        // accordance with historic behavior.
        parse_execution_result_t cond_ret = run_job_conjunction(condition_head, associated_block);
        if (cond_ret == parse_execution_success) {
            cond_ret = run_job_list(condition_boolean_tail, associated_block);
        }
        const bool take_branch =
            (cond_ret == parse_execution_success) && proc_get_last_status() == EXIT_SUCCESS;

        if (take_branch) {
            // Condition succeeded.
            job_list_to_execute = if_clause.child<4>();
            break;
        }
        auto else_cont = else_clause.try_get_child<g::else_continuation, 1>();
        if (!else_cont) {
            // 'if' condition failed, no else clause, return 0, we're done.
            proc_set_last_status(STATUS_CMD_OK);
            break;
        } else {
            // We have an 'else continuation' (either else-if or else).
            if (auto maybe_if_clause = else_cont.try_get_child<g::if_clause, 0>()) {
                // it's an 'else if', go to the next one.
                if_clause = maybe_if_clause;
                else_clause = else_cont.try_get_child<g::else_clause, 1>();
                assert(else_clause && "Expected to have an else clause");
            } else {
                // It's the final 'else', we're done.
                job_list_to_execute = else_cont.try_get_child<g::job_list, 1>();
                assert(job_list_to_execute && "Should have a job list");
                break;
            }
        }
    }

    // Execute any job list we got.
    if (job_list_to_execute) {
        if_block_t *ib = parser->push_block<if_block_t>();
        run_job_list(job_list_to_execute, ib);
        if (should_cancel_execution(ib)) {
            result = parse_execution_cancelled;
        }
        parser->pop_block(ib);
    } else {
        // No job list means no sucessful conditions, so return 0 (issue #1443).
        proc_set_last_status(STATUS_CMD_OK);
    }

    // It's possible there's a last-minute cancellation (issue #1297).
    if (should_cancel_execution(associated_block)) {
        result = parse_execution_cancelled;
    }

    // Otherwise, take the exit status of the job list. Reversal of issue #1061.
    return result;
}

parse_execution_result_t parse_execution_context_t::run_begin_statement(
    tnode_t<g::job_list> contents) {
    // Basic begin/end block. Push a scope block, run jobs, pop it
    scope_block_t *sb = parser->push_block<scope_block_t>(BEGIN);
    parse_execution_result_t ret = run_job_list(contents, sb);
    parser->pop_block(sb);

    return ret;
}

// Define a function.
parse_execution_result_t parse_execution_context_t::run_function_statement(
    tnode_t<g::function_header> header, tnode_t<g::job_list> body) {
    // Get arguments.
    wcstring_list_t arguments;
    argument_node_list_t arg_nodes = header.descendants<g::argument>();
    parse_execution_result_t result =
        this->expand_arguments_from_nodes(arg_nodes, &arguments, failglob);

    if (result != parse_execution_success) {
        return result;
    }
    io_streams_t streams(0);  // no limit on the amount of output from builtin_function()
    int err = builtin_function(*parser, streams, arguments, pstree, body);
    proc_set_last_status(err);

    if (!streams.err.empty()) {
        this->report_error(header, L"%ls", streams.err.contents().c_str());
        result = parse_execution_errored;
    }

    return result;
}

parse_execution_result_t parse_execution_context_t::run_block_statement(
    tnode_t<g::block_statement> statement, const block_t *associated_block) {
    tnode_t<g::block_header> bheader = statement.child<0>();
    tnode_t<g::job_list> contents = statement.child<1>();

    parse_execution_result_t ret = parse_execution_success;
    if (auto header = bheader.try_get_child<g::for_header, 0>()) {
        ret = run_for_statement(header, contents);
    } else if (auto header = bheader.try_get_child<g::while_header, 0>()) {
        ret = run_while_statement(header, contents, associated_block);
    } else if (auto header = bheader.try_get_child<g::function_header, 0>()) {
        ret = run_function_statement(header, contents);
    } else if (auto header = bheader.try_get_child<g::begin_header, 0>()) {
        ret = run_begin_statement(contents);
    } else {
        debug(0, L"Unexpected block header: %ls\n", bheader.node()->describe().c_str());
        PARSER_DIE();
    }
    return ret;
}

/// Return true if the current execution context is within a function block, else false.
bool parse_execution_context_t::is_function_context() const {
    const block_t *current = parser->block_at_index(0);
    const block_t *parent = parser->block_at_index(1);
    bool is_within_function_call =
        (current && parent && current->type() == TOP && parent->type() == FUNCTION_CALL);
    return is_within_function_call;
}

parse_execution_result_t parse_execution_context_t::run_for_statement(
    tnode_t<grammar::for_header> header, tnode_t<grammar::job_list> block_contents) {
    // Get the variable name: `for var_name in ...`. We expand the variable name. It better result
    // in just one.
    tnode_t<g::tok_string> var_name_node = header.child<1>();
    wcstring for_var_name = get_source(var_name_node);
    if (!expand_one(for_var_name, 0, parser->vars())) {
        report_error(var_name_node, FAILED_EXPANSION_VARIABLE_NAME_ERR_MSG, for_var_name.c_str());
        return parse_execution_errored;
    }

    // Get the contents to iterate over.
    wcstring_list_t arguments;
    parse_execution_result_t ret = this->expand_arguments_from_nodes(
        get_argument_nodes(header.child<3>()), &arguments, nullglob);
    if (ret != parse_execution_success) {
        return ret;
    }

    auto &vars = parser->vars();
    auto var = vars.get(for_var_name, ENV_LOCAL);
    if (!var && !is_function_context()) var = vars.get(for_var_name, ENV_DEFAULT);
    if (!var || var->read_only()) {
        int retval = parser->vars().set_empty(for_var_name, ENV_LOCAL | ENV_USER);
        if (retval != ENV_OK) {
            report_error(var_name_node, L"You cannot use read-only variable '%ls' in a for loop",
                         for_var_name.c_str());
            return parse_execution_errored;
        }
    }

    for_block_t *fb = parser->push_block<for_block_t>();

    // Now drive the for loop.
    for (const wcstring &val : arguments) {
        if (should_cancel_execution(fb)) {
            ret = parse_execution_cancelled;
            break;
        }

        int retval = parser->vars().set_one(for_var_name, ENV_DEFAULT | ENV_USER, val);
        assert(retval == ENV_OK && "for loop variable should have been successfully set");
        (void)retval;

        fb->loop_status = LOOP_NORMAL;
        this->run_job_list(block_contents, fb);

        if (this->cancellation_reason(fb) == execution_cancellation_loop_control) {
            // Handle break or continue.
            if (fb->loop_status == LOOP_CONTINUE) {
                // Reset the loop state.
                fb->loop_status = LOOP_NORMAL;
                continue;
            } else if (fb->loop_status == LOOP_BREAK) {
                break;
            }
        }
    }

    parser->pop_block(fb);
    return ret;
}

parse_execution_result_t parse_execution_context_t::run_switch_statement(
    tnode_t<grammar::switch_statement> statement) {
    parse_execution_result_t result = parse_execution_success;

    // Get the switch variable.
    tnode_t<grammar::argument> switch_value_n = statement.child<1>();
    const wcstring switch_value = get_source(switch_value_n);

    // Expand it. We need to offset any errors by the position of the string.
    std::vector<completion_t> switch_values_expanded;
    parse_error_list_t errors;
    int expand_ret = expand_string(switch_value, &switch_values_expanded, EXPAND_NO_DESCRIPTIONS,
                                   parser->vars(), &errors);
    parse_error_offset_source_start(&errors, switch_value_n.source_range()->start);

    switch (expand_ret) {
        case EXPAND_ERROR: {
            result = report_errors(errors);
            break;
        }
        case EXPAND_WILDCARD_NO_MATCH: {
            result = report_unmatched_wildcard_error(switch_value_n);
            break;
        }
        case EXPAND_WILDCARD_MATCH:
        case EXPAND_OK: {
            break;
        }
        default: {
            DIE("unexpected expand_string() return value");
            break;
        }
    }

    if (result == parse_execution_success && switch_values_expanded.size() != 1) {
        result =
            report_error(switch_value_n, _(L"switch: Expected exactly one argument, got %lu\n"),
                         switch_values_expanded.size());
    }

    if (result != parse_execution_success) {
        return result;
    }

    const wcstring &switch_value_expanded = switch_values_expanded.at(0).completion;

    switch_block_t *sb = parser->push_block<switch_block_t>();

    // Expand case statements.
    tnode_t<g::case_item_list> case_item_list = statement.child<3>();
    tnode_t<g::case_item> matching_case_item{};
    while (auto case_item = case_item_list.next_in_list<g::case_item>()) {
        if (should_cancel_execution(sb)) {
            result = parse_execution_cancelled;
            break;
        }

        // Expand arguments. A case item list may have a wildcard that fails to expand to
        // anything. We also report case errors, but don't stop execution; i.e. a case item that
        // contains an unexpandable process will report and then fail to match.
        auto arg_nodes = get_argument_nodes(case_item.child<1>());
        wcstring_list_t case_args;
        parse_execution_result_t case_result =
            this->expand_arguments_from_nodes(arg_nodes, &case_args, failglob);
        if (case_result == parse_execution_success) {
            for (const wcstring &arg : case_args) {
                // Unescape wildcards so they can be expanded again.
                wcstring unescaped_arg = parse_util_unescape_wildcards(arg);
                bool match = wildcard_match(switch_value_expanded, unescaped_arg);

                // If this matched, we're done.
                if (match) {
                    matching_case_item = case_item;
                    break;
                }
            }
        }
        if (matching_case_item) break;
    }

    if (matching_case_item) {
        // Success, evaluate the job list.
        assert(result == parse_execution_success && "Expected success");
        auto job_list = matching_case_item.child<3>();
        result = this->run_job_list(job_list, sb);
    }

    parser->pop_block(sb);
    return result;
}

parse_execution_result_t parse_execution_context_t::run_while_statement(
    tnode_t<grammar::while_header> header, tnode_t<grammar::job_list> contents,
    const block_t *associated_block) {
    parse_execution_result_t ret = parse_execution_success;

    // The conditions of the while loop.
    tnode_t<g::job_conjunction> condition_head = header.child<1>();
    tnode_t<g::andor_job_list> condition_boolean_tail = header.child<3>();

    // Run while the condition is true.
    bool loop_executed = false;
    for (;;) {
        // Check the condition.
        parse_execution_result_t cond_ret =
            this->run_job_conjunction(condition_head, associated_block);
        if (cond_ret == parse_execution_success) {
            cond_ret = run_job_list(condition_boolean_tail, associated_block);
        }

        // We only continue on successful execution and EXIT_SUCCESS.
        if (cond_ret != parse_execution_success || proc_get_last_status() != EXIT_SUCCESS) {
            break;
        }

        // Check cancellation.
        if (this->should_cancel_execution(associated_block)) {
            ret = parse_execution_cancelled;
            break;
        }

        loop_executed = true;

        // Push a while block and then check its cancellation reason.
        while_block_t *wb = parser->push_block<while_block_t>();
        this->run_job_list(contents, wb);
        auto loop_status = wb->loop_status;
        auto cancel_reason = this->cancellation_reason(wb);
        parser->pop_block(wb);

        if (cancel_reason == execution_cancellation_loop_control) {
            // Handle break or continue.
            if (loop_status == LOOP_CONTINUE) {
                continue;
            } else if (loop_status == LOOP_BREAK) {
                break;
            }
        }

        // no_exec means that fish was invoked with -n or --no-execute. If set, we allow the loop to
        // not-execute once so its contents can be checked, and then break.
        if (no_exec) {
            break;
        }
    }

    if (loop_executed) {
        proc_set_last_status(STATUS_CMD_OK);
    }

    return ret;
}

// Reports an error. Always returns parse_execution_errored, so you can assign the result to an
// 'errored' variable.
parse_execution_result_t parse_execution_context_t::report_error(const parse_node_t &node,
                                                                 const wchar_t *fmt, ...) const {
    // Create an error.
    parse_error_list_t error_list = parse_error_list_t(1);
    parse_error_t *error = &error_list.at(0);
    error->source_start = node.source_start;
    error->source_length = node.source_length;
    error->code = parse_error_syntax;  // hackish

    va_list va;
    va_start(va, fmt);
    error->text = vformat_string(fmt, va);
    va_end(va);

    this->report_errors(error_list);
    return parse_execution_errored;
}

parse_execution_result_t parse_execution_context_t::report_errors(
    const parse_error_list_t &error_list) const {
    if (!parser->cancellation_requested) {
        if (error_list.empty()) {
            debug(0, "Error reported but no error text found.");
        }

        // Get a backtrace.
        wcstring backtrace_and_desc;
        parser->get_backtrace(pstree->src, error_list, backtrace_and_desc);

        // Print it.
        if (!should_suppress_stderr_for_tests()) {
            fwprintf(stderr, L"%ls", backtrace_and_desc.c_str());
        }
    }
    return parse_execution_errored;
}

/// Reports an unmatched wildcard error and returns parse_execution_errored.
parse_execution_result_t parse_execution_context_t::report_unmatched_wildcard_error(
    const parse_node_t &unmatched_wildcard) const {
    proc_set_last_status(STATUS_UNMATCHED_WILDCARD);
    report_error(unmatched_wildcard, WILDCARD_ERR_MSG, get_source(unmatched_wildcard).c_str());
    return parse_execution_errored;
}

// Given a command string that might contain fish special tokens return a string without those
// tokens.
//
// TODO(krader1961): Figure out what VARIABLE_EXPAND means in this context. After looking at the
// code and doing various tests I couldn't figure out why that token would be present when this
// code is run. I was therefore unable to determine how to substitute its presence in the error
// message.
static wcstring reconstruct_orig_str(wcstring tokenized_str) {
    wcstring orig_str = tokenized_str;

    if (tokenized_str.find(VARIABLE_EXPAND_SINGLE) != std::string::npos) {
        // Variable was quoted to force expansion of multiple elements into a single element.
        //
        // The following isn't entirely correct. For example, $abc"$def" will become "$abc$def".
        // However, anyone writing the former is asking for trouble so I don't feel bad about not
        // accurately reconstructing what they typed.
        wcstring new_str = wcstring(tokenized_str);
        std::replace(new_str.begin(), new_str.end(), (wchar_t)VARIABLE_EXPAND_SINGLE, L'$');
        orig_str = L"\"" + new_str + L"\"";
    }

    return orig_str;
}

/// Handle the case of command not found.
parse_execution_result_t parse_execution_context_t::handle_command_not_found(
    const wcstring &cmd_str, tnode_t<g::plain_statement> statement, int err_code) {
    // We couldn't find the specified command. This is a non-fatal error. We want to set the exit
    // status to 127, which is the standard number used by other shells like bash and zsh.

    const wchar_t *const cmd = cmd_str.c_str();
    const wchar_t *const equals_ptr = wcschr(cmd, L'=');
    if (equals_ptr != NULL) {
        // Try to figure out if this is a pure variable assignment (foo=bar), or if this appears to
        // be running a command (foo=bar ruby...).
        const wcstring name_str = wcstring(cmd, equals_ptr - cmd);  // variable name, up to the =
        const wcstring val_str = wcstring(equals_ptr + 1);          // variable value, past the =

        auto args = statement.descendants<g::argument>(1);
        if (!args.empty()) {
            const wcstring argument = get_source(args.at(0));

            // Looks like a command.
            this->report_error(statement, ERROR_BAD_EQUALS_IN_COMMAND5, argument.c_str(),
                               name_str.c_str(), val_str.c_str(), argument.c_str(),
                               ellipsis_str);
        } else {
            wcstring assigned_val = reconstruct_orig_str(val_str);
            this->report_error(statement, ERROR_BAD_COMMAND_ASSIGN_ERR_MSG, name_str.c_str(),
                               assigned_val.c_str());
        }
    } else if (err_code != ENOENT) {
        this->report_error(statement, _(L"The file '%ls' is not executable by this user"), cmd);
    } else {
        // Handle unrecognized commands with standard command not found handler that can make better
        // error messages.
        wcstring_list_t event_args;
        {
            auto args = get_argument_nodes(statement.child<1>());
            parse_execution_result_t arg_result =
                this->expand_arguments_from_nodes(args, &event_args, failglob);

            if (arg_result != parse_execution_success) {
                return arg_result;
            }

            event_args.insert(event_args.begin(), cmd_str);
        }

        event_fire_generic(L"fish_command_not_found", &event_args);

        // Here we want to report an error (so it shows a backtrace), but with no text.
        this->report_error(statement, L"");
    }

    // Set the last proc status appropriately.
    proc_set_last_status(err_code == ENOENT ? STATUS_CMD_UNKNOWN : STATUS_NOT_EXECUTABLE);

    return parse_execution_errored;
}

parse_execution_result_t parse_execution_context_t::expand_command(
    tnode_t<grammar::plain_statement> statement, wcstring *out_cmd,
    wcstring_list_t *out_args) const {
    // Here we're expanding a command, for example $HOME/bin/stuff or $randomthing. The first
    // completion becomes the command itself, everything after becomes arguments. Command
    // substitutions are not supported.
    parse_error_list_t errors;

    // Get the unexpanded command string. We expect to always get it here.
    wcstring unexp_cmd = *command_for_plain_statement(statement, pstree->src);
    wcstring cmd;
    wcstring_list_t args;

    // Expand the string to produce completions, and report errors.
    expand_error_t expand_err =
        expand_to_command_and_args(unexp_cmd, parser->vars(), out_cmd, out_args, &errors);
    if (expand_err == EXPAND_ERROR) {
        proc_set_last_status(STATUS_ILLEGAL_CMD);
        return report_errors(errors);
    } else if (expand_err == EXPAND_WILDCARD_NO_MATCH) {
        return report_unmatched_wildcard_error(statement);
    }
    assert(expand_err == EXPAND_OK || expand_err == EXPAND_WILDCARD_MATCH);

    // Complain if the resulting expansion was empty, or expanded to an empty string.
    if (out_cmd->empty()) {
        return this->report_error(statement, _(L"The expanded command was empty."));
    }
    return parse_execution_success;
}

/// Creates a 'normal' (non-block) process.
parse_execution_result_t parse_execution_context_t::populate_plain_process(
    job_t *job, process_t *proc, tnode_t<grammar::plain_statement> statement) {
    assert(job != NULL);
    assert(proc != NULL);

    // We may decide that a command should be an implicit cd.
    bool use_implicit_cd = false;

    // Get the command and any arguments due to expanding the command.
    wcstring cmd;
    wcstring_list_t args_from_cmd_expansion;
    auto ret = expand_command(statement, &cmd, &args_from_cmd_expansion);
    if (ret != parse_execution_success) {
        return ret;
    }
    assert(!cmd.empty() && "expand_command should not produce an empty command");

    // Determine the process type.
    enum process_type_t process_type = process_type_for_command(statement, cmd);

    // Check for stack overflow.
    if (process_type == INTERNAL_FUNCTION &&
        parser->forbidden_function.size() > FISH_MAX_STACK_DEPTH) {
        this->report_error(statement, CALL_STACK_LIMIT_EXCEEDED_ERR_MSG);
        return parse_execution_errored;
    }

    // Protect against exec with background processes running
    // TODO: what if they're running in another thread?
    static uint32_t last_exec_run_counter =  -1;
    if (process_type == INTERNAL_EXEC) {
        bool have_bg = false;
        for (const auto &bg : parser->job_list()) {
            if (!bg->is_completed()) {
                have_bg = true;
                break;
            }
        }

        if (have_bg) {
            /* debug(1, "Background jobs remain! run_counter: %u, last_exec_run_count: %u", reader_run_count(), last_exec_run_counter); */
            if (isatty(STDIN_FILENO) && reader_run_count() - 1 != last_exec_run_counter) {
                reader_bg_job_warning(*parser);
                last_exec_run_counter = reader_run_count();
                return parse_execution_errored;
            }
            else {
                hup_background_jobs();
            }
        }
    }

    wcstring path_to_external_command;
    if (process_type == EXTERNAL || process_type == INTERNAL_EXEC) {
        // Determine the actual command. This may be an implicit cd.
        bool has_command = path_get_path(cmd, &path_to_external_command, parser->vars());

        // If there was no command, then we care about the value of errno after checking for it, to
        // distinguish between e.g. no file vs permissions problem.
        const int no_cmd_err_code = errno;

        // If the specified command does not exist, and is undecorated, try using an implicit cd.
        if (!has_command && get_decoration(statement) == parse_statement_decoration_none) {
            // Implicit cd requires an empty argument and redirection list.
            tnode_t<g::arguments_or_redirections_list> args = statement.child<1>();
            if (args_from_cmd_expansion.empty() && !args.try_get_child<g::argument, 0>() &&
                !args.try_get_child<g::redirection, 0>()) {
                // Ok, no arguments or redirections; check to see if the command is a directory.
<<<<<<< HEAD
                use_implicit_cd =
                    path_as_implicit_cd(cmd, parser->vars().get_pwd_slash(), parser->vars())
                        .has_value();
=======
                wcstring implicit_cd_path;
                use_implicit_cd =
                    path_can_be_implicit_cd(cmd, env_get_pwd_slash(), &implicit_cd_path);
>>>>>>> df4a41ff
            }
        }

        if (!has_command && !use_implicit_cd) {
            // No command.
            return this->handle_command_not_found(cmd, statement, no_cmd_err_code);
        }
    }

    // Produce the full argument list and the set of IO redirections.
    wcstring_list_t cmd_args;
    io_chain_t process_io_chain;
    if (use_implicit_cd) {
        // Implicit cd is simple.
        cmd_args = {L"cd", cmd};
        path_to_external_command.clear();

        // If we have defined a wrapper around cd, use it, otherwise use the cd builtin.
        process_type = function_exists(L"cd") ? INTERNAL_FUNCTION : INTERNAL_BUILTIN;
    } else {
        // Not implicit cd.
        const globspec_t glob_behavior = (cmd == L"set" || cmd == L"count") ? nullglob : failglob;
        // Form the list of arguments. The command is the first argument, followed by any arguments
        // from expanding the command, followed by the argument nodes themselves. E.g. if the
        // command is '$gco foo' and $gco is git checkout.
        cmd_args.push_back(cmd);
        cmd_args.insert(cmd_args.end(), args_from_cmd_expansion.begin(),
                        args_from_cmd_expansion.end());
        argument_node_list_t arg_nodes = statement.descendants<g::argument>();
        parse_execution_result_t arg_result =
            this->expand_arguments_from_nodes(arg_nodes, &cmd_args, glob_behavior);
        if (arg_result != parse_execution_success) {
            return arg_result;
        }

        // The set of IO redirections that we construct for the process.
        if (!this->determine_io_chain(statement.child<1>(), &process_io_chain)) {
            return parse_execution_errored;
        }

        // Determine the process type.
        process_type = process_type_for_command(statement, cmd);
    }

    // Populate the process.
    proc->type = process_type;
    proc->set_argv(cmd_args);
    proc->set_io_chain(process_io_chain);
    proc->actual_cmd = path_to_external_command;
    return parse_execution_success;
}

// Determine the list of arguments, expanding stuff. Reports any errors caused by expansion. If we
// have a wildcard that could not be expanded, report the error and continue.
parse_execution_result_t parse_execution_context_t::expand_arguments_from_nodes(
    const argument_node_list_t &argument_nodes, wcstring_list_t *out_arguments,
    globspec_t glob_behavior) {
    // Get all argument nodes underneath the statement. We guess we'll have that many arguments (but
    // may have more or fewer, if there are wildcards involved).
    out_arguments->reserve(out_arguments->size() + argument_nodes.size());
    std::vector<completion_t> arg_expanded;
    for (const auto arg_node : argument_nodes) {
        // Expect all arguments to have source.
        assert(arg_node.has_source());
        const wcstring arg_str = arg_node.get_source(pstree->src);

        // Expand this string.
        parse_error_list_t errors;
        arg_expanded.clear();
        int expand_ret =
            expand_string(arg_str, &arg_expanded, EXPAND_NO_DESCRIPTIONS, parser->vars(), &errors);
        parse_error_offset_source_start(&errors, arg_node.source_range()->start);
        switch (expand_ret) {
            case EXPAND_ERROR: {
                this->report_errors(errors);
                return parse_execution_errored;
            }
            case EXPAND_WILDCARD_NO_MATCH: {
                if (glob_behavior == failglob) {
                    // Report the unmatched wildcard error and stop processing.
                    report_unmatched_wildcard_error(arg_node);
                    return parse_execution_errored;
                }
                break;
            }
            case EXPAND_WILDCARD_MATCH:
            case EXPAND_OK: {
                break;
            }
            default: {
                DIE("unexpected expand_string() return value");
                break;
            }
        }

        // Now copy over any expanded arguments. Use std::move() to avoid extra allocations; this
        // is called very frequently.
        out_arguments->reserve(out_arguments->size() + arg_expanded.size());
        for (completion_t &new_arg : arg_expanded) {
            out_arguments->push_back(std::move(new_arg.completion));
        }
    }

    return parse_execution_success;
}

bool parse_execution_context_t::determine_io_chain(tnode_t<g::arguments_or_redirections_list> node,
                                                   io_chain_t *out_chain) {
    io_chain_t result;
    bool errored = false;

    // Get all redirection nodes underneath the statement.
    while (auto redirect_node = node.next_in_list<g::redirection>()) {
        int source_fd = -1;  // source fd
        wcstring target;     // file path or target fd
        auto redirect_type = redirection_type(redirect_node, pstree->src, &source_fd, &target);

        // PCA: I can't justify this EXPAND_SKIP_VARIABLES flag. It was like this when I got here.
        bool target_expanded =
            expand_one(target, no_exec ? EXPAND_SKIP_VARIABLES : 0, parser->vars());
        if (!target_expanded || target.empty()) {
            // TODO: Improve this error message.
            errored =
                report_error(redirect_node, _(L"Invalid redirection target: %ls"), target.c_str());
        }

        // Generate the actual IO redirection.
        shared_ptr<io_data_t> new_io;
        assert(redirect_type && "expected to have a valid redirection");
        switch (*redirect_type) {
            case redirection_type_t::fd: {
                if (target == L"-") {
                    new_io.reset(new io_close_t(source_fd));
                } else {
                    int old_fd = fish_wcstoi(target.c_str());
                    if (errno || old_fd < 0) {
                        const wchar_t *fmt =
                            _(L"Requested redirection to '%ls', "
                              L"which is not a valid file descriptor");
                        errored = report_error(redirect_node, fmt, target.c_str());
                    } else {
                        new_io.reset(new io_fd_t(source_fd, old_fd, true));
                    }
                }
                break;
            }
            default: {
                int oflags = oflags_for_redirection_type(*redirect_type);
                io_file_t *new_io_file = new io_file_t(source_fd, target, oflags);
                new_io.reset(new_io_file);
                break;
            }
        }

        // Append the new_io if we got one.
        if (new_io.get() != NULL) {
            result.push_back(new_io);
        }
    }

    if (out_chain && !errored) {
        *out_chain = std::move(result);
    }
    return !errored;
}

parse_execution_result_t parse_execution_context_t::populate_not_process(
    job_t *job, process_t *proc, tnode_t<g::not_statement> not_statement) {
    job->set_flag(job_flag_t::NEGATE, !job->get_flag(job_flag_t::NEGATE));
    return this->populate_job_process(job, proc,
                                      not_statement.require_get_child<g::statement, 1>());
}

template <typename Type>
parse_execution_result_t parse_execution_context_t::populate_block_process(
    job_t *job, process_t *proc, tnode_t<g::statement> statement,
    tnode_t<Type> specific_statement) {
    // We handle block statements by creating INTERNAL_BLOCK_NODE, that will bounce back to us when
    // it's time to execute them.
    UNUSED(job);
    static_assert(Type::token == symbol_block_statement || Type::token == symbol_if_statement ||
                      Type::token == symbol_switch_statement,
                  "Invalid block process");
    assert(statement && "statement missing");
    assert(specific_statement && "specific_statement missing");

    // The set of IO redirections that we construct for the process.
    // TODO: fix this ugly find_child.
    auto arguments = specific_statement.template find_child<g::arguments_or_redirections_list>();
    io_chain_t process_io_chain;
    bool errored = !this->determine_io_chain(arguments, &process_io_chain);
    if (errored) return parse_execution_errored;

    proc->type = INTERNAL_BLOCK_NODE;
    proc->block_node_source = pstree;
    proc->internal_block_node = statement;
    proc->set_io_chain(process_io_chain);
    return parse_execution_success;
}

parse_execution_result_t parse_execution_context_t::populate_job_process(
    job_t *job, process_t *proc, tnode_t<grammar::statement> statement) {
    // Get the "specific statement" which is boolean / block / if / switch / decorated.
    const parse_node_t &specific_statement = statement.get_child_node<0>();

    parse_execution_result_t result = parse_execution_success;

    switch (specific_statement.type) {
        case symbol_not_statement: {
            result = this->populate_not_process(job, proc, {&tree(), &specific_statement});
            break;
        }
        case symbol_block_statement:
            result = this->populate_block_process(
                job, proc, statement, tnode_t<g::block_statement>(&tree(), &specific_statement));
            break;
        case symbol_if_statement:
            result = this->populate_block_process(
                job, proc, statement, tnode_t<g::if_statement>(&tree(), &specific_statement));
            break;
        case symbol_switch_statement:
            result = this->populate_block_process(
                job, proc, statement, tnode_t<g::switch_statement>(&tree(), &specific_statement));
            break;
        case symbol_decorated_statement: {
            // Get the plain statement. It will pull out the decoration itself.
            tnode_t<g::decorated_statement> dec_stat{&tree(), &specific_statement};
            auto plain_statement = dec_stat.find_child<g::plain_statement>();
            result = this->populate_plain_process(job, proc, plain_statement);
            break;
        }
        default: {
            debug(0, L"'%ls' not handled by new parser yet.",
                  specific_statement.describe().c_str());
            PARSER_DIE();
            break;
        }
    }

    return result;
}

parse_execution_result_t parse_execution_context_t::populate_job_from_job_node(
    job_t *j, tnode_t<grammar::job> job_node, const block_t *associated_block) {
    UNUSED(associated_block);

    // Tell the job what its command is.
    j->set_command(get_source(job_node));

    // We are going to construct process_t structures for every statement in the job. Get the first
    // statement.
    tnode_t<g::statement> statement = job_node.child<0>();
    assert(statement);

    parse_execution_result_t result = parse_execution_success;

    // Create processes. Each one may fail.
    process_list_t processes;
    processes.emplace_back(new process_t());
    result = this->populate_job_process(j, processes.back().get(), statement);

    // Construct process_ts for job continuations (pipelines), by walking the list until we hit the
    // terminal (empty) job continuation.
    tnode_t<g::job_continuation> job_cont = job_node.child<1>();
    assert(job_cont);
    while (auto pipe = job_cont.try_get_child<g::tok_pipe, 0>()) {
        if (result != parse_execution_success) {
            break;
        }
        tnode_t<g::statement> statement = job_cont.require_get_child<g::statement, 2>();

        // Handle the pipe, whose fd may not be the obvious stdout.
        int pipe_write_fd = fd_redirected_by_pipe(get_source(pipe));
        if (pipe_write_fd == -1) {
            result = report_error(pipe, ILLEGAL_FD_ERR_MSG, get_source(pipe).c_str());
            break;
        }
        processes.back()->pipe_write_fd = pipe_write_fd;

        // Store the new process (and maybe with an error).
        processes.emplace_back(new process_t());
        result = this->populate_job_process(j, processes.back().get(), statement);

        // Get the next continuation.
        job_cont = job_cont.require_get_child<g::job_continuation, 3>();
        assert(job_cont);
    }

    // Inform our processes of who is first and last
    processes.front()->is_first_in_job = true;
    processes.back()->is_last_in_job = true;

    // Return what happened.
    if (result == parse_execution_success) {
        // Link up the processes.
        assert(!processes.empty());  //!OCLINT(multiple unary operator)
        j->processes = std::move(processes);
    }
    return result;
}

parse_execution_result_t parse_execution_context_t::run_1_job(tnode_t<g::job> job_node,
                                                              const block_t *associated_block) {
    if (should_cancel_execution(associated_block)) {
        return parse_execution_cancelled;
    }

    // Get terminal modes.
    struct termios tmodes = {};
    if (shell_is_interactive() && tcgetattr(STDIN_FILENO, &tmodes)) {
        // Need real error handling here.
        wperror(L"tcgetattr");
        return parse_execution_errored;
    }

    // Increment the eval_level for the duration of this command.
    scoped_push<int> saved_eval_level(&parser->eval_level, parser->eval_level + 1);

    // Save the node index.
    scoped_push<tnode_t<grammar::job>> saved_node(&executing_job_node, job_node);

    // Profiling support.
    long long start_time = 0, parse_time = 0, exec_time = 0;
    profile_item_t *profile_item = this->parser->create_profile_item();
    if (profile_item != NULL) {
        start_time = get_time();
    }

    // When we encounter a block construct (e.g. while loop) in the general case, we create a "block
    // process" containing its node. This allows us to handle block-level redirections.
    // However, if there are no redirections, then we can just jump into the block directly, which
    // is significantly faster.
    if (job_is_simple_block(job_node)) {
        parse_execution_result_t result = parse_execution_success;

        tnode_t<g::statement> statement = job_node.child<0>();
        const parse_node_t &specific_statement = statement.get_child_node<0>();
        assert(specific_statement_type_is_redirectable_block(specific_statement));
        switch (specific_statement.type) {
            case symbol_block_statement: {
                result =
                    this->run_block_statement({&tree(), &specific_statement}, associated_block);
                break;
            }
            case symbol_if_statement: {
                result = this->run_if_statement({&tree(), &specific_statement}, associated_block);
                break;
            }
            case symbol_switch_statement: {
                result = this->run_switch_statement({&tree(), &specific_statement});
                break;
            }
            default: {
                // Other types should be impossible due to the
                // specific_statement_type_is_redirectable_block check.
                PARSER_DIE();
                break;
            }
        }

        if (profile_item != NULL) {
            // Block-types profile a little weird. They have no 'parse' time, and their command is
            // just the block type.
            exec_time = get_time();
            profile_item->level = parser->eval_level;
            profile_item->parse = 0;
            profile_item->exec = (int)(exec_time - start_time);
            profile_item->cmd = profiling_cmd_name_for_redirectable_block(
                specific_statement, this->tree(), this->pstree->src);
            profile_item->skipped = false;
        }

        return result;
    }

    shared_ptr<job_t> job = std::make_shared<job_t>(acquire_job_id(), parser->shared_from_this(), block_io, parent_job);
    job->tmodes = tmodes;
    job->set_flag(job_flag_t::JOB_CONTROL,
                  (job_control_mode == JOB_CONTROL_ALL) ||
                      ((job_control_mode == JOB_CONTROL_INTERACTIVE) && shell_is_interactive()));

    job->set_flag(job_flag_t::FOREGROUND, !job_node_is_background(job_node));

    job->set_flag(job_flag_t::TERMINAL, job->get_flag(job_flag_t::JOB_CONTROL) && !is_event);

    job->set_flag(job_flag_t::SKIP_NOTIFICATION,
                  is_subshell || is_block || is_event || !shell_is_interactive());

    // Tell the current block what its job is. This has to happen before we populate it (#1394).
    parser->current_block()->job = job;

    // Populate the job. This may fail for reasons like command_not_found. If this fails, an error
    // will have been printed.
    parse_execution_result_t pop_result =
        this->populate_job_from_job_node(job.get(), job_node, associated_block);

    // Clean up the job on failure or cancellation.
    bool populated_job = (pop_result == parse_execution_success);
    if (!populated_job || this->should_cancel_execution(associated_block)) {
        assert(parser->current_block()->job == job);
        parser->current_block()->job = NULL;
        populated_job = false;
    }

    // Store time it took to 'parse' the command.
    if (profile_item != NULL) {
        parse_time = get_time();
    }

    if (populated_job) {
        // Success. Give the job to the parser - it will clean it up.
        parser->job_add(job);

        // Check to see if this contained any external commands.
        bool job_contained_external_command = false;
        for (const auto &proc : job->processes) {
            if (proc->type == EXTERNAL) {
                job_contained_external_command = true;
                break;
            }
        }

        // Actually execute the job.
        if (!exec_job(*this->parser, job)) {
            parser->job_remove(job.get());
        }

        // Only external commands require a new fishd barrier.
        if (job_contained_external_command) {
            set_proc_had_barrier(false);
        }
    }

    if (profile_item != NULL) {
        exec_time = get_time();
        profile_item->level = parser->eval_level;
        profile_item->parse = (int)(parse_time - start_time);
        profile_item->exec = (int)(exec_time - parse_time);
        profile_item->cmd = job ? job->command() : wcstring();
        profile_item->skipped = !populated_job;
    }

<<<<<<< HEAD
    job_reap(*parser, 0);  // clean up jobs
=======
    job_reap(false);  // clean up jobs
>>>>>>> df4a41ff
    return parse_execution_success;
}

parse_execution_result_t parse_execution_context_t::run_job_conjunction(
    tnode_t<grammar::job_conjunction> job_expr, const block_t *associated_block) {
    parse_execution_result_t result = parse_execution_success;
    tnode_t<g::job_conjunction> cursor = job_expr;
    // continuation is the parent of the cursor
    tnode_t<g::job_conjunction_continuation> continuation;
    while (cursor) {
        if (should_cancel_execution(associated_block)) break;
        bool skip = false;
        if (continuation) {
            // Check the conjunction type.
            parse_bool_statement_type_t conj = bool_statement_type(continuation);
            assert((conj == parse_bool_and || conj == parse_bool_or) && "Unexpected conjunction");
            skip = should_skip(conj);
        }
        if (! skip) {
            result = run_1_job(cursor.child<0>(), associated_block);
        }
        continuation = cursor.child<1>();
        cursor = continuation.try_get_child<g::job_conjunction, 2>();
    }
    return result;
}

bool parse_execution_context_t::should_skip(parse_bool_statement_type_t type) const {
    switch (type) {
        case parse_bool_and:
            // AND. Skip if the last job failed.
            return proc_get_last_status() != 0;
        case parse_bool_or:
            // OR. Skip if the last job succeeded.
            return proc_get_last_status() == 0;
        default:
            return false;
    }
}

template <typename Type>
parse_execution_result_t parse_execution_context_t::run_job_list(tnode_t<Type> job_list,
                                                                 const block_t *associated_block) {
    // We handle both job_list and andor_job_list uniformly.
    static_assert(Type::token == symbol_job_list || Type::token == symbol_andor_job_list,
                  "Not a job list");

    parse_execution_result_t result = parse_execution_success;
    while (auto job_conj = job_list.template next_in_list<g::job_conjunction>()) {
        if (should_cancel_execution(associated_block)) break;

        // Maybe skip the job if it has a leading and/or.
        // Skipping is treated as success.
        if (should_skip(get_decorator(job_conj))) {
            result = parse_execution_success;
        } else {
            result = this->run_job_conjunction(job_conj, associated_block);
        }
    }

    // Returns the result of the last job executed or skipped.
    return result;
}

parse_execution_result_t parse_execution_context_t::eval_node(tnode_t<g::statement> statement,
                                                              const block_t *associated_block,
                                                              const io_chain_t &io) {
    assert(statement && "Empty node in eval_node");
    assert(statement.matches_node_tree(tree()) && "statement has unexpected tree");
    // Apply this block IO for the duration of this function.
    scoped_push<io_chain_t> block_io_push(&block_io, io);
    enum parse_execution_result_t status = parse_execution_success;
    if (auto block = statement.try_get_child<g::block_statement, 0>()) {
        status = this->run_block_statement(block, associated_block);
    } else if (auto ifstat = statement.try_get_child<g::if_statement, 0>()) {
        status = this->run_if_statement(ifstat, associated_block);
    } else if (auto switchstat = statement.try_get_child<g::switch_statement, 0>()) {
        status = this->run_switch_statement(switchstat);
    } else {
        debug(0, "Unexpected node %ls found in %s", statement.node()->describe().c_str(),
              __FUNCTION__);
        abort();
    }
    return status;
}

parse_execution_result_t parse_execution_context_t::eval_node(tnode_t<g::job_list> job_list,
                                                              const block_t *associated_block,
                                                              const io_chain_t &io) {
    // Apply this block IO for the duration of this function.
    assert(job_list && "Empty node in eval_node");
    assert(job_list.matches_node_tree(tree()) && "job_list has unexpected tree");
    scoped_push<io_chain_t> block_io_push(&block_io, io);
    enum parse_execution_result_t status = parse_execution_success;
    wcstring func_name;
    auto infinite_recursive_node =
        this->infinite_recursive_statement_in_job_list(job_list, &func_name);
    if (infinite_recursive_node) {
        // We have an infinite recursion.
        this->report_error(infinite_recursive_node, INFINITE_FUNC_RECURSION_ERR_MSG,
                           func_name.c_str());
        status = parse_execution_errored;
    } else {
        // No infinite recursion.
        status = this->run_job_list(job_list, associated_block);
    }
    return status;
}

int parse_execution_context_t::line_offset_of_node(tnode_t<g::job> node) {
    // If we're not executing anything, return -1.
    if (!node) {
        return -1;
    }

    // If for some reason we're executing a node without source, return -1.
    auto range = node.source_range();
    if (!range) {
        return -1;
    }

    return this->line_offset_of_character_at_offset(range->start);
}

int parse_execution_context_t::line_offset_of_character_at_offset(size_t offset) {
    // Count the number of newlines, leveraging our cache.
    assert(offset <= pstree->src.size());

    // Easy hack to handle 0.
    if (offset == 0) {
        return 0;
    }

    // We want to return (one plus) the number of newlines at offsets less than the given offset.
    // cached_lineno_count is the number of newlines at indexes less than cached_lineno_offset.
    const wchar_t *str = pstree->src.c_str();
    if (offset > cached_lineno_offset) {
        size_t i;
        for (i = cached_lineno_offset; i < offset && str[i] != L'\0'; i++) {
            // Add one for every newline we find in the range [cached_lineno_offset, offset).
            if (str[i] == L'\n') {
                cached_lineno_count++;
            }
        }
        cached_lineno_offset =
            i;  // note: i, not offset, in case offset is beyond the length of the string
    } else if (offset < cached_lineno_offset) {
        // Subtract one for every newline we find in the range [offset, cached_lineno_offset).
        for (size_t i = offset; i < cached_lineno_offset; i++) {
            if (str[i] == L'\n') {
                cached_lineno_count--;
            }
        }
        cached_lineno_offset = offset;
    }
    return cached_lineno_count;
}

int parse_execution_context_t::get_current_line_number() {
    int line_number = -1;
    int line_offset = this->line_offset_of_node(this->executing_job_node);
    if (line_offset >= 0) {
        // The offset is 0 based; the number is 1 based.
        line_number = line_offset + 1;
    }
    return line_number;
}

int parse_execution_context_t::get_current_source_offset() const {
    int result = -1;
    if (executing_job_node) {
        if (auto range = executing_job_node.source_range()) {
            result = static_cast<int>(range->start);
        }
    }
    return result;
}<|MERGE_RESOLUTION|>--- conflicted
+++ resolved
@@ -810,15 +810,9 @@
             if (args_from_cmd_expansion.empty() && !args.try_get_child<g::argument, 0>() &&
                 !args.try_get_child<g::redirection, 0>()) {
                 // Ok, no arguments or redirections; check to see if the command is a directory.
-<<<<<<< HEAD
                 use_implicit_cd =
                     path_as_implicit_cd(cmd, parser->vars().get_pwd_slash(), parser->vars())
                         .has_value();
-=======
-                wcstring implicit_cd_path;
-                use_implicit_cd =
-                    path_can_be_implicit_cd(cmd, env_get_pwd_slash(), &implicit_cd_path);
->>>>>>> df4a41ff
             }
         }
 
@@ -1261,11 +1255,7 @@
         profile_item->skipped = !populated_job;
     }
 
-<<<<<<< HEAD
-    job_reap(*parser, 0);  // clean up jobs
-=======
-    job_reap(false);  // clean up jobs
->>>>>>> df4a41ff
+    job_reap(*parser, false);  // clean up jobs
     return parse_execution_success;
 }
 
