--- conflicted
+++ resolved
@@ -266,38 +266,7 @@
     do_test(!strcmp(buff1, buff2));
 }
 
-<<<<<<< HEAD
-/// Test wide/narrow conversion by creating random strings and verifying that the original string
-/// comes back thorugh double conversion.
-static void test_convert() {
-#if 0
-    char o[] = {-17, -128, -121, -68, 0};
-
-      wchar_t *w = str2wcs(o);
-      char *n = wcs2str(w);
-      int i;
-
-    for (i = 0; o[i]; i++) {
-        bitprint(o[i]);
-        //wprintf(L"%d ", o[i]);
-      }
-      wprintf(L"\n");
-
-    for (i = 0; w[i]; i++) {
-        wbitprint(w[i]);
-        //wprintf(L"%d ", w[i]);
-      }
-      wprintf(L"\n");
-
-    for (i = 0; n[i]; i++) {
-        bitprint(n[i]);
-        //wprintf(L"%d ", n[i]);
-      }
-      wprintf(L"\n");
-
-      return;
-#endif
-=======
+
 /// Helper to convert a narrow string to a sequence of hex digits.
 static char *str2hex(const char *input) {
     char *output = (char *)malloc(5 * strlen(input) + 1);
@@ -309,7 +278,6 @@
     *p = '\0';
     return output;
 }
->>>>>>> 9d2092bf
 
 /// Test wide/narrow conversion by creating random strings and verifying that the original string
 /// comes back through double conversion.
