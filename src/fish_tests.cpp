--- conflicted
+++ resolved
@@ -1758,13 +1758,8 @@
         {L"foo", L"bar"},
         {L"gx", L"git checkout"},
     };
-<<<<<<< HEAD
     for (const auto &abbr : abbreviations) {
         int ret = vars.set_one(L"_fish_abbr_" + abbr.first, ENV_LOCAL, abbr.second);
-=======
-    for (const auto &kv : abbreviations) {
-        int ret = env_set_one(L"_fish_abbr_" + kv.first, ENV_LOCAL, kv.second);
->>>>>>> 4651aefa
         if (ret != 0) err(L"Unable to set abbreviation variable");
     }
 
@@ -2500,19 +2495,19 @@
     completions.clear();
 
     // Test abbreviations.
+    auto &pvars = parser_t::principal_parser().vars();
     function_data_t fd;
     fd.name = L"testabbrsonetwothreefour";
     function_add(fd, parser_t::principal_parser());
-    int ret = env_set_one(L"_fish_abbr_testabbrsonetwothreezero", ENV_LOCAL, L"expansion");
-    complete(L"testabbrsonetwothree", &completions, COMPLETION_REQUEST_DEFAULT);
+    int ret = pvars.set_one(L"_fish_abbr_testabbrsonetwothreezero", ENV_GLOBAL, L"expansion");
     do_test(ret == 0);
+    complete(L"testabbrsonetwothree", &completions, COMPLETION_REQUEST_DEFAULT, pvars);
     do_test(completions.size() == 2);
     do_test(completions.at(0).completion == L"four");
     do_test((completions.at(0).flags & COMPLETE_NO_SPACE) == 0);
     // Abbreviations should not have a space after them.
     do_test(completions.at(1).completion == L"zero");
     do_test((completions.at(1).flags & COMPLETE_NO_SPACE) != 0);
-
 
     // Test wraps.
     do_test(comma_join(complete_get_wrap_targets(L"wrapper1")) == L"");
