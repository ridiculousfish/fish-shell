--- conflicted
+++ resolved
@@ -69,11 +69,7 @@
 
         /* Don't bother validating (or complaining about) values that are already present */
         wcstring_list_t existing_values;
-<<<<<<< HEAD
-        const env_var_t existing_variable = vars.get(key);
-=======
-        const env_var_t existing_variable = env_get_string(key, scope);
->>>>>>> 174f5ba9
+        const env_var_t existing_variable = vars.get(key, scope);
         if (! existing_variable.missing_or_empty())
             tokenize_variable_array(existing_variable, existing_values);
 
@@ -364,11 +360,7 @@
 
         if (include_values)
         {
-<<<<<<< HEAD
-            env_var_t value = vars.get(key);
-=======
-            env_var_t value = env_get_string(key, scope);
->>>>>>> 174f5ba9
+            env_var_t value = vars.get(key, scope);
             if (!value.missing())
             {
                 int shorten = 0;
@@ -605,11 +597,7 @@
                 wcstring_list_t result;
                 size_t j;
 
-<<<<<<< HEAD
-                env_var_t dest_str = vars.get(dest);
-=======
-                env_var_t dest_str = env_get_string(dest, scope);
->>>>>>> 174f5ba9
+                env_var_t dest_str = vars.get(dest, scope);
                 if (! dest_str.missing())
                     tokenize_variable_array(dest_str, result);
 
@@ -713,11 +701,7 @@
         std::vector<long> indexes;
         wcstring_list_t result;
 
-<<<<<<< HEAD
-        const env_var_t dest_str = vars.get(dest);
-=======
-        const env_var_t dest_str = env_get_string(dest, scope);
->>>>>>> 174f5ba9
+        const env_var_t dest_str = vars.get(dest, scope);
         if (! dest_str.missing())
         {
             tokenize_variable_array(dest_str, result);
