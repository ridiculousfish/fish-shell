/** \file builtin_set_color.cpp Functions defining the set_color builtin

Functions used for implementing the set_color builtin.

*/
#include "config.h"

#include "builtin.h"
#include "color.h"
#include "output.h"

#if HAVE_NCURSES_H
#include <ncurses.h>
#elif HAVE_NCURSES_CURSES_H
#include <ncurses/curses.h>
#else
#include <curses.h>
#endif

#if HAVE_TERM_H
#include <term.h>
#elif HAVE_NCURSES_TERM_H
#include <ncurses/term.h>
#endif


/* We know about these buffers */
extern wcstring stdout_buffer, stderr_buffer;

/**
   Error message for invalid path operations
*/
#define BUILTIN_SET_PATH_ERROR L"%ls: Warning: path component %ls may not be valid in %ls.\n"

/**
   Hint for invalid path operation with a colon
*/
#define BUILTIN_SET_PATH_HINT L"%ls: Did you mean 'set %ls $%ls %ls'?\n"

/**
   Error for mismatch between index count and elements
*/
#define BUILTIN_SET_ARG_COUNT L"%ls: The number of variable indexes does not match the number of values\n"

static void print_colors(void)
{
    const wcstring_list_t result = rgb_color_t::named_color_names();
    size_t i;
    for (i=0; i < result.size(); i++)
    {
        stdout_buffer.append(result.at(i));
        stdout_buffer.push_back(L'\n');
    }
}

/* function we set as the output writer */
static std::string builtin_set_color_output;
static int set_color_builtin_outputter(char c)
{
    ASSERT_IS_MAIN_THREAD();
    builtin_set_color_output.push_back(c);
    return 0;
}

/**
   set_color builtin
*/
static const wchar_t * const g_set_color_usage =
    L"Usage:\n"
    L"       set_color [options] [<color>]\n"
    L"\n"
    L"Options:\n"
    L"       -b <bgcolor>, --background <bgcolor>  sets the background color.\n"
    L"       -c, --print_colors  prints a list of all valid color names.\n"
    L"       -o, --bold  sets bold or extra bright mode.\n"
    L"       -u, --underline  sets underlined mode.\n"
    L"       -h, --help  displays a help message and exits.\n"
;

static int builtin_set_color(parser_t &parser, wchar_t **argv)
{
    /* Some code passes variables to set_color that don't exist, like $fish_user_whatever. As a hack, quietly return failure. */
    if (argv[1] == NULL)
    {
        return EXIT_FAILURE;
    }

    docopt_arguments_t args;
    int status;
    if (! parse_argv_or_show_help(parser, argv, &args, &status))
    {
        return status;
    }
<<<<<<< HEAD
    
    if (args.has(L"--print_colors"))
    {
        print_colors();
        return STATUS_BUILTIN_OK;
    }
    
    const wchar_t *fgcolor = args.get_or_null(L"<color>");
    const wchar_t *bgcolor = args.get_or_null(L"--background");
    bool bold = args.has(L"--bold");
    bool underline = args.has(L"--underline");
    int errret = -1;
    
    if (fgcolor == NULL && bgcolor == NULL && !bold && !underline)
=======

    /* Remaining arguments are foreground color */
    std::vector<rgb_color_t> fgcolors;
    for (; woptind < argc; woptind++)
    {
        rgb_color_t fg = rgb_color_t(argv[woptind]);
        if (fg.is_none() || fg.is_ignore())
        {
            append_format(stderr_buffer, _(L"%ls: Unknown color '%ls'\n"), argv[0], argv[woptind]);
            return STATUS_BUILTIN_ERROR;
        }
        fgcolors.push_back(fg);
    }

    if (fgcolors.empty() && bgcolor == NULL && !bold && !underline)
>>>>>>> 48d35361
    {
        append_format(stderr_buffer,
                      _(L"%ls: Expected an argument\n"),
                      argv[0]);
        return STATUS_BUILTIN_ERROR;
    }
    
    // #1323: We may have multiple foreground colors. Choose the best one.
    // If we had no foreground coor, we'll get none(); if we have at least one we expect not-none
    const rgb_color_t fg = best_color(fgcolors, output_get_color_support());
    assert(fgcolors.empty() || !(fg.is_none() || fg.is_ignore()));

    const rgb_color_t bg = rgb_color_t(bgcolor ? bgcolor : L"");
    if (bgcolor && (bg.is_none() || bg.is_ignore()))
    {
        append_format(stderr_buffer, _(L"%ls: Unknown color '%ls'\n"), argv[0], bgcolor);
        return STATUS_BUILTIN_ERROR;
    }

    /* Make sure that the term exists */
    if (cur_term == NULL && setupterm(0, STDOUT_FILENO, &errret) == ERR)
    {
        append_format(stderr_buffer, _(L"%ls: Could not set up terminal\n"), argv[0]);
        return STATUS_BUILTIN_ERROR;
    }

    /*
       Test if we have at least basic support for setting fonts, colors
       and related bits - otherwise just give up...
    */
    if (! exit_attribute_mode)
    {
        return STATUS_BUILTIN_ERROR;
    }

    /* Save old output function so we can restore it */
    int (* const saved_writer_func)(char) = output_get_writer();

    /* Set our output function, which writes to a std::string */
    builtin_set_color_output.clear();
    output_set_writer(set_color_builtin_outputter);

    if (bold)
    {
        if (enter_bold_mode)
            writembs(tparm(enter_bold_mode));
    }

    if (underline)
    {
        if (enter_underline_mode)
            writembs(enter_underline_mode);
    }

    if (bgcolor != NULL)
    {
        if (bg.is_normal())
        {
            write_color(rgb_color_t::black(), false /* not is_fg */);
            writembs(tparm(exit_attribute_mode));
        }
    }

    if (! fg.is_none())
    {
        if (fg.is_normal() || fg.is_reset())
        {
            write_color(rgb_color_t::black(), true /* is_fg */);
            writembs(tparm(exit_attribute_mode));
        }
        else
        {
            write_color(fg, true /* is_fg */);
        }
    }

    if (bgcolor != NULL)
    {
        if (! bg.is_normal() && ! bg.is_reset())
        {
            write_color(bg, false /* not is_fg */);
        }
    }

    /* Restore saved writer function */
    output_set_writer(saved_writer_func);

    /* Output the collected string */
    stdout_buffer.append(str2wcstring(builtin_set_color_output));
    builtin_set_color_output.clear();

    return status;
}
<|MERGE_RESOLUTION|>--- conflicted
+++ resolved
@@ -67,7 +67,7 @@
 */
 static const wchar_t * const g_set_color_usage =
     L"Usage:\n"
-    L"       set_color [options] [<color>]\n"
+    L"       set_color [options] [<color>...]\n"
     L"\n"
     L"Options:\n"
     L"       -b <bgcolor>, --background <bgcolor>  sets the background color.\n"
@@ -91,7 +91,6 @@
     {
         return status;
     }
-<<<<<<< HEAD
     
     if (args.has(L"--print_colors"))
     {
@@ -99,20 +98,17 @@
         return STATUS_BUILTIN_OK;
     }
     
-    const wchar_t *fgcolor = args.get_or_null(L"<color>");
-    const wchar_t *bgcolor = args.get_or_null(L"--background");
+    wcstring_list_t fgcolor_strs = args.get_list(L"<color>");
+    const wchar_t *bgcolor_str = args.get_or_null(L"--background");
     bool bold = args.has(L"--bold");
     bool underline = args.has(L"--underline");
     int errret = -1;
     
-    if (fgcolor == NULL && bgcolor == NULL && !bold && !underline)
-=======
-
     /* Remaining arguments are foreground color */
     std::vector<rgb_color_t> fgcolors;
-    for (; woptind < argc; woptind++)
-    {
-        rgb_color_t fg = rgb_color_t(argv[woptind]);
+    for (size_t i=0; i < fgcolor_strs.size(); i++)
+    {
+        rgb_color_t fg = rgb_color_t(fgcolor_strs.at(i));
         if (fg.is_none() || fg.is_ignore())
         {
             append_format(stderr_buffer, _(L"%ls: Unknown color '%ls'\n"), argv[0], argv[woptind]);
@@ -121,8 +117,7 @@
         fgcolors.push_back(fg);
     }
 
-    if (fgcolors.empty() && bgcolor == NULL && !bold && !underline)
->>>>>>> 48d35361
+    if (fgcolors.empty() && bgcolor_str == NULL && !bold && !underline)
     {
         append_format(stderr_buffer,
                       _(L"%ls: Expected an argument\n"),
@@ -135,10 +130,10 @@
     const rgb_color_t fg = best_color(fgcolors, output_get_color_support());
     assert(fgcolors.empty() || !(fg.is_none() || fg.is_ignore()));
 
-    const rgb_color_t bg = rgb_color_t(bgcolor ? bgcolor : L"");
-    if (bgcolor && (bg.is_none() || bg.is_ignore()))
-    {
-        append_format(stderr_buffer, _(L"%ls: Unknown color '%ls'\n"), argv[0], bgcolor);
+    const rgb_color_t bg = rgb_color_t(bgcolor_str ? bgcolor_str : L"");
+    if (bgcolor_str && (bg.is_none() || bg.is_ignore()))
+    {
+        append_format(stderr_buffer, _(L"%ls: Unknown color '%ls'\n"), argv[0], bgcolor_str);
         return STATUS_BUILTIN_ERROR;
     }
 
@@ -177,7 +172,7 @@
             writembs(enter_underline_mode);
     }
 
-    if (bgcolor != NULL)
+    if (bgcolor_str != NULL)
     {
         if (bg.is_normal())
         {
@@ -199,7 +194,7 @@
         }
     }
 
-    if (bgcolor != NULL)
+    if (bgcolor_str != NULL)
     {
         if (! bg.is_normal() && ! bg.is_reset())
         {
