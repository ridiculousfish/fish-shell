/** \file reader.c

Functions for reading data from stdin and passing to the
parser. If stdin is a keyboard, it supplies a killring, history,
syntax highlighting, tab-completion and various other interactive features.

Internally the interactive mode functions rely in the functions of the
input library to read individual characters of input.

Token search is handled incrementally. Actual searches are only done
on when searching backwards, since the previous results are saved. The
last search position is remembered and a new search continues from the
last search position. All search results are saved in the list
'search_prev'. When the user searches forward, i.e. presses Alt-down,
the list is consulted for previous search result, and subsequent
backwards searches are also handled by consulting the list up until
the end of the list is reached, at which point regular searching will
commence.

*/

#include "config.h"
#include <algorithm>

#include <stdlib.h>
#include <stdio.h>
#include <string.h>
#include <errno.h>
#include <termios.h>
#include <sys/types.h>
#include <sys/stat.h>

#ifdef HAVE_SYS_IOCTL_H
#include <sys/ioctl.h>
#endif

#include <time.h>
#include <sys/time.h>
#include <sys/wait.h>
#include <sys/poll.h>
#include <unistd.h>
#include <wctype.h>
#include <stack>
#include <pthread.h>

#if HAVE_NCURSES_H
#include <ncurses.h>
#elif HAVE_NCURSES_CURSES_H
#include <ncurses/curses.h>
#else
#include <curses.h>
#endif

#if HAVE_TERM_H
#include <term.h>
#elif HAVE_NCURSES_TERM_H
#include <ncurses/term.h>
#endif

#ifdef HAVE_SIGINFO_H
#include <siginfo.h>
#endif

#ifdef HAVE_SYS_SELECT_H
#include <sys/select.h>
#endif

#include <signal.h>
#include <fcntl.h>
#include <dirent.h>
#include <wchar.h>

#include <assert.h>


#include "fallback.h"
#include "util.h"

#include "wutil.h"
#include "highlight.h"
#include "reader.h"
#include "proc.h"
#include "parser.h"
#include "complete.h"
#include "history.h"
#include "common.h"
#include "sanity.h"
#include "env.h"
#include "exec.h"
#include "expand.h"
#include "tokenizer.h"
#include "kill.h"
#include "input_common.h"
#include "input.h"
#include "function.h"
#include "output.h"
#include "signal.h"
#include "screen.h"
#include "iothread.h"
#include "intern.h"
#include "path.h"
#include "parse_util.h"
#include "parser_keywords.h"
#include "parse_tree.h"
#include "pager.h"

/**
   Maximum length of prefix string when printing completion
   list. Longer prefixes will be ellipsized.
*/
#define PREFIX_MAX_LEN 9

/**
   A simple prompt for reading shell commands that does not rely on
   fish specific commands, meaning it will work even if fish is not
   installed. This is used by read_i.
*/
#define DEFAULT_PROMPT L"echo -n \"$USER@\"(hostname|cut -d . -f 1)' '(__fish_pwd)'> '"

/**
   The name of the function that prints the fish prompt
 */
#define LEFT_PROMPT_FUNCTION_NAME L"fish_prompt"

/**
   The name of the function that prints the fish right prompt (RPROMPT)
 */
#define RIGHT_PROMPT_FUNCTION_NAME L"fish_right_prompt"


/**
   The default title for the reader. This is used by reader_readline.
*/
#define DEFAULT_TITLE L"echo $_ \" \"; __fish_pwd"

/**
   The maximum number of characters to read from the keyboard without
   repainting. Note that this readahead will only occur if new
   characters are available for reading, fish will never block for
   more input without repainting.
*/
#define READAHEAD_MAX 256

/**
   A mode for calling the reader_kill function. In this mode, the new
   string is appended to the current contents of the kill buffer.
 */
#define KILL_APPEND 0
/**
   A mode for calling the reader_kill function. In this mode, the new
   string is prepended to the current contents of the kill buffer.
 */
#define KILL_PREPEND 1

/**
   History search mode. This value means that no search is currently
   performed.
 */
#define NO_SEARCH 0
/**
   History search mode. This value means that we are performing a line
   history search.
 */
#define LINE_SEARCH 1
/**
   History search mode. This value means that we are performing a token
   history search.
 */
#define TOKEN_SEARCH 2

/**
   History search mode. This value means we are searching backwards.
 */
#define SEARCH_BACKWARD 0
/**
   History search mode. This value means we are searching forwards.
 */
#define SEARCH_FORWARD 1

/* Any time the contents of a buffer changes, we update the generation count. This allows for our background highlighting thread to notice it and skip doing work that it would otherwise have to do. This variable should really be of some kind of interlocked or atomic type that guarantees we're not reading stale cache values. With C++11 we should use atomics, but until then volatile should work as well, at least on x86.*/
static volatile unsigned int s_generation_count;

/* This pthreads generation count is set when an autosuggestion background thread starts up, so it can easily check if the work it is doing is no longer useful. */
static pthread_key_t generation_count_key;

static void set_command_line_and_position(editable_line_t *el, const wcstring &new_str, size_t pos);

void editable_line_t::insert_string(const wcstring &str, size_t start, size_t len)
{
    // Clamp the range to something valid
    size_t string_length = str.size();
    start = mini(start, string_length);
    len = mini(len, string_length - start);
    this->text.insert(this->position, str, start, len);
    this->position += len;
}

/**
   A struct describing the state of the interactive reader. These
   states can be stacked, in case reader_readline() calls are
   nested. This happens when the 'read' builtin is used.
*/
class reader_data_t
{
public:

    /** String containing the whole current commandline */
    editable_line_t command_line;

    /** String containing the autosuggestion */
    wcstring autosuggestion;

    /** Current pager */
    pager_t pager;

    /** Current page rendering */
    page_rendering_t current_page_rendering;

    /** Whether autosuggesting is allowed at all */
    bool allow_autosuggestion;

    /** When backspacing, we temporarily suppress autosuggestions */
    bool suppress_autosuggestion;

    /** Whether abbreviations are expanded */
    bool expand_abbreviations;

    /** The representation of the current screen contents */
    screen_t screen;

    /** The history */
    history_t *history;

    /**
       String containing the current search item
    */
    wcstring search_buff;

    /* History search */
    history_search_t history_search;

    /**
       Saved position used by token history search
    */
    int token_history_pos;

    /**
       Saved search string for token history search. Not handled by command_line_changed.
    */
    wcstring token_history_buff;

    /**
       List for storing previous search results. Used to avoid duplicates.
    */
    wcstring_list_t search_prev;

    /** The current position in search_prev */
    size_t search_pos;

    bool is_navigating_pager_contents() const
    {
        return this->pager.is_navigating_contents();
    }

    /* The line that is currently being edited. Typically the command line, but may be the search field */
    editable_line_t *active_edit_line()
    {
        if (this->is_navigating_pager_contents() && this->pager.is_search_field_shown())
        {
            return &this->pager.search_field_line;
        }
        else
        {
            return &this->command_line;
        }
    }

    /** Do what we need to do whenever our command line changes */
    void command_line_changed(const editable_line_t *el);

    /** Do what we need to do whenever our pager selection */
    void pager_selection_changed();

    /** Expand abbreviations at the current cursor position, minus backtrack_amt. */
    bool expand_abbreviation_as_necessary(size_t cursor_backtrack);

    /** Indicates whether a selection is currently active */
    bool sel_active;

    /** The position of the cursor, when selection was initiated. */
    size_t sel_begin_pos;

    /** The start position of the current selection, if one. */
    size_t sel_start_pos;

    /** The stop position of the current selection, if one. */
    size_t sel_stop_pos;

    /** Name of the current application */
    wcstring app_name;

    /** The prompt commands */
    wcstring left_prompt;
    wcstring right_prompt;

    /** The output of the last evaluation of the prompt command */
    wcstring left_prompt_buff;

    /** The output of the last evaluation of the right prompt command */
    wcstring right_prompt_buff;

    /* Completion support */
    wcstring cycle_command_line;
    size_t cycle_cursor_pos;

    /**
       Color is the syntax highlighting for buff.  The format is that
       color[i] is the classification (according to the enum in
       highlight.h) of buff[i].
    */
    std::vector<highlight_spec_t> colors;

    /** An array defining the block level at each character. */
    std::vector<int> indents;

    /**
       Function for tab completion
    */
    complete_function_t complete_func;

    /**
       Function for syntax highlighting
    */
    highlight_function_t highlight_function;

    /**
       Function for testing if the string can be returned
    */
    int (*test_func)(const wchar_t *);

    /**
       When this is true, the reader will exit
    */
    bool reader_end_loop;

    /**
       If this is true, exit reader even if there are running
       jobs. This happens if we press e.g. ^D twice.
    */
    bool prev_end_loop;

    /** The current contents of the top item in the kill ring.  */
    wcstring kill_item;

    /**
       Pointer to previous reader_data
    */
    reader_data_t *next;

    /**
       This variable keeps state on if we are in search mode, and
       if yes, what mode
     */
    int search_mode;

    /**
       Keep track of whether any internal code has done something
       which is known to require a repaint.
     */
    bool repaint_needed;

    /** Whether a screen reset is needed after a repaint. */
    bool screen_reset_needed;

    /** Whether the reader should exit on ^C. */
    bool exit_on_interrupt;

    /** Constructor */
    reader_data_t() :
        allow_autosuggestion(0),
        suppress_autosuggestion(0),
        expand_abbreviations(0),
        history(0),
        token_history_pos(0),
        search_pos(0),
        sel_active(0),
        sel_begin_pos(0),
        sel_start_pos(0),
        sel_stop_pos(0),
        cycle_cursor_pos(0),
        complete_func(0),
        highlight_function(0),
        test_func(0),
        reader_end_loop(0),
        prev_end_loop(0),
        next(0),
        search_mode(0),
        repaint_needed(0),
        screen_reset_needed(0),
        exit_on_interrupt(0)
    {
    }
};

/* Sets the command line contents, without clearing the pager */
static void reader_set_buffer_maintaining_pager(const wcstring &b, size_t pos);

/* Clears the pager */
static void clear_pager();

/**
   The current interactive reading context
*/
static reader_data_t *data=0;

/**
   This flag is set to true when fish is interactively reading from
   stdin. It changes how a ^C is handled by the fish interrupt
   handler.
*/
static int is_interactive_read;

/**
   Flag for ending non-interactive shell
*/
static int end_loop = 0;

/** The stack containing names of files that are being parsed */
static std::stack<const wchar_t *, std::vector<const wchar_t *> > current_filename;


/**
   Store the pid of the parent process, so the exit function knows whether it should reset the terminal or not.
*/
static pid_t original_pid;

/**
   This variable is set to true by the signal handler when ^C is pressed
*/
static volatile int interrupted=0;


/*
  Prototypes for a bunch of functions defined later on.
*/

static bool is_backslashed(const wcstring &str, size_t pos);
static wchar_t unescaped_quote(const wcstring &str, size_t pos);

/** Mode on startup, which we restore on exit */
static struct termios terminal_mode_on_startup;

/** Mode we use to execute programs */
static struct termios terminal_mode_for_executing_programs;


static void reader_super_highlight_me_plenty(int highlight_pos_adjust = 0, bool no_io = false);

/**
   Variable to keep track of forced exits - see \c reader_exit_forced();
*/
static int exit_forced;


/**
   Give up control of terminal
*/
static void term_donate()
{
    set_color(rgb_color_t::normal(), rgb_color_t::normal());

    while (1)
    {
        if (tcsetattr(0, TCSANOW, &terminal_mode_for_executing_programs))
        {
            if (errno != EINTR)
            {
                debug(1, _(L"Could not set terminal mode for new job"));
                wperror(L"tcsetattr");
                break;
            }
        }
        else
            break;
    }


}


/**
   Update the cursor position
*/
static void update_buff_pos(editable_line_t *el, size_t buff_pos)
{
    el->position = buff_pos;
    if (el == &data->command_line && data->sel_active)
    {
        if (data->sel_begin_pos <= buff_pos)
        {
            data->sel_start_pos = data->sel_begin_pos;
            data->sel_stop_pos = buff_pos;
        }
        else
        {
            data->sel_start_pos = buff_pos;
            data->sel_stop_pos = data->sel_begin_pos;
        }
    }
}


/**
   Grab control of terminal
*/
static void term_steal()
{

    while (1)
    {
        if (tcsetattr(0,TCSANOW,&shell_modes))
        {
            if (errno != EINTR)
            {
                debug(1, _(L"Could not set terminal mode for shell"));
                wperror(L"tcsetattr");
                break;
            }
        }
        else
            break;
    }

    common_handle_winch(0);

}

int reader_exit_forced()
{
    return exit_forced;
}

/* Given a command line and an autosuggestion, return the string that gets shown to the user */
wcstring combine_command_and_autosuggestion(const wcstring &cmdline, const wcstring &autosuggestion)
{
    // We want to compute the full line, containing the command line and the autosuggestion
    // They may disagree on whether characters are uppercase or lowercase
    // Here we do something funny: if the last token of the command line contains any uppercase characters, we use its case
    // Otherwise we use the case of the autosuggestion
    // This is an idea from https://github.com/fish-shell/fish-shell/issues/335
    wcstring full_line;
    if (autosuggestion.size() <= cmdline.size() || cmdline.empty())
    {
        // No or useless autosuggestion, or no command line
        full_line = cmdline;
    }
    else if (string_prefixes_string(cmdline, autosuggestion))
    {
        // No case disagreements, or no extra characters in the autosuggestion
        full_line = autosuggestion;
    }
    else
    {
        // We have an autosuggestion which is not a prefix of the command line, i.e. a case disagreement
        // Decide whose case we want to use
        const wchar_t *begin = NULL, *cmd = cmdline.c_str();
        parse_util_token_extent(cmd, cmdline.size() - 1, &begin, NULL, NULL, NULL);
        bool last_token_contains_uppercase = false;
        if (begin)
        {
            const wchar_t *end = begin + wcslen(begin);
            last_token_contains_uppercase = (std::find_if(begin, end, iswupper) != end);
        }
        if (! last_token_contains_uppercase)
        {
            // Use the autosuggestion's case
            full_line = autosuggestion;
        }
        else
        {
            // Use the command line case for its characters, then append the remaining characters in the autosuggestion
            // Note that we know that autosuggestion.size() > cmdline.size() due to the first test above
            full_line = cmdline;
            full_line.append(autosuggestion, cmdline.size(), autosuggestion.size() - cmdline.size());
        }
    }
    return full_line;
}

/**
   Repaint the entire commandline. This means reset and clear the
   commandline, write the prompt, perform syntax highlighting, write
   the commandline and move the cursor.
*/
static void reader_repaint()
{
    editable_line_t *cmd_line = &data->command_line;
    // Update the indentation
    data->indents = parse_util_compute_indents(cmd_line->text);

    // Combine the command and autosuggestion into one string
    wcstring full_line = combine_command_and_autosuggestion(cmd_line->text, data->autosuggestion);

    size_t len = full_line.size();
    if (len < 1)
        len = 1;

    std::vector<highlight_spec_t> colors = data->colors;
    colors.resize(len, highlight_spec_autosuggestion);

    if (data->sel_active)
    {
        highlight_spec_t selection_color = highlight_make_background(highlight_spec_selection);
        for (size_t i = data->sel_start_pos; i <= std::min(len - 1, data->sel_stop_pos); i++)
        {
            colors[i] = selection_color;
        }
    }

    std::vector<int> indents = data->indents;
    indents.resize(len);

    // Re-render our completions page if necessary
    // We set the term size to 1 less than the true term height. This means we will always show the (bottom) line of the prompt.
    data->pager.set_term_size(maxi(1, common_get_width()), maxi(1, common_get_height() - 1));
    data->pager.update_rendering(&data->current_page_rendering);

    bool focused_on_pager = data->active_edit_line() == &data->pager.search_field_line;
    size_t cursor_position = focused_on_pager ? data->pager.cursor_position() : cmd_line->position;

    s_write(&data->screen,
            data->left_prompt_buff,
            data->right_prompt_buff,
            full_line,
            cmd_line->size(),
            &colors[0],
            &indents[0],
            cursor_position,
            data->sel_start_pos,
            data->sel_stop_pos,
            data->current_page_rendering,
            focused_on_pager);

    data->repaint_needed = false;
}

/** Internal helper function for handling killing parts of text. */
static void reader_kill(editable_line_t *el, size_t begin_idx, size_t length, int mode, int newv)
{
    const wchar_t *begin = el->text.c_str() + begin_idx;
    if (newv)
    {
        data->kill_item = wcstring(begin, length);
        kill_add(data->kill_item);
    }
    else
    {
        wcstring old = data->kill_item;
        if (mode == KILL_APPEND)
        {
            data->kill_item.append(begin, length);
        }
        else
        {
            data->kill_item = wcstring(begin, length);
            data->kill_item.append(old);
        }


        kill_replace(old, data->kill_item);
    }

    if (el->position > begin_idx)
    {
        /* Move the buff position back by the number of characters we deleted, but don't go past buff_pos */
        size_t backtrack = mini(el->position - begin_idx, length);
        update_buff_pos(el, el->position - backtrack);
    }

    el->text.erase(begin_idx, length);
    data->command_line_changed(el);

    reader_super_highlight_me_plenty();
    reader_repaint();
}


/* This is called from a signal handler! */
void reader_handle_int(int sig)
{
    if (!is_interactive_read)
    {
        parser_t::skip_all_blocks();
    }

    interrupted = 1;
<<<<<<< HEAD
}

const wchar_t *reader_current_filename()
{
    const scoped_current_filename_t *fn = scoped_current_filename_t::current();
    return fn == NULL ? NULL : fn->name;
}

scoped_current_filename_t::scoped_current_filename_t(const wchar_t *fn) : name(intern(fn))
{
#warning This is suspect because the filename may need to be available in subparsers
=======
>>>>>>> 63975340
}

/** Make sure buffers are large enough to hold the current string length */
void reader_data_t::command_line_changed(const editable_line_t *el)
{
    ASSERT_IS_MAIN_THREAD();
    if (el == &this->command_line)
    {
        size_t len = this->command_line.size();

        /* When we grow colors, propagate the last color (if any), under the assumption that usually it will be correct. If it is, it avoids a repaint. */
        highlight_spec_t last_color = colors.empty() ? highlight_spec_t() : colors.back();
        colors.resize(len, last_color);

        indents.resize(len);

        /* Update the gen count */
        s_generation_count++;
    }
    else if (el == &this->pager.search_field_line)
    {
        this->pager.refilter_completions();
        this->pager_selection_changed();
    }
}

void reader_data_t::pager_selection_changed()
{
    ASSERT_IS_MAIN_THREAD();

    const completion_t *completion = this->pager.selected_completion(this->current_page_rendering);

    /* Update the cursor and command line */
    size_t cursor_pos = this->cycle_cursor_pos;
    wcstring new_cmd_line;

    if (completion == NULL)
    {
        new_cmd_line = this->cycle_command_line;
    }
    else
    {
        new_cmd_line = completion_apply_to_command_line(completion->completion, completion->flags, this->cycle_command_line, &cursor_pos, false);
    }
    reader_set_buffer_maintaining_pager(new_cmd_line, cursor_pos);

    /* Since we just inserted a completion, don't immediately do a new autosuggestion */
    this->suppress_autosuggestion = true;

    /* Trigger repaint (see #765) */
    reader_repaint_needed();
}

/* Expand abbreviations at the given cursor position. Does NOT inspect 'data'. */
bool reader_expand_abbreviation_in_command(const wcstring &cmdline, size_t cursor_pos, wcstring *output)
{
    /* See if we are at "command position". Get the surrounding command substitution, and get the extent of the first token. */
    const wchar_t * const buff = cmdline.c_str();
    const wchar_t *cmdsub_begin = NULL, *cmdsub_end = NULL;
    parse_util_cmdsubst_extent(buff, cursor_pos, &cmdsub_begin, &cmdsub_end);
    assert(cmdsub_begin != NULL && cmdsub_begin >= buff);
    assert(cmdsub_end != NULL && cmdsub_end >= cmdsub_begin);

    /* Determine the offset of this command substitution */
    const size_t subcmd_offset = cmdsub_begin - buff;

    const wcstring subcmd = wcstring(cmdsub_begin, cmdsub_end - cmdsub_begin);
    const size_t subcmd_cursor_pos = cursor_pos - subcmd_offset;

    /* Parse this subcmd */
    parse_node_tree_t parse_tree;
    parse_tree_from_string(subcmd, parse_flag_continue_after_error | parse_flag_accept_incomplete_tokens, &parse_tree, NULL);

    /* Look for plain statements where the cursor is at the end of the command */
    const parse_node_t *matching_cmd_node = NULL;
    const size_t len = parse_tree.size();
    for (size_t i=0; i < len; i++)
    {
        const parse_node_t &node = parse_tree.at(i);

        /* Only interested in plain statements with source */
        if (node.type != symbol_plain_statement || ! node.has_source())
            continue;

        /* Skip decorated statements */
        if (parse_tree.decoration_for_plain_statement(node) != parse_statement_decoration_none)
            continue;

        /* Get the command node. Skip it if we can't or it has no source */
        const parse_node_t *cmd_node = parse_tree.get_child(node, 0, parse_token_type_string);
        if (cmd_node == NULL || ! cmd_node->has_source())
            continue;

        /* Now see if its source range contains our cursor, including at the end */
        if (subcmd_cursor_pos >= cmd_node->source_start && subcmd_cursor_pos <= cmd_node->source_start + cmd_node->source_length)
        {
            /* Success! */
            matching_cmd_node = cmd_node;
            break;
        }
    }

    /* Now if we found a command node, expand it */
    bool result = false;
    if (matching_cmd_node != NULL)
    {
        assert(matching_cmd_node->type == parse_token_type_string);
        const wcstring token = matching_cmd_node->get_source(subcmd);
        wcstring abbreviation;
        if (expand_abbreviation(token, parser_t::principal_parser().vars(), &abbreviation))
        {
            /* There was an abbreviation! Replace the token in the full command. Maintain the relative position of the cursor. */
            if (output != NULL)
            {
                output->assign(cmdline);
                output->replace(subcmd_offset + matching_cmd_node->source_start, matching_cmd_node->source_length, abbreviation);
            }
            result = true;
        }
    }
    return result;
}

/* Expand abbreviations at the current cursor position, minus the given  cursor backtrack. This may change the command line but does NOT repaint it. This is to allow the caller to coalesce repaints. */
bool reader_data_t::expand_abbreviation_as_necessary(size_t cursor_backtrack)
{
    bool result = false;
    editable_line_t *el = data->active_edit_line();
    if (this->expand_abbreviations && el == &data->command_line)
    {
        /* Try expanding abbreviations */
        wcstring new_cmdline;
        size_t cursor_pos = el->position - mini(el->position, cursor_backtrack);
        if (reader_expand_abbreviation_in_command(el->text, cursor_pos, &new_cmdline))
        {
            /* We expanded an abbreviation! The cursor moves by the difference in the command line lengths. */
            size_t new_buff_pos = el->position + new_cmdline.size() - el->text.size();


            el->text.swap(new_cmdline);
            update_buff_pos(el, new_buff_pos);
            data->command_line_changed(el);
            result = true;
        }
    }
    return result;
}

/** Sorts and remove any duplicate completions in the list. */
static void sort_and_make_unique(std::vector<completion_t> &l)
{
    sort(l.begin(), l.end(), completion_t::is_alphabetically_less_than);
    l.erase(std::unique(l.begin(), l.end(), completion_t::is_alphabetically_equal_to), l.end());
}


void reader_reset_interrupted()
{
    interrupted = 0;
}

int reader_interrupted()
{
    int res = interrupted;
    if (res)
    {
        interrupted=0;
    }
    return res;
}

int reader_reading_interrupted()
{
    int res = reader_interrupted();
    if (res && data && data->exit_on_interrupt)
    {
        reader_exit(1, 0);
        parser_t::skip_all_blocks();
        // We handled the interrupt ourselves, our caller doesn't need to
        // handle it.
        return 0;
    }
    return res;
}

bool reader_thread_job_is_stale()
{
    ASSERT_IS_BACKGROUND_THREAD();
    return (void*)(uintptr_t) s_generation_count != pthread_getspecific(generation_count_key);
}

void reader_write_title(parser_t &parser, const wcstring &cmd)
{
    const env_var_t term_str = parser.vars().get(L"TERM");

    /*
      This is a pretty lame heuristic for detecting terminals that do
      not support setting the title. If we recognise the terminal name
      as that of a virtual terminal, we assume it supports setting the
      title. If we recognise it as that of a console, we assume it
      does not support setting the title. Otherwise we check the
      ttyname and see if we believe it is a virtual terminal.

      One situation in which this breaks down is with screen, since
      screen supports setting the terminal title if the underlying
      terminal does so, but will print garbage on terminals that
      don't. Since we can't see the underlying terminal below screen
      there is no way to fix this.
    */
    if (term_str.missing())
        return;

    const wchar_t *term = term_str.c_str();
    bool recognized = false;
    recognized = recognized || contains(term, L"xterm", L"screen", L"nxterm", L"rxvt");
    recognized = recognized || ! wcsncmp(term, L"xterm-", wcslen(L"xterm-"));
    recognized = recognized || ! wcsncmp(term, L"screen-", wcslen(L"screen-"));

    if (! recognized)
    {
        char *n = ttyname(STDIN_FILENO);

        if (contains(term, L"linux"))
        {
            return;
        }

        if (strstr(n, "tty") || strstr(n, "/vc/"))
            return;
    }

    wcstring fish_title_command = DEFAULT_TITLE;
    if (function_exists(parser, L"fish_title"))
    {
        fish_title_command = L"fish_title";
        if (! cmd.empty())
        {
            fish_title_command.append(L" ");
            fish_title_command.append(parse_util_escape_string_with_quote(cmd, L'\0'));
        }
    }
    if (fish_title_command.empty())
        return;

    wcstring_list_t lst;

    parser.push_is_interactive(false);
    if (exec_subshell(parser, fish_title_command, lst, false /* do not apply exit status */) != -1)
    {
        if (! lst.empty())
        {
            writestr(L"\x1b]0;");
            for (size_t i=0; i<lst.size(); i++)
            {
                writestr(lst.at(i).c_str());
            }
            writestr(L"\7");
        }
    }
    parser.pop_is_interactive();
    set_color(rgb_color_t::reset(), rgb_color_t::reset());
}

/**
   Reexecute the prompt command. The output is inserted into data->prompt_buff.
*/
static void exec_prompt(parser_t &parser)
{
    /* Clear existing prompts */
    data->left_prompt_buff.clear();
    data->right_prompt_buff.clear();

    /* Do not allow the exit status of the prompts to leak through */
    const bool apply_exit_status = false;

    /* If we have any prompts, they must be run non-interactively */
    if (data->left_prompt.size() || data->right_prompt.size())
    {
        parser.push_is_interactive(false);

        if (! data->left_prompt.empty())
        {
            wcstring_list_t prompt_list;
            // ignore return status
            exec_subshell(parser, data->left_prompt, prompt_list, apply_exit_status);
            for (size_t i = 0; i < prompt_list.size(); i++)
            {
                if (i > 0) data->left_prompt_buff += L'\n';
                data->left_prompt_buff += prompt_list.at(i);
            }
        }

        if (! data->right_prompt.empty())
        {
            wcstring_list_t prompt_list;
            // status is ignored
            exec_subshell(parser, data->right_prompt, prompt_list, apply_exit_status);
            for (size_t i = 0; i < prompt_list.size(); i++)
            {
                // Right prompt does not support multiple lines, so just concatenate all of them
                data->right_prompt_buff += prompt_list.at(i);
            }
        }

        parser.pop_is_interactive();
    }

    /* Write the screen title */
    reader_write_title(parser, L"");
}

void reader_init()
{
    VOMIT_ON_FAILURE(pthread_key_create(&generation_count_key, NULL));

    /* Save the initial terminal mode */
    tcgetattr(STDIN_FILENO, &terminal_mode_on_startup);

    /* Set the mode used for program execution, initialized to the current mode */
    memcpy(&terminal_mode_for_executing_programs, &terminal_mode_on_startup, sizeof terminal_mode_for_executing_programs);
    terminal_mode_for_executing_programs.c_iflag &= ~IXON;     /* disable flow control */
    terminal_mode_for_executing_programs.c_iflag &= ~IXOFF;    /* disable flow control */

    /* Set the mode used for the terminal, initialized to the current mode */
    memcpy(&shell_modes, &terminal_mode_on_startup, sizeof shell_modes);
    shell_modes.c_lflag &= ~ICANON;   /* turn off canonical mode */
    shell_modes.c_lflag &= ~ECHO;     /* turn off echo mode */
    shell_modes.c_iflag &= ~IXON;     /* disable flow control */
    shell_modes.c_iflag &= ~IXOFF;    /* disable flow control */
    shell_modes.c_cc[VMIN]=1;
    shell_modes.c_cc[VTIME]=0;

#if defined(_POSIX_VDISABLE)
    // PCA disable VDSUSP (typically control-Y), which is a funny job control
    // function available only on OS X and BSD systems
    // This lets us use control-Y for yank instead
#ifdef VDSUSP
    shell_modes.c_cc[VDSUSP] = _POSIX_VDISABLE;
#endif
#endif
}


void reader_destroy()
{
    pthread_key_delete(generation_count_key);
}

void restore_term_mode()
{
    // Restore the term mode if we own the terminal
    // It's important we do this before restore_foreground_process_group, otherwise we won't think we own the terminal
    if (getpid() == tcgetpgrp(STDIN_FILENO))
    {
        tcsetattr(STDIN_FILENO, TCSANOW, &terminal_mode_on_startup);
    }
}

void reader_exit(int do_exit, int forced)
{
    if (data)
        data->reader_end_loop = do_exit;
    end_loop = do_exit;
    if (forced)
        exit_forced = 1;

}

void reader_repaint_needed()
{
    if (data)
    {
        data->repaint_needed = true;
    }
}

void reader_repaint_if_needed()
{
    if (data == NULL)
        return;

    bool needs_reset = data->screen_reset_needed;
    bool needs_repaint = needs_reset || data->repaint_needed;

    if (needs_reset)
    {
        exec_prompt(parser_t::principal_parser());
        s_reset(&data->screen, screen_reset_current_line_and_prompt);
        data->screen_reset_needed = false;
    }

    if (needs_repaint)
    {
        reader_repaint();
        /* reader_repaint clears repaint_needed */
    }
}

static void reader_repaint_if_needed_one_arg(void * unused)
{
    reader_repaint_if_needed();
}

void reader_react_to_color_change()
{
    if (! data)
        return;

    if (! data->repaint_needed || ! data->screen_reset_needed)
    {
        data->repaint_needed = true;
        data->screen_reset_needed = true;
        input_common_add_callback(reader_repaint_if_needed_one_arg, NULL);
    }
}


/* Indicates if the given command char ends paging */
static bool command_ends_paging(wchar_t c, bool focused_on_search_field)
{
    switch (c)
    {
            /* These commands always end paging */
        case R_HISTORY_SEARCH_BACKWARD:
        case R_HISTORY_SEARCH_FORWARD:
        case R_BEGINNING_OF_HISTORY:
        case R_END_OF_HISTORY:
        case R_HISTORY_TOKEN_SEARCH_BACKWARD:
        case R_HISTORY_TOKEN_SEARCH_FORWARD:
        case R_ACCEPT_AUTOSUGGESTION:
        case R_CANCEL:
            return true;

            /* These commands never do */
        case R_COMPLETE:
        case R_COMPLETE_AND_SEARCH:
        case R_BACKWARD_CHAR:
        case R_FORWARD_CHAR:
        case R_UP_LINE:
        case R_DOWN_LINE:
        case R_NULL:
        case R_REPAINT:
        case R_SUPPRESS_AUTOSUGGESTION:
        default:
            return false;

            /* R_EXECUTE does end paging, but only executes if it was not paging. So it's handled specially */
        case R_EXECUTE:
            return false;

            /* These commands operate on the search field if that's where the focus is */
        case R_BEGINNING_OF_LINE:
        case R_END_OF_LINE:
        case R_FORWARD_WORD:
        case R_BACKWARD_WORD:
        case R_DELETE_CHAR:
        case R_BACKWARD_DELETE_CHAR:
        case R_KILL_LINE:
        case R_YANK:
        case R_YANK_POP:
        case R_BACKWARD_KILL_LINE:
        case R_KILL_WHOLE_LINE:
        case R_KILL_WORD:
        case R_BACKWARD_KILL_WORD:
        case R_BACKWARD_KILL_PATH_COMPONENT:
        case R_SELF_INSERT:
        case R_TRANSPOSE_CHARS:
        case R_TRANSPOSE_WORDS:
        case R_UPCASE_WORD:
        case R_DOWNCASE_WORD:
        case R_CAPITALIZE_WORD:
        case R_VI_ARG_DIGIT:
        case R_VI_DELETE_TO:
        case R_BEGINNING_OF_BUFFER:
        case R_END_OF_BUFFER:
            return ! focused_on_search_field;
    }
}

/**
   Remove the previous character in the character buffer and on the
   screen using syntax highlighting, etc.
*/
static void remove_backward()
{
    editable_line_t *el = data->active_edit_line();

    if (el->position <= 0)
        return;

    /* Fake composed character sequences by continuing to delete until we delete a character of width at least 1. */
    int width;
    do
    {
        update_buff_pos(el, el->position - 1);
        width = fish_wcwidth(el->text.at(el->position));
        el->text.erase(el->position, 1);
    }
    while (width == 0 && el->position > 0);
    data->command_line_changed(el);
    data->suppress_autosuggestion = true;

    reader_super_highlight_me_plenty();

    reader_repaint();

}


/**
   Insert the characters of the string into the command line buffer
   and print them to the screen using syntax highlighting, etc.
   Optionally also expand abbreviations, after space characters.
   Returns true if the string changed.
*/
static bool insert_string(editable_line_t *el, const wcstring &str, bool allow_expand_abbreviations = false)
{
    size_t len = str.size();
    if (len == 0)
        return false;
    
    /* Start inserting. If we are expanding abbreviations, we have to do this after every space (see #1434), so look for spaces. We try to do this efficiently (rather than the simpler character at a time) to avoid expensive work in command_line_changed() */
    size_t cursor = 0;
    while (cursor < len)
    {
        /* Determine the position of the next expansion-triggering char (possibly none), and the end of the range we wish to insert */
        const wchar_t *expansion_triggering_chars = L" ;|&^><";
        size_t char_triggering_expansion_pos = allow_expand_abbreviations ? str.find_first_of(expansion_triggering_chars, cursor) : wcstring::npos;
        bool has_expansion_triggering_char = (char_triggering_expansion_pos != wcstring::npos);
        size_t range_end = (has_expansion_triggering_char ? char_triggering_expansion_pos + 1 : len);
        
        /* Insert from the cursor up to but not including the range end */
        assert(range_end > cursor);
        el->insert_string(str, cursor, range_end - cursor);
        
        update_buff_pos(el, el->position);
        data->command_line_changed(el);
        
        /* If we got an expansion trigger, then the last character we inserted was it (i.e. was a space). Expand abbreviations. */
        if (has_expansion_triggering_char && allow_expand_abbreviations)
        {
            assert(range_end > 0);
            assert(wcschr(expansion_triggering_chars, str.at(range_end - 1)));
            data->expand_abbreviation_as_necessary(1);
        }
        cursor = range_end;
    }
    
    if (el == &data->command_line)
    {
        data->suppress_autosuggestion = false;
        
        /* Syntax highlight. Note we must have that buff_pos > 0 because we just added something nonzero to its length  */
        assert(el->position > 0);
        reader_super_highlight_me_plenty(-1);
    }
    
    reader_repaint();

    return true;
}

/**
   Insert the character into the command line buffer and print it to
   the screen using syntax highlighting, etc.
*/
static bool insert_char(editable_line_t *el, wchar_t c, bool allow_expand_abbreviations = false)
{
    return insert_string(el, wcstring(1, c), allow_expand_abbreviations);
}


/**
   Insert the string in the given command line at the given cursor
   position. The function checks if the string is quoted or not and
   correctly escapes the string.
   \param val the string to insert
   \param flags A union of all flags describing the completion to insert. See the completion_t struct for more information on possible values.
   \param command_line The command line into which we will insert
   \param inout_cursor_pos On input, the location of the cursor within the command line. On output, the new desired position.
   \param append_only Whether we can only append to the command line, or also modify previous characters. This is used to determine whether we go inside a trailing quote.
   \return The completed string
*/
wcstring completion_apply_to_command_line(const wcstring &val_str, complete_flags_t flags, const wcstring &command_line, size_t *inout_cursor_pos, bool append_only)
{
    const wchar_t *val = val_str.c_str();
    bool add_space = !(flags & COMPLETE_NO_SPACE);
    bool do_replace = !!(flags & COMPLETE_REPLACES_TOKEN);
    bool do_escape = !(flags & COMPLETE_DONT_ESCAPE);

    const size_t cursor_pos = *inout_cursor_pos;
    bool back_into_trailing_quote = false;

    if (do_replace)
    {
        size_t move_cursor;
        const wchar_t *begin, *end;

        const wchar_t *buff = command_line.c_str();
        parse_util_token_extent(buff, cursor_pos, &begin, 0, 0, 0);
        end = buff + cursor_pos;

        wcstring sb(buff, begin - buff);

        if (do_escape)
        {
            /* Respect COMPLETE_DONT_ESCAPE_TILDES */
            bool no_tilde = !!(flags & COMPLETE_DONT_ESCAPE_TILDES);
            wcstring escaped = escape(val, ESCAPE_ALL | ESCAPE_NO_QUOTED | (no_tilde ? ESCAPE_NO_TILDE : 0));
            sb.append(escaped);
            move_cursor = escaped.size();
        }
        else
        {
            sb.append(val);
            move_cursor = wcslen(val);
        }


        if (add_space)
        {
            sb.append(L" ");
            move_cursor += 1;
        }
        sb.append(end);

        size_t new_cursor_pos = (begin - buff) + move_cursor;
        *inout_cursor_pos = new_cursor_pos;
        return sb;
    }
    else
    {
        wchar_t quote = L'\0';
        wcstring replaced;
        if (do_escape)
        {
            /* Note that we ignore COMPLETE_DONT_ESCAPE_TILDES here. We get away with this because unexpand_tildes only operates on completions that have COMPLETE_REPLACES_TOKEN set, but we ought to respect them */
            parse_util_get_parameter_info(command_line, cursor_pos, &quote, NULL, NULL);

            /* If the token is reported as unquoted, but ends with a (unescaped) quote, and we can modify the command line, then delete the trailing quote so that we can insert within the quotes instead of after them. See https://github.com/fish-shell/fish-shell/issues/552 */
            if (quote == L'\0' && ! append_only && cursor_pos > 0)
            {
                /* The entire token is reported as unquoted...see if the last character is an unescaped quote */
                wchar_t trailing_quote = unescaped_quote(command_line, cursor_pos - 1);
                if (trailing_quote != L'\0')
                {
                    quote = trailing_quote;
                    back_into_trailing_quote = true;
                }
            }

            replaced = parse_util_escape_string_with_quote(val_str, quote);
        }
        else
        {
            replaced = val;
        }

        size_t insertion_point = cursor_pos;
        if (back_into_trailing_quote)
        {
            /* Move the character back one so we enter the terminal quote */
            assert(insertion_point > 0);
            insertion_point--;
        }

        /* Perform the insertion and compute the new location */
        wcstring result = command_line;
        result.insert(insertion_point, replaced);
        size_t new_cursor_pos = insertion_point + replaced.size() + (back_into_trailing_quote ? 1 : 0);
        if (add_space)
        {
            if (quote != L'\0' && unescaped_quote(command_line, insertion_point) != quote)
            {
                /* This is a quoted parameter, first print a quote */
                result.insert(new_cursor_pos++, wcstring(&quote, 1));
            }
            result.insert(new_cursor_pos++, L" ");
        }
        *inout_cursor_pos = new_cursor_pos;
        return result;
    }
}

/**
   Insert the string at the current cursor position. The function
   checks if the string is quoted or not and correctly escapes the
   string.

   \param val the string to insert
   \param flags A union of all flags describing the completion to insert. See the completion_t struct for more information on possible values.

*/
static void completion_insert(const wchar_t *val, complete_flags_t flags)
{
    editable_line_t *el = data->active_edit_line();
    size_t cursor = el->position;
    wcstring new_command_line = completion_apply_to_command_line(val, flags, el->text, &cursor, false /* not append only */);
    reader_set_buffer_maintaining_pager(new_command_line, cursor);

    /* Since we just inserted a completion, don't immediately do a new autosuggestion */
    data->suppress_autosuggestion = true;
}

struct autosuggestion_context_t
{
    wcstring search_string;
    wcstring autosuggestion;
    size_t cursor_pos;
    history_search_t searcher;
    file_detection_context_t detector;
    const env_vars_snapshot_t var_snapshot;
    const env_stack_t * const var_stack;
    const unsigned int generation_count;

    autosuggestion_context_t(history_t *history, const wcstring &term, size_t pos) :
        search_string(term),
        cursor_pos(pos),
        searcher(*history, term, HISTORY_SEARCH_TYPE_PREFIX),
        detector(parser_t::principal_parser().vars(), history),
        var_snapshot(parser_t::principal_parser().vars(), env_vars_snapshot_t::highlighting_keys),
        var_stack(&parser_t::principal_parser().vars()),
        generation_count(s_generation_count)
    {
    }

    /* The function run in the background thread to determine an autosuggestion */
    int threaded_autosuggest(void)
    {
        ASSERT_IS_BACKGROUND_THREAD();

        /* If the main thread has moved on, skip all the work */
        if (generation_count != s_generation_count)
        {
            return 0;
        }

        VOMIT_ON_FAILURE(pthread_setspecific(generation_count_key, (void*)(uintptr_t) generation_count));

        /* Let's make sure we aren't using the empty string */
        if (search_string.empty())
        {
            return 0;
        }
        
        const wcstring working_directory = env_get_pwd_slash(var_snapshot);

        while (! reader_thread_job_is_stale() && searcher.go_backwards())
        {
            history_item_t item = searcher.current_item();

            /* Skip items with newlines because they make terrible autosuggestions */
            if (item.str().find('\n') != wcstring::npos)
                continue;

            if (autosuggest_validate_from_history(item, detector, working_directory, var_snapshot))
            {
                /* The command autosuggestion was handled specially, so we're done */
                this->autosuggestion = searcher.current_string();
                return 1;
            }
        }

        /* Maybe cancel here */
        if (reader_thread_job_is_stale())
            return 0;

        /* Try handling a special command like cd */
        wcstring special_suggestion;
        if (autosuggest_suggest_special(search_string, working_directory, *var_stack, &special_suggestion))
        {
            this->autosuggestion = special_suggestion;
            return 1;
        }

        /* Maybe cancel here */
        if (reader_thread_job_is_stale())
            return 0;

        // Here we do something a little funny
        // If the line ends with a space, and the cursor is not at the end,
        // don't use completion autosuggestions. It ends up being pretty weird seeing stuff get spammed on the right
        // while you go back to edit a line
        const wchar_t last_char = search_string.at(search_string.size() - 1);
        const bool cursor_at_end = (this->cursor_pos == search_string.size());
        if (! cursor_at_end && iswspace(last_char))
            return 0;

        /* On the other hand, if the line ends with a quote, don't go dumping stuff after the quote */
        if (wcschr(L"'\"", last_char) && cursor_at_end)
            return 0;

        /* Try normal completions */
        std::vector<completion_t> completions;
        complete(search_string, completions, var_stack, COMPLETION_REQUEST_AUTOSUGGESTION);
        if (! completions.empty())
        {
            const completion_t &comp = completions.at(0);
            size_t cursor = this->cursor_pos;
            this->autosuggestion = completion_apply_to_command_line(comp.completion, comp.flags, this->search_string, &cursor, true /* append only */);
            return 1;
        }

        return 0;
    }
};

static int threaded_autosuggest(autosuggestion_context_t *ctx)
{
    return ctx->threaded_autosuggest();
}

static bool can_autosuggest(void)
{
    /* We autosuggest if suppress_autosuggestion is not set, if we're not doing a history search, and our command line contains a non-whitespace character. */
    const editable_line_t *el = data->active_edit_line();
    const wchar_t *whitespace = L" \t\r\n\v";
    return ! data->suppress_autosuggestion &&
           data->history_search.is_at_end() &&
           el == &data->command_line &&
           el->text.find_first_not_of(whitespace) != wcstring::npos;
}

static void autosuggest_completed(autosuggestion_context_t *ctx, int result)
{
    if (result &&
            can_autosuggest() &&
            ctx->search_string == data->command_line.text &&
            string_prefixes_string_case_insensitive(ctx->search_string, ctx->autosuggestion))
    {
        /* Autosuggestion is active and the search term has not changed, so we're good to go */
        data->autosuggestion = ctx->autosuggestion;
        sanity_check();
        reader_repaint();
    }
    delete ctx;
}


static void update_autosuggestion(void)
{
    /* Updates autosuggestion. We look for an autosuggestion if the command line is non-empty and if we're not doing a history search.  */
    data->autosuggestion.clear();
    if (data->allow_autosuggestion && ! data->suppress_autosuggestion && ! data->command_line.empty() && data->history_search.is_at_end())
    {
        const editable_line_t *el = data->active_edit_line();
        autosuggestion_context_t *ctx = new autosuggestion_context_t(data->history, el->text, el->position);
        iothread_perform(threaded_autosuggest, autosuggest_completed, ctx);
    }
}

/* Accept any autosuggestion by replacing the command line with it. If full is true, take the whole thing; if it's false, then take only the first "word" */
static void accept_autosuggestion(bool full)
{
    if (! data->autosuggestion.empty())
    {
        /* Accepting an autosuggestion clears the pager */
        clear_pager();
        
        /* Accept the autosuggestion */
        if (full)
        {
            /* Just take the whole thing */
            data->command_line.text = data->autosuggestion;
        }
        else
        {
            /* Accept characters up to a word separator */
            move_word_state_machine_t state(move_word_style_punctuation);
            for (size_t idx = data->command_line.size(); idx < data->autosuggestion.size(); idx++)
            {
                wchar_t wc = data->autosuggestion.at(idx);
                if (! state.consume_char(wc))
                    break;
                data->command_line.text.push_back(wc);
            }
        }
        update_buff_pos(&data->command_line, data->command_line.size());
        data->command_line_changed(&data->command_line);
        reader_super_highlight_me_plenty();
        reader_repaint();
    }
}

/* Ensure we have no pager contents */
static void clear_pager()
{
    if (data)
    {
        data->pager.clear();
        data->current_page_rendering = page_rendering_t();
        reader_repaint_needed();
    }
}

static void select_completion_in_direction(enum selection_direction_t dir)
{
    assert(data != NULL);
    bool selection_changed = data->pager.select_next_completion_in_direction(dir, data->current_page_rendering);
    if (selection_changed)
    {
        data->pager_selection_changed();
    }
}

/**
  Flash the screen. This function only changed the color of the
  current line, since the flash_screen sequnce is rather painful to
  look at in most terminal emulators.
*/
static void reader_flash()
{
    struct timespec pollint;

    editable_line_t *el = &data->command_line;
    for (size_t i=0; i<el->position; i++)
    {
        data->colors.at(i) = highlight_spec_search_match<<16;
    }

    reader_repaint();

    pollint.tv_sec = 0;
    pollint.tv_nsec = 100 * 1000000;
    nanosleep(&pollint, NULL);

    reader_super_highlight_me_plenty();

    reader_repaint();
}

/**
   Characters that may not be part of a token that is to be replaced
   by a case insensitive completion.
 */
#define REPLACE_UNCLEAN L"$*?({})"

/**
   Check if the specified string can be replaced by a case insensitive
   completion with the specified flags.

   Advanced tokens like those containing {}-style expansion can not at
   the moment be replaced, other than if the new token is already an
   exact replacement, e.g. if the COMPLETE_DONT_ESCAPE flag is set.
 */

static bool reader_can_replace(const wcstring &in, int flags)
{

    const wchar_t * str = in.c_str();

    if (flags & COMPLETE_DONT_ESCAPE)
    {
        return true;
    }
    /*
      Test characters that have a special meaning in any character position
    */
    while (*str)
    {
        if (wcschr(REPLACE_UNCLEAN, *str))
            return false;
        str++;
    }

    return true;
}

/* Compare two completions, ordering completions with better match types first */
bool compare_completions_by_match_type(const completion_t &a, const completion_t &b)
{
    /* Compare match types, unless both completions are prefix (#923) in which case we always want to compare them alphabetically */
    if (a.match.type != fuzzy_match_prefix || b.match.type != fuzzy_match_prefix)
    {
        int match_compare = a.match.compare(b.match);
        if (match_compare != 0)
        {
            return match_compare < 0;
        }
    }

    /* Compare using file comparison */
    return wcsfilecmp(a.completion.c_str(), b.completion.c_str()) < 0;
}

/* Determine the best match type for a set of completions */
static fuzzy_match_type_t get_best_match_type(const std::vector<completion_t> &comp)
{
    fuzzy_match_type_t best_type = fuzzy_match_none;
    for (size_t i=0; i < comp.size(); i++)
    {
        const completion_t &el = comp.at(i);
        if (el.match.type < best_type)
        {
            best_type = el.match.type;
        }
    }
    /* If the best type is an exact match, reduce it to prefix match. Otherwise a tab completion will only show one match if it matches a file exactly. (see issue #959) */
    if (best_type == fuzzy_match_exact)
    {
        best_type = fuzzy_match_prefix;
    }
    return best_type;
}

/* Order completions such that case insensitive completions come first. */
static void prioritize_completions(std::vector<completion_t> &comp)
{
    fuzzy_match_type_t best_type = get_best_match_type(comp);

    /* Throw out completions whose match types are less suitable than the best. */
    size_t i = comp.size();
    while (i--)
    {
        if (comp.at(i).match.type > best_type)
        {
            comp.erase(comp.begin() + i);
        }
    }

    /* Sort the remainder */
    sort(comp.begin(), comp.end(), compare_completions_by_match_type);
}

/**
   Handle the list of completions. This means the following:

   - If the list is empty, flash the terminal.
   - If the list contains one element, write the whole element, and if
   the element does not end on a '/', '@', ':', or a '=', also write a trailing
   space.
   - If the list contains multiple elements with a common prefix, write
   the prefix.
   - If the list contains multiple elements without a common prefix, call
   run_pager to display a list of completions. Depending on terminal size and
   the length of the list, run_pager may either show less than a screenfull and
   exit or use an interactive pager to allow the user to scroll through the
   completions.

   \param comp the list of completion strings
   \param continue_after_prefix_insertion If we have a shared prefix, whether to print the list of completions after inserting it.

   Return true if we inserted text into the command line, false if we did not.
*/

static bool handle_completions(const std::vector<completion_t> &comp, bool continue_after_prefix_insertion)
{
    bool done = false;
    bool success = false;
    const editable_line_t *el = &data->command_line;
    const wchar_t *begin, *end, *buff = el->text.c_str();

    parse_util_token_extent(buff, el->position, &begin, 0, 0, 0);
    end = buff+el->position;

    const wcstring tok(begin, end - begin);

    /*
      Check trivial cases
     */
    switch (comp.size())
    {
            /* No suitable completions found, flash screen and return */
        case 0:
        {
            reader_flash();
            done = true;
            success = false;
            break;
        }

        /* Exactly one suitable completion found - insert it */
        case 1:
        {

            const completion_t &c = comp.at(0);

            /*
              If this is a replacement completion, check
              that we know how to replace it, e.g. that
              the token doesn't contain evil operators
              like {}
             */
            if (!(c.flags & COMPLETE_REPLACES_TOKEN) || reader_can_replace(tok, c.flags))
            {
                completion_insert(c.completion.c_str(), c.flags);
            }
            done = true;
            success = true;
            break;
        }
    }


    if (!done)
    {
        fuzzy_match_type_t best_match_type = get_best_match_type(comp);

        /* Determine whether we are going to replace the token or not. If any commands of the best type do not require replacement, then ignore all those that want to use replacement */
        bool will_replace_token = true;
        for (size_t i=0; i< comp.size(); i++)
        {
            const completion_t &el = comp.at(i);
            if (el.match.type <= best_match_type && !(el.flags & COMPLETE_REPLACES_TOKEN))
            {
                will_replace_token = false;
                break;
            }
        }

        /* Decide which completions survived. There may be a lot of them; it would be nice if we could figure out how to avoid copying them here */
        std::vector<completion_t> surviving_completions;
        for (size_t i=0; i < comp.size(); i++)
        {
            const completion_t &el = comp.at(i);
            /* Ignore completions with a less suitable match type than the best. */
            if (el.match.type > best_match_type)
                continue;

            /* Only use completions that match replace_token */
            bool completion_replace_token = !!(el.flags & COMPLETE_REPLACES_TOKEN);
            if (completion_replace_token != will_replace_token)
                continue;

            /* Don't use completions that want to replace, if we cannot replace them */
            if (completion_replace_token && ! reader_can_replace(tok, el.flags))
                continue;

            /* This completion survived */
            surviving_completions.push_back(el);
        }


        /* Try to find a common prefix to insert among the surviving completions */
        wcstring common_prefix;
        complete_flags_t flags = 0;
        bool prefix_is_partial_completion = false;
        for (size_t i=0; i < surviving_completions.size(); i++)
        {
            const completion_t &el = surviving_completions.at(i);
            if (i == 0)
            {
                /* First entry, use the whole string */
                common_prefix = el.completion;
                flags = el.flags;
            }
            else
            {
                /* Determine the shared prefix length. */
                size_t idx, max = mini(common_prefix.size(), el.completion.size());
                for (idx=0; idx < max; idx++)
                {
                    wchar_t ac = common_prefix.at(idx), bc = el.completion.at(idx);
                    bool matches = (ac == bc);
                    /* If we are replacing the token, allow case to vary */
                    if (will_replace_token && ! matches)
                    {
                        /* Hackish way to compare two strings in a case insensitive way, hopefully better than towlower(). */
                        matches = (wcsncasecmp(&ac, &bc, 1) == 0);
                    }
                    if (! matches)
                        break;
                }

                /* idx is now the length of the new common prefix */
                common_prefix.resize(idx);
                prefix_is_partial_completion = true;

                /* Early out if we decide there's no common prefix */
                if (idx == 0)
                    break;
            }
        }
        
        /* Determine if we use the prefix. We use it if it's non-empty and it will actually make the command line longer. It may make the command line longer by virtue of not using REPLACE_TOKEN (so it always appends to the command line), or by virtue of replacing the token but being longer than it. */
        bool use_prefix = common_prefix.size() > (will_replace_token ? tok.size() : 0);
        assert(! use_prefix || ! common_prefix.empty());

        if (use_prefix)
        {
            /* We got something. If more than one completion contributed, then it means we have a prefix; don't insert a space after it */
            if (prefix_is_partial_completion)
                flags |= COMPLETE_NO_SPACE;
            completion_insert(common_prefix.c_str(), flags);
            success = true;
        }

        if (continue_after_prefix_insertion || ! use_prefix)
        {
            /* We didn't get a common prefix, or we want to print the list anyways. */
            size_t len, prefix_start = 0;
            wcstring prefix;
            parse_util_get_parameter_info(el->text, el->position, NULL, &prefix_start, NULL);

            assert(el->position >= prefix_start);
            len = el->position - prefix_start;

            if (match_type_requires_full_replacement(best_match_type))
            {
                // No prefix
                prefix.clear();
            }
            else if (len <= PREFIX_MAX_LEN)
            {
                prefix.append(el->text, prefix_start, len);
            }
            else
            {
                // append just the end of the string
                prefix = wcstring(&ellipsis_char, 1);
                prefix.append(el->text, prefix_start + len - PREFIX_MAX_LEN, PREFIX_MAX_LEN);
            }

            wchar_t quote;
            parse_util_get_parameter_info(el->text, el->position, &quote, NULL, NULL);

            /* Update the pager data */
            data->pager.set_prefix(prefix);
            data->pager.set_completions(surviving_completions);

            /* Invalidate our rendering */
            data->current_page_rendering = page_rendering_t();

            /* Modify the command line to reflect the new pager */
            data->pager_selection_changed();

            reader_repaint_needed();

            success = false;
        }
    }
    return success;
}

/* Return true if we believe ourselves to be orphaned. loop_count is how many times we've tried to stop ourselves via SIGGTIN */
static bool check_for_orphaned_process(unsigned long loop_count, pid_t shell_pgid)
{
    bool we_think_we_are_orphaned = false;
    /* Try kill-0'ing the process whose pid corresponds to our process group ID. It's possible this will fail because we don't have permission to signal it. But more likely it will fail because it no longer exists, and we are orphaned. */
    if (loop_count % 64 == 0)
    {
        if (kill(shell_pgid, 0) < 0 && errno == ESRCH)
        {
            we_think_we_are_orphaned = true;
        }
    }

    if (! we_think_we_are_orphaned && loop_count % 128 == 0)
    {
        /* Try reading from the tty; if we get EIO we are orphaned. This is sort of bad because it may block. */

        char *tty = ctermid(NULL);
        if (! tty)
        {
            wperror(L"ctermid");
            exit_without_destructors(1);
        }

        /* Open the tty. Presumably this is stdin, but maybe not? */
        int tty_fd = open(tty, O_RDONLY | O_NONBLOCK);
        if (tty_fd < 0)
        {
            wperror(L"open");
            exit_without_destructors(1);
        }

        char tmp;
        if (read(tty_fd, &tmp, 1) < 0 && errno == EIO)
        {
            we_think_we_are_orphaned = true;
        }

        close(tty_fd);
    }

    /* Just give up if we've done it a lot times */
    if (loop_count > 4096)
    {
        we_think_we_are_orphaned = true;
    }

    return we_think_we_are_orphaned;
}

/**
   Initialize data for interactive use
*/
static void reader_interactive_init(parser_t &parser)
{
    /* See if we are running interactively.  */
    pid_t shell_pgid;

    input_init();
    kill_init();
    shell_pgid = getpgrp();

    /*
      This should enable job control on fish, even if our parent process did
      not enable it for us.
    */

    /*
       Check if we are in control of the terminal, so that we don't do
       semi-expensive things like reset signal handlers unless we
       really have to, which we often don't.
     */
    if (tcgetpgrp(STDIN_FILENO) != shell_pgid)
    {
        int block_count = 0;
        int i;

        /*
          Bummer, we are not in control of the terminal. Stop until
          parent has given us control of it. Stopping in fish is a bit
          of a challange, what with all the signal fidgeting, we need
          to reset a bunch of signal state, making this coda a but
          unobvious.

          In theory, reseting signal handlers could cause us to miss
          signal deliveries. In practice, this code should only be run
          suring startup, when we're not waiting for any signals.
        */
        while (signal_is_blocked())
        {
            signal_unblock();
            block_count++;
        }
        signal_reset_handlers();

        /* Ok, signal handlers are taken out of the picture. Stop ourself in a loop until we are in control of the terminal. However, the call to signal(SIGTTIN) may silently not do anything if we are orphaned.

            As far as I can tell there's no really good way to detect that we are orphaned. One way is to just detect if the group leader exited, via kill(shell_pgid, 0). Another possibility is that read() from the tty fails with EIO - this is more reliable but it's harder, because it may succeed or block. So we loop for a while, trying those strategies. Eventually we just give up and assume we're orphaend.
         */
        for (unsigned long loop_count = 0;; loop_count++)
        {
            pid_t owner = tcgetpgrp(STDIN_FILENO);
            shell_pgid = getpgrp();
            if (owner < 0 && errno == ENOTTY)
            {
                // No TTY, cannot be interactive?
                debug(1,
                      _(L"No TTY for interactive shell (tcgetpgrp failed)"));
                wperror(L"setpgid");
                exit_without_destructors(1);
            }
            if (owner == shell_pgid)
            {
                /* Success */
                break;
            }
            else
            {
                if (check_for_orphaned_process(loop_count, shell_pgid))
                {
                    /* We're orphaned, so we just die. Another sad statistic. */
                    debug(1,
                          _(L"I appear to be an orphaned process, so I am quitting politely. My pid is %d."), (int)getpid());
                    exit_without_destructors(1);
                }

                /* Try stopping us */
                int ret = killpg(shell_pgid, SIGTTIN);
                if (ret < 0)
                {
                    wperror(L"killpg");
                    exit_without_destructors(1);
                }
            }
        }

        signal_set_handlers(parser.get_is_interactive());

        for (i=0; i<block_count; i++)
        {
            signal_block();
        }

    }


    /* Put ourselves in our own process group.  */
    shell_pgid = getpid();
    if (getpgrp() != shell_pgid)
    {
        if (setpgid(shell_pgid, shell_pgid) < 0)
        {
            debug(1,
                  _(L"Couldn't put the shell in its own process group"));
            wperror(L"setpgid");
            exit_without_destructors(1);
        }
    }

    /* Grab control of the terminal.  */
    if (tcsetpgrp(STDIN_FILENO, shell_pgid))
    {
        debug(1,
              _(L"Couldn't grab control of terminal"));
        wperror(L"tcsetpgrp");
        exit_without_destructors(1);
    }

    common_handle_winch(0);


    if (tcsetattr(0,TCSANOW,&shell_modes))      /* set the new modes */
    {
        wperror(L"tcsetattr");
    }

    /*
       We need to know our own pid so we'll later know if we are a
       fork
    */
    original_pid = getpid();

    parser.vars().set(L"_", L"fish", ENV_GLOBAL);
}

/**
   Destroy data for interactive use
*/
static void reader_interactive_destroy()
{
    kill_destroy();
    writestr(L"\n");
    set_color(rgb_color_t::reset(), rgb_color_t::reset());
    input_destroy();
}


void reader_sanity_check()
{
    /* Note: 'data' is non-null if we are interactive, except in the testing environment */
    if (data != NULL)
    {
        if (data->command_line.position > data->command_line.size())
            sanity_lose();

        if (data->colors.size() != data->command_line.size())
            sanity_lose();

        if (data->indents.size() != data->command_line.size())
            sanity_lose();

    }
}

/**
   Set the specified string as the current buffer.
*/
static void set_command_line_and_position(editable_line_t *el, const wcstring &new_str, size_t pos)
{
    el->text = new_str;
    update_buff_pos(el, pos);
    data->command_line_changed(el);
    reader_super_highlight_me_plenty();
    reader_repaint_needed();
}

static void reader_replace_current_token(const wchar_t *new_token)
{

    const wchar_t *begin, *end;
    size_t new_pos;

    /* Find current token */
    editable_line_t *el = data->active_edit_line();
    const wchar_t *buff = el->text.c_str();
    parse_util_token_extent(buff, el->position, &begin, &end, 0, 0);

    if (!begin || !end)
        return;

    /* Make new string */
    wcstring new_buff(buff, begin - buff);
    new_buff.append(new_token);
    new_buff.append(end);
    new_pos = (begin-buff) + wcslen(new_token);

    set_command_line_and_position(el, new_buff, new_pos);
}


/**
   Reset the data structures associated with the token search
*/
static void reset_token_history()
{
    const editable_line_t *el = data->active_edit_line();
    const wchar_t *begin, *end;
    const wchar_t *buff = el->text.c_str();
    parse_util_token_extent((wchar_t *)buff, el->position, &begin, &end, 0, 0);

    data->search_buff.clear();
    if (begin)
    {
        data->search_buff.append(begin, end - begin);
    }

    data->token_history_pos = -1;
    data->search_pos=0;
    data->search_prev.clear();
    data->search_prev.push_back(data->search_buff);

    data->history_search = history_search_t(*data->history, data->search_buff, HISTORY_SEARCH_TYPE_CONTAINS);
}


/**
   Handles a token search command.

   \param forward if the search should be forward or reverse
   \param reset whether the current token should be made the new search token
*/
static void handle_token_history(int forward, int reset)
{
    /* Paranoia */
    if (! data)
        return;

    const wchar_t *str=0;
    long current_pos;

    if (reset)
    {
        /*
          Start a new token search using the current token
        */
        reset_token_history();

    }


    current_pos  = data->token_history_pos;

    if (forward || data->search_pos + 1 < data->search_prev.size())
    {
        if (forward)
        {
            if (data->search_pos > 0)
            {
                data->search_pos--;
            }
            str = data->search_prev.at(data->search_pos).c_str();
        }
        else
        {
            data->search_pos++;
            str = data->search_prev.at(data->search_pos).c_str();
        }

        reader_replace_current_token(str);
        reader_super_highlight_me_plenty();
        reader_repaint();
    }
    else
    {
        if (current_pos == -1)
        {
            data->token_history_buff.clear();

            /*
              Search for previous item that contains this substring
            */
            if (data->history_search.go_backwards())
            {
                data->token_history_buff = data->history_search.current_string();
            }
            current_pos = data->token_history_buff.size();

        }

        if (data->token_history_buff.empty())
        {
            /*
              We have reached the end of the history - check if the
              history already contains the search string itself, if so
              return, otherwise add it.
            */

            const wcstring &last = data->search_prev.back();
            if (data->search_buff != last)
            {
                str = wcsdup(data->search_buff.c_str());
            }
            else
            {
                return;
            }
        }
        else
        {

            //debug( 3, L"new '%ls'", data->token_history_buff.c_str() );
            tokenizer_t tok(data->token_history_buff.c_str(), TOK_ACCEPT_UNFINISHED);
            for (; tok_has_next(&tok); tok_next(&tok))
            {
                switch (tok_last_type(&tok))
                {
                    case TOK_STRING:
                    {
                        if (wcsstr(tok_last(&tok), data->search_buff.c_str()))
                        {
                            //debug( 3, L"Found token at pos %d\n", tok_get_pos( &tok ) );
                            if (tok_get_pos(&tok) >= current_pos)
                            {
                                break;
                            }
                            //debug( 3, L"ok pos" );

                            const wcstring last_tok = tok_last(&tok);
                            if (find(data->search_prev.begin(), data->search_prev.end(), last_tok) == data->search_prev.end())
                            {
                                data->token_history_pos = tok_get_pos(&tok);
                                str = wcsdup(tok_last(&tok));
                            }

                        }
                    }
                    break;

                    default:
                    {
                        break;
                    }

                }
            }
        }

        if (str)
        {
            reader_replace_current_token(str);
            reader_super_highlight_me_plenty();
            reader_repaint();
            data->search_pos = data->search_prev.size();
            data->search_prev.push_back(str);
        }
        else if (! reader_interrupted())
        {
            data->token_history_pos=-1;
            handle_token_history(0, 0);
        }
    }
}

/**
   Move buffer position one word or erase one word. This function
   updates both the internal buffer and the screen. It is used by
   M-left, M-right and ^W to do block movement or block erase.

   \param dir Direction to move/erase. 0 means move left, 1 means move right.
   \param erase Whether to erase the characters along the way or only move past them.
   \param new if the new kill item should be appended to the previous kill item or not.
*/
enum move_word_dir_t
{
    MOVE_DIR_LEFT,
    MOVE_DIR_RIGHT
};

static void move_word(editable_line_t *el, bool move_right, bool erase, enum move_word_style_t style, bool newv)
{
    /* Return if we are already at the edge */
    const size_t boundary = move_right ? el->size() : 0;
    if (el->position == boundary)
        return;

    /* When moving left, a value of 1 means the character at index 0. */
    move_word_state_machine_t state(style);
    const wchar_t * const command_line = el->text.c_str();
    const size_t start_buff_pos = el->position;

    size_t buff_pos = el->position;
    while (buff_pos != boundary)
    {
        size_t idx = (move_right ? buff_pos : buff_pos - 1);
        wchar_t c = command_line[idx];
        if (! state.consume_char(c))
            break;
        buff_pos = (move_right ? buff_pos + 1 : buff_pos - 1);
    }

    /* Always consume at least one character */
    if (buff_pos == start_buff_pos)
        buff_pos = (move_right ? buff_pos + 1 : buff_pos - 1);

    /* If we are moving left, buff_pos-1 is the index of the first character we do not delete (possibly -1). If we are moving right, then buff_pos is that index - possibly el->size(). */
    if (erase)
    {
        /* Don't autosuggest after a kill */
        if (el == &data->command_line)
        {
            data->suppress_autosuggestion = true;
        }

        if (move_right)
        {
            reader_kill(el, start_buff_pos, buff_pos - start_buff_pos, KILL_APPEND, newv);
        }
        else
        {
            reader_kill(el, buff_pos, start_buff_pos - buff_pos, KILL_PREPEND, newv);
        }
    }
    else
    {
        update_buff_pos(el, buff_pos);
        reader_repaint();
    }

}

const wchar_t *reader_get_buffer(void)
{
    ASSERT_IS_MAIN_THREAD();
    return data ? data->command_line.text.c_str() : NULL;
}

history_t *reader_get_history(void)
{
    ASSERT_IS_MAIN_THREAD();
    return data ? data->history : NULL;
}

/* Sets the command line contents, without clearing the pager */
static void reader_set_buffer_maintaining_pager(const wcstring &b, size_t pos)
{
    /* Callers like to pass us pointers into ourselves, so be careful! I don't know if we can use operator= with a pointer to our interior, so use an intermediate. */
    size_t command_line_len = b.size();
    data->command_line.text = b;
    data->command_line_changed(&data->command_line);

    /* Don't set a position past the command line length */
    if (pos > command_line_len)
        pos = command_line_len;

    update_buff_pos(&data->command_line, pos);

    /* Clear history search and pager contents */
    data->search_mode = NO_SEARCH;
    data->search_buff.clear();
    data->history_search.go_to_end();

    reader_super_highlight_me_plenty();
    reader_repaint_needed();
}

/* Sets the command line contents, clearing the pager */
void reader_set_buffer(const wcstring &b, size_t pos)
{
    if (!data)
        return;

    clear_pager();
    reader_set_buffer_maintaining_pager(b, pos);
}


size_t reader_get_cursor_pos()
{
    if (!data)
        return (size_t)(-1);

    return data->command_line.position;
}

bool reader_get_selection(size_t *start, size_t *len)
{
    bool result = false;
    if (data != NULL && data->sel_active)
    {
        *start = data->sel_start_pos;
        *len = std::min(data->sel_stop_pos - data->sel_start_pos + 1, data->command_line.size());
        result = true;
    }
    return result;
}


#define ENV_CMD_DURATION L"CMD_DURATION"

static void set_env_cmd_duration(struct timeval *after, struct timeval *before, parser_t &parser)
{
    time_t secs = after->tv_sec - before->tv_sec;
    suseconds_t usecs = after->tv_usec - before->tv_usec;
    wchar_t buf[16];

    if (after->tv_usec < before->tv_usec)
    {
        usecs += 1000000;
        secs -= 1;
    }

    swprintf(buf, 16, L"%d", (secs * 1000) + (usecs / 1000));
    parser.vars().set(ENV_CMD_DURATION, buf, ENV_UNEXPORT);
}

void reader_run_command(parser_t &parser, const wcstring &cmd)
{

    struct timeval time_before, time_after;

    wcstring ft = tok_first(cmd.c_str());

    if (! ft.empty())
        parser.vars().set(L"_", ft.c_str(), ENV_GLOBAL);

    reader_write_title(parser, cmd);

    term_donate();

    gettimeofday(&time_before, NULL);

    parser.eval(cmd, io_chain_t(), TOP);
    job_reap(&parser, 1);

    gettimeofday(&time_after, NULL);
    set_env_cmd_duration(&time_after, &time_before, parser);

    term_steal();

    parser.vars().set(L"_", program_name, ENV_GLOBAL);

#ifdef HAVE__PROC_SELF_STAT
    proc_update_jiffies();
#endif


}


int reader_shell_test(const wchar_t *b)
{
    assert(b != NULL);
    wcstring bstr = b;

    /* Append a newline, to act as a statement terminator */
    bstr.push_back(L'\n');

    parse_error_list_t errors;
    int res = parse_util_detect_errors(bstr, &errors, true /* do accept incomplete */);

    if (res & PARSER_TEST_ERROR)
    {
        wcstring error_desc;
        parser_t::principal_parser().get_backtrace(bstr, errors, &error_desc);

        // ensure we end with a newline. Also add an initial newline, because it's likely the user just hit enter and so there's junk on the current line
        if (! string_suffixes_string(L"\n", error_desc))
        {
            error_desc.push_back(L'\n');
        }
        fwprintf(stderr, L"\n%ls", error_desc.c_str());
    }
    return res;
}

/**
   Test if the given string contains error. Since this is the error
   detection for general purpose, there are no invalid strings, so
   this function always returns false.
*/
static int default_test(const wchar_t *b)
{
    return 0;
}

void reader_push(const wchar_t *name)
{
    reader_data_t *n = new reader_data_t();

    n->history = & history_t::history_with_name(name);
    n->app_name = name;
    n->next = data;

    data=n;

    data->command_line_changed(&data->command_line);

    if (data->next == 0)
    {
        reader_interactive_init(parser_t::principal_parser());
    }

    exec_prompt(parser_t::principal_parser());
    reader_set_highlight_function(&highlight_universal);
    reader_set_test_function(&default_test);
    reader_set_left_prompt(L"");
}

void reader_pop()
{
    reader_data_t *n = data;

    if (data == 0)
    {
        debug(0, _(L"Pop null reader block"));
        sanity_lose();
        return;
    }

    data=data->next;

    /* Invoke the destructor to balance our new */
    delete n;

    if (data == 0)
    {
        reader_interactive_destroy();
    }
    else
    {
        end_loop = 0;
        //history_set_mode( data->app_name.c_str() );
        s_reset(&data->screen, screen_reset_abandon_line);
    }
}

void reader_set_left_prompt(const wcstring &new_prompt)
{
    data->left_prompt = new_prompt;
}

void reader_set_right_prompt(const wcstring &new_prompt)
{
    data->right_prompt = new_prompt;
}

void reader_set_allow_autosuggesting(bool flag)
{
    data->allow_autosuggestion = flag;
}

void reader_set_expand_abbreviations(bool flag)
{
    data->expand_abbreviations = flag;
}

void reader_set_complete_function(complete_function_t f)
{
    data->complete_func = f;
}

void reader_set_highlight_function(highlight_function_t func)
{
    data->highlight_function = func;
}

void reader_set_test_function(int (*f)(const wchar_t *))
{
    data->test_func = f;
}

void reader_set_exit_on_interrupt(bool i)
{
    data->exit_on_interrupt = i;
}

void reader_import_history_if_necessary(const environment_t &vars)
{
    /* Import history from bash, etc. if our current history is empty */
    if (data->history && data->history->is_empty())
    {
        /* Try opening a bash file. We make an effort to respect $HISTFILE; this isn't very complete (AFAIK it doesn't have to be exported), and to really get this right we ought to ask bash itself. But this is better than nothing.
        */
        const env_var_t var = env_get_from_principal(L"HISTFILE");
        wcstring path = (var.missing() ? L"~/.bash_history" : var);
        expand_tilde(path, vars);
        FILE *f = wfopen(path, "r");
        if (f)
        {
            data->history->populate_from_bash(f);
            fclose(f);
        }
    }
}

/** A class as the context pointer for a background (threaded) highlight operation. */
class background_highlight_context_t
{
public:
    /** The string to highlight */
    const wcstring string_to_highlight;

    /** Color buffer */
    std::vector<highlight_spec_t> colors;

    /** The position to use for bracket matching */
    const size_t match_highlight_pos;

    /** Function for syntax highlighting */
    const highlight_function_t highlight_function;

    /** Environment variables */
    const env_vars_snapshot_t vars;

    /** When the request was made */
    const double when;

    /** Gen count at the time the request was made */
    const unsigned int generation_count;

    background_highlight_context_t(const wcstring &pbuff, size_t phighlight_pos, highlight_function_t phighlight_func) :
        string_to_highlight(pbuff),
        colors(pbuff.size(), 0),
        match_highlight_pos(phighlight_pos),
        highlight_function(phighlight_func),
        vars(parser_t::principal_parser().vars(), env_vars_snapshot_t::highlighting_keys),
        when(timef()),
        generation_count(s_generation_count)
    {
    }

    int perform_highlight()
    {
        if (generation_count != s_generation_count)
        {
            // The gen count has changed, so don't do anything
            return 0;
        }
        if (! string_to_highlight.empty())
        {
            highlight_function(string_to_highlight, colors, match_highlight_pos, NULL /* error */, vars);
        }
        return 0;
    }
};

/* Called to set the highlight flag for search results */
static void highlight_search(void)
{
    if (! data->search_buff.empty() && ! data->history_search.is_at_end())
    {
        const editable_line_t *el = &data->command_line;
        const wcstring &needle = data->search_buff;
        size_t match_pos = el->text.find(needle);
        if (match_pos != wcstring::npos)
        {
            size_t end = match_pos + needle.size();
            for (size_t i=match_pos; i < end; i++)
            {
                data->colors.at(i) |= (highlight_spec_search_match<<16);
            }
        }
    }
}

static void highlight_complete(background_highlight_context_t *ctx, int result)
{
    ASSERT_IS_MAIN_THREAD();
    if (ctx->string_to_highlight == data->command_line.text)
    {
        /* The data hasn't changed, so swap in our colors. The colors may not have changed, so do nothing if they have not. */
        assert(ctx->colors.size() == data->command_line.size());
        if (data->colors != ctx->colors)
        {
            data->colors.swap(ctx->colors);
            sanity_check();
            highlight_search();
            reader_repaint();
        }
    }

    /* Free our context */
    delete ctx;
}

static int threaded_highlight(background_highlight_context_t *ctx)
{
    return ctx->perform_highlight();
}


/**
   Call specified external highlighting function and then do search
   highlighting. Lastly, clear the background color under the cursor
   to avoid repaint issues on terminals where e.g. syntax highlighting
   maykes characters under the sursor unreadable.

   \param match_highlight_pos_adjust the adjustment to the position to use for bracket matching. This is added to the current cursor position and may be negative.
   \param error if non-null, any possible errors in the buffer are further descibed by the strings inserted into the specified arraylist
    \param no_io if true, do a highlight that does not perform I/O, synchronously. If false, perform an asynchronous highlight in the background, which may perform disk I/O.
*/
static void reader_super_highlight_me_plenty(int match_highlight_pos_adjust, bool no_io)
{
    const editable_line_t *el = &data->command_line;
    long match_highlight_pos = (long)el->position + match_highlight_pos_adjust;
    assert(match_highlight_pos >= 0);

    reader_sanity_check();

    highlight_function_t highlight_func = no_io ? highlight_shell_no_io : data->highlight_function;
    background_highlight_context_t *ctx = new background_highlight_context_t(el->text, match_highlight_pos, highlight_func);
    if (no_io)
    {
        // Highlighting without IO, we just do it
        // Note that highlight_complete deletes ctx.
        int result = ctx->perform_highlight();
        highlight_complete(ctx, result);
    }
    else
    {
        // Highlighting including I/O proceeds in the background
        iothread_perform(threaded_highlight, highlight_complete, ctx);
    }
    highlight_search();

    /* Here's a hack. Check to see if our autosuggestion still applies; if so, don't recompute it. Since the autosuggestion computation is asynchronous, this avoids "flashing" as you type into the autosuggestion. */
    const wcstring &cmd = el->text, &suggest = data->autosuggestion;
    if (can_autosuggest() && ! suggest.empty() && string_prefixes_string_case_insensitive(cmd, suggest))
    {
        /* The autosuggestion is still reasonable, so do nothing */
    }
    else
    {
        update_autosuggestion();
    }
}


bool shell_is_exiting(const parser_t &parser)
{
#warning Bad use of globals here
    if (parser.get_is_interactive() && parser.is_principal())
        return parser.job_list().empty() && data != NULL && data->reader_end_loop;
    else
        return end_loop;
}

/**
   This function is called when the main loop notices that end_loop
   has been set while in interactive mode. It checks if it is ok to
   exit.
 */

static void handle_end_loop()
{
    job_t *j;
    int stopped_jobs_count=0;
    int is_breakpoint=0;
    const parser_t &parser = parser_t::principal_parser();

    for (size_t i = 0; i < parser.block_count(); i++)
    {
        if (parser.block_at_index(i)->type() == BREAKPOINT)
        {
            is_breakpoint = 1;
            break;
        }
    }

    job_iterator_t jobs;
    while ((j = jobs.next()))
    {
        if (!job_is_completed(j) && (job_is_stopped(j)))
        {
            stopped_jobs_count++;
            break;
        }
    }

    if (!reader_exit_forced() && !data->prev_end_loop && stopped_jobs_count && !is_breakpoint)
    {
        writestr(_(L"There are stopped jobs. A second attempt to exit will enforce their termination.\n"));

        reader_exit(0, 0);
        data->prev_end_loop=1;
    }
    else
    {
        /* PCA: we used to only hangup jobs if stdin was closed. This prevented child processes from exiting. It's unclear to my why it matters if stdin is closed, but it seems to me if we're forcing an exit, we definitely want to hang up our processes.

            See https://github.com/fish-shell/fish-shell/issues/138
        */
        if (reader_exit_forced() || !isatty(0))
        {
            /*
              We already know that stdin is a tty since we're
              in interactive mode. If isatty returns false, it
              means stdin must have been closed.
            */
            job_iterator_t jobs;
            while ((j = jobs.next()))
            {
                if (! job_is_completed(j))
                {
                    job_signal(j, SIGHUP);
                }
            }
        }
    }
}

static bool selection_is_at_top()
{
    const pager_t *pager = &data->pager;
    size_t row = pager->get_selected_row(data->current_page_rendering);
    if (row != 0 && row != PAGER_SELECTION_NONE)
        return false;

    size_t col = pager->get_selected_column(data->current_page_rendering);
    if (col != 0 && col != PAGER_SELECTION_NONE)
        return false;

    return true;
}


/**
   Read interactively. Read input from stdin while providing editing
   facilities.
*/
static int read_i(parser_t &parser)
{
    reader_push(L"fish");
    reader_set_complete_function(&complete);
    reader_set_highlight_function(&highlight_shell);
    reader_set_test_function(&reader_shell_test);
    reader_set_allow_autosuggesting(true);
    reader_set_expand_abbreviations(true);

    reader_import_history_if_necessary(parser.vars());

    data->prev_end_loop=0;

    while ((!data->reader_end_loop) && (!sanity_check()))
    {
        event_fire_generic(parser, L"fish_prompt");
        if (function_exists(parser, LEFT_PROMPT_FUNCTION_NAME))
            reader_set_left_prompt(LEFT_PROMPT_FUNCTION_NAME);
        else
            reader_set_left_prompt(DEFAULT_PROMPT);

        if (function_exists(parser, RIGHT_PROMPT_FUNCTION_NAME))
            reader_set_right_prompt(RIGHT_PROMPT_FUNCTION_NAME);
        else
            reader_set_right_prompt(L"");


        /*
          Put buff in temporary string and clear buff, so
          that we can handle a call to reader_set_buffer
          during evaluation.
        */

        const wchar_t *tmp = reader_readline(0);

        if (data->reader_end_loop)
        {
            handle_end_loop();
        }
        else if (tmp)
        {
            const wcstring command = tmp;
            update_buff_pos(&data->command_line, 0);
            data->command_line.text.clear();
            data->command_line_changed(&data->command_line);
            wcstring_list_t argv(1, command);
            event_fire_generic(parser, L"fish_preexec", &argv);
            reader_run_command(parser, command);
            event_fire_generic(parser, L"fish_postexec", &argv);
            if (data->reader_end_loop)
            {
                handle_end_loop();
            }
            else
            {
                data->prev_end_loop=0;
            }
        }


    }
    reader_pop();
    return 0;
}

/**
   Test if there are bytes available for reading on the specified file
   descriptor
*/
static int can_read(int fd)
{
    struct timeval can_read_timeout = { 0, 0 };
    fd_set fds;

    FD_ZERO(&fds);
    FD_SET(fd, &fds);
    return select(fd + 1, &fds, 0, 0, &can_read_timeout) == 1;
}

/**
   Test if the specified character is in the private use area that
   fish uses to store internal characters

    Note: Allow U+F8FF because that's the Apple symbol, which is in the
    OS X US keyboard layout.
*/
static int wchar_private(wchar_t c)
{
    return ((c >= 0xe000) && (c < 0xf8ff));
}

/**
   Test if the specified character in the specified string is
   backslashed. pos may be at the end of the string, which indicates
   if there is a trailing backslash.
*/
static bool is_backslashed(const wcstring &str, size_t pos)
{
    /* note pos == str.size() is OK */
    if (pos > str.size())
        return false;

    size_t count = 0, idx = pos;
    while (idx--)
    {
        if (str.at(idx) != L'\\')
            break;
        count++;
    }

    return (count % 2) == 1;
}

static wchar_t unescaped_quote(const wcstring &str, size_t pos)
{
    wchar_t result = L'\0';
    if (pos < str.size())
    {
        wchar_t c = str.at(pos);
        if ((c == L'\'' || c == L'"') && ! is_backslashed(str, pos))
        {
            result = c;
        }
    }
    return result;
}


const wchar_t *reader_readline(int nchars)
{
    parser_t &parser = parser_t::principal_parser();
    wint_t c;
    int last_char=0;
    size_t yank_len=0;
    bool comp_empty = true;
    std::vector<completion_t> comp;
    int finished=0;
    struct termios old_modes;

    /* Coalesce redundant repaints. When we get a repaint, we set this to true, and skip repaints until we get something else. */
    bool coalescing_repaints = false;

    /* The command line before completion */
    data->cycle_command_line.clear();
    data->cycle_cursor_pos = 0;

    data->search_buff.clear();
    data->search_mode = NO_SEARCH;

    exec_prompt(parser);

    reader_super_highlight_me_plenty();
    s_reset(&data->screen, screen_reset_abandon_line);
    reader_repaint();

    /*
     get the current terminal modes. These will be restored when the
     function returns.
     */
    tcgetattr(0,&old_modes);
    /* set the new modes */
    if (tcsetattr(0,TCSANOW,&shell_modes))
    {
        wperror(L"tcsetattr");
    }

    while (!finished && !data->reader_end_loop)
    {
        if (0 < nchars && (size_t)nchars <= data->command_line.size())
        {
            // we've already hit the specified character limit
            finished = 1;
            break;
        }

        /*
         Sometimes strange input sequences seem to generate a zero
         byte. I believe these simply mean a character was pressed
         but it should be ignored. (Example: Trying to add a tilde
         (~) to digit)
         */
        while (1)
        {
            int was_interactive_read = is_interactive_read;
            is_interactive_read = 1;
            c=input_readch();
            is_interactive_read = was_interactive_read;
            //fprintf(stderr, "C: %lx\n", (long)c);

            if (((!wchar_private(c))) && (c>31) && (c != 127))
            {
                if (can_read(0))
                {

                    wchar_t arr[READAHEAD_MAX+1];
                    size_t i;
                    size_t limit = 0 < nchars ? std::min((size_t)nchars - data->command_line.size(), (size_t)READAHEAD_MAX)
                                              : READAHEAD_MAX;

                    memset(arr, 0, sizeof(arr));
                    arr[0] = c;

                    for (i = 1; i < limit; ++i)
                    {

                        if (!can_read(0))
                        {
                            c = 0;
                            break;
                        }
                        // only allow commands on the first key; otherwise, we might
                        // have data we need to insert on the commandline that the
                        // commmand might need to be able to see.
                        c = input_readch(false);
                        if ((!wchar_private(c)) && (c>31) && (c != 127))
                        {
                            arr[i]=c;
                            c=0;
                        }
                        else
                            break;
                    }

                    insert_string(&data->command_line, arr, true);

                }
            }

            if (c != 0)
                break;

            if (0 < nchars && (size_t)nchars <= data->command_line.size())
            {
                c = R_NULL;
                break;
            }
        }

        /* If we get something other than a repaint, then stop coalescing them */
        if (c != R_REPAINT)
            coalescing_repaints = false;

        if (last_char != R_YANK && last_char != R_YANK_POP)
            yank_len=0;

        /* Restore the text */
        if (c == R_CANCEL && data->is_navigating_pager_contents())
        {
            set_command_line_and_position(&data->command_line, data->cycle_command_line, data->cycle_cursor_pos);
        }


        /* Clear the pager if necessary */
        bool focused_on_search_field = (data->active_edit_line() == &data->pager.search_field_line);
        if (command_ends_paging(c, focused_on_search_field))
        {
            clear_pager();
        }

        //fprintf(stderr, "\n\nchar: %ls\n\n", describe_char(c).c_str());

        switch (c)
        {
                /* go to beginning of line*/
            case R_BEGINNING_OF_LINE:
            {
                editable_line_t *el = data->active_edit_line();
                while (el->position > 0 && el->text.at(el->position - 1) != L'\n')
                {
                    update_buff_pos(el, el->position - 1);
                }

                reader_repaint_needed();
                break;
            }

            case R_END_OF_LINE:
            {
                editable_line_t *el = data->active_edit_line();
                if (el->position < el->size())
                {
                    const wchar_t *buff = el->text.c_str();
                    while (buff[el->position] &&
                            buff[el->position] != L'\n')
                    {
                        update_buff_pos(el, el->position + 1);
                    }
                }
                else
                {
                    accept_autosuggestion(true);
                }

                reader_repaint_needed();
                break;
            }


            case R_BEGINNING_OF_BUFFER:
            {
                update_buff_pos(&data->command_line, 0);
                reader_repaint_needed();
                break;
            }

            /* go to EOL*/
            case R_END_OF_BUFFER:
            {
                update_buff_pos(&data->command_line, data->command_line.size());

                reader_repaint_needed();
                break;
            }

            case R_NULL:
            {
                break;
            }

            case R_CANCEL:
            {
                // The only thing we can cancel right now is paging, which we handled up above
                break;
            }

            case R_FORCE_REPAINT:
            case R_REPAINT:
            {
                if (! coalescing_repaints)
                {
                    coalescing_repaints = true;
                    exec_prompt(parser);
                    s_reset(&data->screen, screen_reset_current_line_and_prompt);
                    data->screen_reset_needed = false;
                    reader_repaint();
                }
                break;
            }

            case R_EOF:
            {
                exit_forced = 1;
                data->reader_end_loop = 1;
                break;
            }

            /* complete */
            case R_COMPLETE:
            case R_COMPLETE_AND_SEARCH:
            {

                if (!data->complete_func)
                    break;

                /* Use the command line only; it doesn't make sense to complete in any other line */
                editable_line_t *el = &data->command_line;
                if (data->is_navigating_pager_contents() || (! comp_empty && last_char == R_COMPLETE))
                {
                    /* The user typed R_COMPLETE more than once in a row. If we are not yet fully disclosed, then become so; otherwise cycle through our available completions. */
                    if (data->current_page_rendering.remaining_to_disclose > 0)
                    {
                        data->pager.set_fully_disclosed(true);
                        reader_repaint_needed();
                    }
                    else
                    {
                        select_completion_in_direction(c == R_COMPLETE ? direction_next : direction_prev);
                    }
                }
                else
                {
                    /* Either the user hit tab only once, or we had no visible completion list. */

                    /* Remove a trailing backslash. This may trigger an extra repaint, but this is rare. */
                    if (is_backslashed(el->text, el->position))
                    {
                        remove_backward();
                    }

                    /* Get the string; we have to do this after removing any trailing backslash */
                    const wchar_t * const buff = el->text.c_str();

                    /* Clear the completion list */
                    comp.clear();

                    /* Figure out the extent of the command substitution surrounding the cursor. This is because we only look at the current command substitution to form completions - stuff happening outside of it is not interesting. */
                    const wchar_t *cmdsub_begin, *cmdsub_end;
                    parse_util_cmdsubst_extent(buff, el->position, &cmdsub_begin, &cmdsub_end);

                    /* Figure out the extent of the token within the command substitution. Note we pass cmdsub_begin here, not buff */
                    const wchar_t *token_begin, *token_end;
                    parse_util_token_extent(cmdsub_begin, el->position - (cmdsub_begin-buff), &token_begin, &token_end, 0, 0);

                    /* Hack: the token may extend past the end of the command substitution, e.g. in (echo foo) the last token is 'foo)'. Don't let that happen. */
                    if (token_end > cmdsub_end) token_end = cmdsub_end;

                    /* Figure out how many steps to get from the current position to the end of the current token. */
                    size_t end_of_token_offset = token_end - buff;

                    /* Move the cursor to the end */
                    if (el->position != end_of_token_offset)
                    {
                        update_buff_pos(el, end_of_token_offset);
                        reader_repaint();
                    }

                    /* Construct a copy of the string from the beginning of the command substitution up to the end of the token we're completing */
                    const wcstring buffcpy = wcstring(cmdsub_begin, token_end);

                    //fprintf(stderr, "Complete (%ls)\n", buffcpy.c_str());
                    const env_stack_t *var_stack = &parser.vars();
                    data->complete_func(buffcpy, comp, var_stack, COMPLETION_REQUEST_DEFAULT | COMPLETION_REQUEST_DESCRIPTIONS | COMPLETION_REQUEST_FUZZY_MATCH);

                    /* Munge our completions */
                    sort_and_make_unique(comp);
                    prioritize_completions(comp);

                    /* Record our cycle_command_line */
                    data->cycle_command_line = el->text;
                    data->cycle_cursor_pos = el->position;

                    bool continue_after_prefix_insertion = (c == R_COMPLETE_AND_SEARCH);
                    comp_empty = handle_completions(comp, continue_after_prefix_insertion);

                    /* Show the search field if requested and if we printed a list of completions */
                    if (c == R_COMPLETE_AND_SEARCH && ! comp_empty && ! data->pager.empty())
                    {
                        data->pager.set_search_field_shown(true);
                        select_completion_in_direction(direction_next);
                        reader_repaint_needed();
                    }

                }

                break;
            }

            /* kill */
            case R_KILL_LINE:
            {
                editable_line_t *el = data->active_edit_line();
                const wchar_t *buff = el->text.c_str();
                const wchar_t *begin = &buff[el->position];
                const wchar_t *end = begin;

                while (*end && *end != L'\n')
                    end++;

                if (end==begin && *end)
                    end++;

                size_t len = end-begin;
                if (len)
                {
                    reader_kill(el, begin - buff, len, KILL_APPEND, last_char!=R_KILL_LINE);
                }

                break;
            }

            case R_BACKWARD_KILL_LINE:
            {
                editable_line_t *el = data->active_edit_line();
                if (el->position > 0)
                {
                    const wchar_t *buff = el->text.c_str();
                    const wchar_t *end = &buff[el->position];
                    const wchar_t *begin = end;

                    /* Make sure we delete at least one character (see #580) */
                    begin--;

                    /* Delete until we hit a newline, or the beginning of the string */
                    while (begin > buff  && *begin != L'\n')
                        begin--;

                    /* If we landed on a newline, don't delete it */
                    if (*begin == L'\n')
                        begin++;

                    assert(end >= begin);
                    size_t len = maxi<size_t>(end-begin, 1);
                    begin = end - len;

                    reader_kill(el, begin - buff, len, KILL_PREPEND, last_char!=R_BACKWARD_KILL_LINE);
                }
                break;

            }

            case R_KILL_WHOLE_LINE:
            {
                /* We match the emacs behavior here: "kills the entire line including the following newline" */
                editable_line_t *el = data->active_edit_line();
                const wchar_t *buff = el->text.c_str();

                /* Back up to the character just past the previous newline, or go to the beginning of the command line. Note that if the position is on a newline, visually this looks like the cursor is at the end of a line. Therefore that newline is NOT the beginning of a line; this justifies the -1 check. */
                size_t begin = el->position;
                while (begin > 0  && buff[begin-1] != L'\n')
                {
                    begin--;
                }
                
                /* Push end forwards to just past the next newline, or just past the last char. */
                size_t end = el->position;
                while (buff[end] != L'\0')
                {
                    end++;
                    if (buff[end-1] == L'\n')
                    {
                        break;
                    }
                }
                assert(end >= begin);

                if (end > begin)
                {
                    reader_kill(el, begin, end - begin, KILL_APPEND, last_char!=R_KILL_WHOLE_LINE);
                }
                break;
            }

            /* yank*/
            case R_YANK:
            {
                const wchar_t *yank_str = kill_yank();
                insert_string(data->active_edit_line(), yank_str);
                yank_len = wcslen(yank_str);
                break;
            }

            /* rotate killring*/
            case R_YANK_POP:
            {
                if (yank_len)
                {
                    for (size_t i=0; i<yank_len; i++)
                        remove_backward();

                    const wchar_t *yank_str = kill_yank_rotate();
                    insert_string(data->active_edit_line(), yank_str);
                    yank_len = wcslen(yank_str);
                }
                break;
            }

            /* Escape was pressed */
            case L'\x1b':
            {
                if (data->search_mode)
                {
                    data->search_mode= NO_SEARCH;

                    if (data->token_history_pos==-1)
                    {
                        //history_reset();
                        data->history_search.go_to_end();
                        reader_set_buffer(data->search_buff, data->search_buff.size());
                    }
                    else
                    {
                        reader_replace_current_token(data->search_buff.c_str());
                    }
                    data->search_buff.clear();
                    reader_super_highlight_me_plenty();
                    reader_repaint_needed();
                }

                break;
            }

            /* delete backward*/
            case R_BACKWARD_DELETE_CHAR:
            {
                remove_backward();
                break;
            }

            /* delete forward*/
            case R_DELETE_CHAR:
            {
                /**
                 Remove the current character in the character buffer and on the
                 screen using syntax highlighting, etc.
                 */
                editable_line_t *el = data->active_edit_line();
                if (el->position < el->size())
                {
                    update_buff_pos(el, el->position + 1);
                    remove_backward();
                }
                break;
            }

            /*
             Evaluate. If the current command is unfinished, or if
             the charater is escaped using a backslash, insert a
             newline
             */
            case R_EXECUTE:
            {
                /* Delete any autosuggestion */
                data->autosuggestion.clear();

                /* If the user hits return while navigating the pager, it only clears the pager */
                if (data->is_navigating_pager_contents())
                {
                    clear_pager();
                    break;
                }

                /* The user may have hit return with pager contents, but while not navigating them. Clear the pager in that event. */
                clear_pager();

                /* We only execute the command line */
                editable_line_t *el = &data->command_line;

                /* Allow backslash-escaped newlines, but only if the following character is whitespace, or we're at the end of the text (see issue #163) */
                if (is_backslashed(el->text, el->position))
                {
                    if (el->position >= el->size() || iswspace(el->text.at(el->position)))
                    {
                        insert_char(el, '\n');
                        break;
                    }
                }

                /* See if this command is valid */
                int command_test_result = data->test_func(el->text.c_str());
                if (command_test_result == 0 || command_test_result == PARSER_TEST_INCOMPLETE)
                {
                    /* This command is valid, but an abbreviation may make it invalid. If so, we will have to test again. */
                    bool abbreviation_expanded = data->expand_abbreviation_as_necessary(1);
                    if (abbreviation_expanded)
                    {
                        /* It's our reponsibility to rehighlight and repaint. But everything we do below triggers a repaint. */
                        command_test_result = data->test_func(el->text.c_str());

                        /* If the command is OK, then we're going to execute it. We still want to do syntax highlighting, but a synchronous variant that performs no I/O, so as not to block the user */
                        bool skip_io = (command_test_result == 0);
                        reader_super_highlight_me_plenty(0, skip_io);
                    }
                }

                switch (command_test_result)
                {

                    case 0:
                    {
                        /* Finished command, execute it. Don't add items that start with a leading space. */
                        const editable_line_t *el = &data->command_line;
                        if (data->history != NULL && ! el->empty() && el->text.at(0) != L' ')
                        {
                            data->history->add_with_file_detection(parser.vars(), el->text);
                        }
                        finished=1;
                        update_buff_pos(&data->command_line, data->command_line.size());
                        reader_repaint();
                        break;
                    }

                    /*
                     We are incomplete, continue editing
                     */
                    case PARSER_TEST_INCOMPLETE:
                    {
                        insert_char(el, '\n');
                        break;
                    }

                    /*
                     Result must be some combination including an
                     error. The error message will already be
                     printed, all we need to do is repaint
                     */
                    default:
                    {
                        s_reset(&data->screen, screen_reset_abandon_line);
                        reader_repaint_needed();
                        break;
                    }

                }

                break;
            }

            /* History functions */
            case R_HISTORY_SEARCH_BACKWARD:
            case R_HISTORY_TOKEN_SEARCH_BACKWARD:
            case R_HISTORY_SEARCH_FORWARD:
            case R_HISTORY_TOKEN_SEARCH_FORWARD:
            {
                int reset = 0;
                if (data->search_mode == NO_SEARCH)
                {
                    reset = 1;
                    if ((c == R_HISTORY_SEARCH_BACKWARD) ||
                            (c == R_HISTORY_SEARCH_FORWARD))
                    {
                        data->search_mode = LINE_SEARCH;
                    }
                    else
                    {
                        data->search_mode = TOKEN_SEARCH;
                    }

                    const editable_line_t *el = &data->command_line;
                    data->search_buff.append(el->text);
                    data->history_search = history_search_t(*data->history, data->search_buff, HISTORY_SEARCH_TYPE_CONTAINS);

                    /* Skip the autosuggestion as history unless it was truncated */
                    const wcstring &suggest = data->autosuggestion;
                    if (! suggest.empty() && ! data->screen.autosuggestion_is_truncated)
                    {
                        data->history_search.skip_matches(wcstring_list_t(&suggest, 1 + &suggest));
                    }
                }

                switch (data->search_mode)
                {
                    case LINE_SEARCH:
                    {
                        if ((c == R_HISTORY_SEARCH_BACKWARD) ||
                                (c == R_HISTORY_TOKEN_SEARCH_BACKWARD))
                        {
                            data->history_search.go_backwards();
                        }
                        else
                        {
                            if (! data->history_search.go_forwards())
                            {
                                /* If you try to go forwards past the end, we just go to the end */
                                data->history_search.go_to_end();
                            }
                        }

                        wcstring new_text;
                        if (data->history_search.is_at_end())
                        {
                            new_text = data->search_buff;
                        }
                        else
                        {
                            new_text = data->history_search.current_string();
                        }
                        set_command_line_and_position(&data->command_line, new_text, new_text.size());

                        break;
                    }

                    case TOKEN_SEARCH:
                    {
                        if ((c == R_HISTORY_SEARCH_BACKWARD) ||
                                (c == R_HISTORY_TOKEN_SEARCH_BACKWARD))
                        {
                            handle_token_history(SEARCH_BACKWARD, reset);
                        }
                        else
                        {
                            handle_token_history(SEARCH_FORWARD, reset);
                        }

                        break;
                    }

                }
                break;
            }


            /* Move left*/
            case R_BACKWARD_CHAR:
            {
                editable_line_t *el = data->active_edit_line();
                if (data->is_navigating_pager_contents())
                {
                    select_completion_in_direction(direction_west);
                }
                else if (el->position > 0)
                {
                    update_buff_pos(el, el->position-1);
                    reader_repaint_needed();
                }
                break;
            }

            /* Move right*/
            case R_FORWARD_CHAR:
            {
                editable_line_t *el = data->active_edit_line();
                if (data->is_navigating_pager_contents())
                {
                    select_completion_in_direction(direction_east);
                }
                else if (el->position < el->size())
                {
                    update_buff_pos(el, el->position + 1);
                    reader_repaint_needed();
                }
                else
                {
                    accept_autosuggestion(true);
                }
                break;
            }

            /* kill one word left */
            case R_BACKWARD_KILL_WORD:
            case R_BACKWARD_KILL_PATH_COMPONENT:
            {
                move_word_style_t style = (c == R_BACKWARD_KILL_PATH_COMPONENT ? move_word_style_path_components : move_word_style_punctuation);
                bool newv = (last_char != R_BACKWARD_KILL_WORD && last_char != R_BACKWARD_KILL_PATH_COMPONENT);
                move_word(data->active_edit_line(), MOVE_DIR_LEFT, true /* erase */, style, newv);
                break;
            }

            /* kill one word right */
            case R_KILL_WORD:
            {
                move_word(data->active_edit_line(), MOVE_DIR_RIGHT, true /* erase */, move_word_style_punctuation, last_char!=R_KILL_WORD);
                break;
            }

            /* move one word left*/
            case R_BACKWARD_WORD:
            {
                move_word(data->active_edit_line(), MOVE_DIR_LEFT, false /* do not erase */, move_word_style_punctuation, false);
                break;
            }

            /* move one word right*/
            case R_FORWARD_WORD:
            {
                editable_line_t *el = data->active_edit_line();
                if (el->position < el->size())
                {
                    move_word(el, MOVE_DIR_RIGHT, false /* do not erase */, move_word_style_punctuation, false);
                }
                else
                {
                    accept_autosuggestion(false /* accept only one word */);
                }
                break;
            }

            case R_BEGINNING_OF_HISTORY:
            {
                const editable_line_t *el = &data->command_line;
                data->history_search = history_search_t(*data->history, el->text, HISTORY_SEARCH_TYPE_PREFIX);
                data->history_search.go_to_beginning();
                if (! data->history_search.is_at_end())
                {
                    wcstring new_text = data->history_search.current_string();
                    set_command_line_and_position(&data->command_line, new_text, new_text.size());
                }

                break;
            }

            case R_END_OF_HISTORY:
            {
                data->history_search.go_to_end();
                break;
            }

            case R_UP_LINE:
            case R_DOWN_LINE:
            {
                if (data->is_navigating_pager_contents())
                {
                    /* We are already navigating pager contents. */
                    selection_direction_t direction;
                    if (c == R_DOWN_LINE)
                    {
                        /* Down arrow is always south */
                        direction = direction_south;
                    }
                    else if (selection_is_at_top())
                    {
                        /* Up arrow, but we are in the first column and first row. End navigation */
                        direction = direction_deselect;
                    }
                    else
                    {
                        /* Up arrow, go north */
                        direction = direction_north;
                    }

                    /* Now do the selection */
                    select_completion_in_direction(direction);
                }
                else if (c == R_DOWN_LINE && ! data->pager.empty())
                {
                    /* We pressed down with a non-empty pager contents, begin navigation */
                    select_completion_in_direction(direction_south);
                }
                else
                {
                    /* Not navigating the pager contents */
                    editable_line_t *el = data->active_edit_line();
                    int line_old = parse_util_get_line_from_offset(el->text, el->position);
                    int line_new;

                    if (c == R_UP_LINE)
                        line_new = line_old-1;
                    else
                        line_new = line_old+1;

                    int line_count = parse_util_lineno(el->text.c_str(), el->size())-1;

                    if (line_new >= 0 && line_new <= line_count)
                    {
                        size_t base_pos_new;
                        size_t base_pos_old;

                        int indent_old;
                        int indent_new;
                        size_t line_offset_old;
                        size_t total_offset_new;

                        base_pos_new = parse_util_get_offset_from_line(el->text, line_new);

                        base_pos_old = parse_util_get_offset_from_line(el->text,  line_old);

                        assert(base_pos_new != (size_t)(-1) && base_pos_old != (size_t)(-1));
                        indent_old = data->indents.at(base_pos_old);
                        indent_new = data->indents.at(base_pos_new);

                        line_offset_old = el->position - parse_util_get_offset_from_line(el->text, line_old);
                        total_offset_new = parse_util_get_offset(el->text, line_new, line_offset_old - 4*(indent_new-indent_old));
                        update_buff_pos(el, total_offset_new);
                        reader_repaint_needed();
                    }
                }

                break;
            }

            case R_SUPPRESS_AUTOSUGGESTION:
            {
                data->suppress_autosuggestion = true;
                data->autosuggestion.clear();
                reader_repaint_needed();
                break;
            }

            case R_ACCEPT_AUTOSUGGESTION:
            {
                accept_autosuggestion(true);
                break;
            }

            case R_TRANSPOSE_CHARS:
            {
                editable_line_t *el = data->active_edit_line();
                if (el->size() < 2)
                {
                    break;
                }

                /* If the cursor is at the end, transpose the last two characters of the line */
                if (el->position == el->size())
                {
                    update_buff_pos(el, el->position - 1);
                }

                /*
                 Drag the character before the cursor forward over the character at the cursor, moving
                 the cursor forward as well.
                 */
                if (el->position > 0)
                {
                    wcstring local_cmd = el->text;
                    std::swap(local_cmd.at(el->position), local_cmd.at(el->position-1));
                    set_command_line_and_position(el, local_cmd, el->position + 1);
                }
                break;
            }

            case R_TRANSPOSE_WORDS:
            {
                editable_line_t *el = data->active_edit_line();
                size_t len = el->size();
                const wchar_t *buff = el->text.c_str();
                const wchar_t *tok_begin, *tok_end, *prev_begin, *prev_end;

                /* If we are not in a token, look for one ahead */
                size_t buff_pos = el->position;
                while (buff_pos != len && !iswalnum(buff[buff_pos]))
                    buff_pos++;

                update_buff_pos(el, buff_pos);

                parse_util_token_extent(buff, el->position, &tok_begin, &tok_end, &prev_begin, &prev_end);

                /* In case we didn't find a token at or after the cursor... */
                if (tok_begin == &buff[len])
                {
                    /* ...retry beginning from the previous token */
                    size_t pos = prev_end - &buff[0];
                    parse_util_token_extent(buff, pos, &tok_begin, &tok_end, &prev_begin, &prev_end);
                }

                /* Make sure we have two tokens */
                if (prev_begin < prev_end && tok_begin < tok_end && tok_begin > prev_begin)
                {
                    const wcstring prev(prev_begin, prev_end - prev_begin);
                    const wcstring sep(prev_end, tok_begin - prev_end);
                    const wcstring tok(tok_begin, tok_end - tok_begin);
                    const wcstring trail(tok_end, &buff[len] - tok_end);

                    /* Compose new command line with swapped tokens */
                    wcstring new_buff(buff, prev_begin - buff);
                    new_buff.append(tok);
                    new_buff.append(sep);
                    new_buff.append(prev);
                    new_buff.append(trail);
                    /* Put cursor right after the second token */
                    set_command_line_and_position(el, new_buff, tok_end - buff);
                }
                break;
            }

            case R_UPCASE_WORD:
            case R_DOWNCASE_WORD:
            case R_CAPITALIZE_WORD:
            {
                editable_line_t *el = data->active_edit_line();
                // For capitalize_word, whether we've capitalized a character so far
                bool capitalized_first = false;

                // We apply the operation from the current location to the end of the word
                size_t pos = el->position;
                move_word(el, MOVE_DIR_RIGHT, false, move_word_style_punctuation, false);
                for (; pos < el->position; pos++)
                {
                    wchar_t chr = el->text.at(pos);

                    // We always change the case; this decides whether we go uppercase (true) or lowercase (false)
                    bool make_uppercase;
                    if (c == R_CAPITALIZE_WORD)
                        make_uppercase = ! capitalized_first && iswalnum(chr);
                    else
                        make_uppercase = (c == R_UPCASE_WORD);

                    // Apply the operation and then record what we did
                    if (make_uppercase)
                        chr = towupper(chr);
                    else
                        chr = towlower(chr);

                    data->command_line.text.at(pos) = chr;
                    capitalized_first = capitalized_first || make_uppercase;
                }
                data->command_line_changed(el);
                reader_super_highlight_me_plenty();
                reader_repaint_needed();
                break;
            }

            case R_BEGIN_SELECTION:
            {
                data->sel_active = true;
                data->sel_begin_pos = data->command_line.position;
                data->sel_start_pos = data->command_line.position;
                data->sel_stop_pos = data->command_line.position;
                break;
            }

            case R_END_SELECTION:
            {
                data->sel_active = false;
                data->sel_start_pos = data->command_line.position;
                data->sel_stop_pos = data->command_line.position;
                break;
            }

            case R_KILL_SELECTION:
            {
                bool newv = (last_char != R_KILL_SELECTION);
                size_t start, len;
                if (reader_get_selection(&start, &len))
                {
                    reader_kill(&data->command_line, start, len, KILL_APPEND, newv);
                }
                break;
            }

            case R_FORWARD_JUMP:
            {
                editable_line_t *el = data->active_edit_line();
                wchar_t target = input_function_pop_arg();
                bool status = false;

                for (size_t i = el->position + 1; i < el->size(); i++)
                {
                    if (el->at(i) == target)
                    {
                        update_buff_pos(el, i);
                        status = true;
                        break;
                    }
                }
                input_function_set_status(status);
                reader_repaint_needed();
                break;
            }

            case R_BACKWARD_JUMP:
            {
                editable_line_t *el = data->active_edit_line();
                wchar_t target = input_function_pop_arg();
                bool status = false;

                size_t tmp_pos = el->position;
                while (tmp_pos--)
                {
                    if (el->at(tmp_pos) == target)
                    {
                        update_buff_pos(el, tmp_pos);
                        status = true;
                        break;
                    }
                }
                input_function_set_status(status);
                reader_repaint_needed();
                break;
            }

            /* Other, if a normal character, we add it to the command */
            default:
            {
                if ((!wchar_private(c)) && (((c>31) || (c==L'\n'))&& (c != 127)))
                {
                    bool allow_expand_abbreviations = false;
                    if (data->is_navigating_pager_contents())
                    {
                        data->pager.set_search_field_shown(true);
                    }
                    else
                    {
                        allow_expand_abbreviations = true;
                    }

                    /* Regular character */
                    editable_line_t *el = data->active_edit_line();
                    insert_char(data->active_edit_line(), c, allow_expand_abbreviations);

                    /* End paging upon inserting into the normal command line */
                    if (el == &data->command_line)
                    {
                        clear_pager();
                    }


                }
                else
                {
                    /*
                     Low priority debug message. These can happen if
                     the user presses an unefined control
                     sequnece. No reason to report.
                     */
                    debug(2, _(L"Unknown keybinding %d"), c);
                }
                break;
            }

        }

        if ((c != R_HISTORY_SEARCH_BACKWARD) &&
                (c != R_HISTORY_SEARCH_FORWARD) &&
                (c != R_HISTORY_TOKEN_SEARCH_BACKWARD) &&
                (c != R_HISTORY_TOKEN_SEARCH_FORWARD) &&
                (c != R_NULL))
        {
            data->search_mode = NO_SEARCH;
            data->search_buff.clear();
            data->history_search.go_to_end();
            data->token_history_pos=-1;
        }

        last_char = c;

        reader_repaint_if_needed();
    }

    writestr(L"\n");

    /* Ensure we have no pager contents when we exit */
    if (! data->pager.empty())
    {
        /* Clear to end of screen to erase the pager contents. TODO: this may fail if eos doesn't exist, in which case we should emit newlines */
        screen_force_clear_to_end();
        data->pager.clear();
    }

    if (!reader_exit_forced())
    {
        if (tcsetattr(0,TCSANOW,&old_modes))      /* return to previous mode */
        {
            wperror(L"tcsetattr");
        }

        set_color(rgb_color_t::reset(), rgb_color_t::reset());
    }

    return finished ? data->command_line.text.c_str() : NULL;
}

int reader_search_mode()
{
    if (!data)
    {
        return -1;
    }

    return !!data->search_mode;
}

int reader_has_pager_contents()
{
    if (!data)
    {
        return -1;
    }

    return ! data->current_page_rendering.screen_data.empty();
}

/**
   Read non-interactively.  Read input from stdin without displaying
   the prompt, using syntax highlighting. This is used for reading
   scripts and init files.
*/
static int read_ni(parser_t &parser, int fd, const io_chain_t &io)
{
    FILE *in_stream;
    wchar_t *buff=0;
    std::vector<char> acc;

    int des = (fd == STDIN_FILENO ? dup(STDIN_FILENO) : fd);
    int res=0;

    if (des == -1)
    {
        wperror(L"dup");
        return 1;
    }

    in_stream = fdopen(des, "r");
    if (in_stream != 0)
    {
        while (!feof(in_stream))
        {
            char buff[4096];
            size_t c = fread(buff, 1, 4096, in_stream);

            if (ferror(in_stream))
            {
                if (errno == EINTR)
                {
                    /* We got a signal, just keep going. Be sure that we call insert() below because we may get data as well as EINTR. */
                    clearerr(in_stream);
                }
                else if ((errno == EAGAIN || errno == EWOULDBLOCK) && make_fd_blocking(des) == 0)
                {
                    /* We succeeded in making the fd blocking, keep going */
                    clearerr(in_stream);
                }
                else
                {
                    /* Fatal error */
                    debug(1, _(L"Error while reading from file descriptor"));

                    /* Reset buffer on error. We won't evaluate incomplete files. */
                    acc.clear();
                    break;
                }
            }

            acc.insert(acc.end(), buff, buff + c);
        }

        wcstring str = acc.empty() ? wcstring() : str2wcstring(&acc.at(0), acc.size());
        acc.clear();

        if (fclose(in_stream))
        {
            debug(1,
                  _(L"Error while closing input stream"));
            wperror(L"fclose");
            res = 1;
        }

        /* Swallow a BOM (#1518) */
        if (! str.empty() && str.at(0) == UTF8_BOM_WCHAR)
        {
            str.erase(0, 1);
        }

        parse_error_list_t errors;
        if (! parse_util_detect_errors(str, &errors, false /* do not accept incomplete */))
        {
            parser.eval(str, io, TOP);
        }
        else
        {
            wcstring sb;
            parser.get_backtrace(str, errors, &sb);
            fwprintf(stderr, L"%ls", sb.c_str());
            res = 1;
        }
    }
    else
    {
        debug(1,
              _(L"Error while opening input stream"));
        wperror(L"fdopen");
        free(buff);
        res=1;
    }
    return res;
}

int reader_read(parser_t &parser, int fd, const io_chain_t &io)
{
    int res;

    /*
      If reader_read is called recursively through the '.' builtin, we
      need to preserve is_interactive. This, and signal handler setup
      is handled by proc_push_interactive/proc_pop_interactive.
    */

    bool inter = ((fd == STDIN_FILENO) && isatty(STDIN_FILENO));
    parser.push_is_interactive(inter);

    res= parser.get_is_interactive() ? read_i(parser) : read_ni(parser, fd, io);

    /*
      If the exit command was called in a script, only exit the
      script, not the program.
    */
    if (data)
        data->reader_end_loop = 0;
    end_loop = 0;

    parser.pop_is_interactive();
    return res;
}<|MERGE_RESOLUTION|>--- conflicted
+++ resolved
@@ -694,20 +694,6 @@
     }
 
     interrupted = 1;
-<<<<<<< HEAD
-}
-
-const wchar_t *reader_current_filename()
-{
-    const scoped_current_filename_t *fn = scoped_current_filename_t::current();
-    return fn == NULL ? NULL : fn->name;
-}
-
-scoped_current_filename_t::scoped_current_filename_t(const wchar_t *fn) : name(intern(fn))
-{
-#warning This is suspect because the filename may need to be available in subparsers
-=======
->>>>>>> 63975340
 }
 
 /** Make sure buffers are large enough to hold the current string length */
