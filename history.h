/** \file history.h
  Prototypes for history functions, part of the user interface.
*/

#ifndef FISH_HISTORY_H
#define FISH_HISTORY_H

#include <wchar.h>
#include "common.h"
#include "pthread.h"
#include "wutil.h"
#include <deque>
#include <vector>
#include <utility>
#include <list>
#include <set>

/* fish supports multiple shells writing to history at once. Here is its strategy:

1. All history files are append-only. Data, once written, is never modified.
2. A history file may be re-written ("vacuumed"). This involves reading in the file and writing a new one, while performing maintenance tasks: discarding items in an LRU fashion until we reach the desired maximum count, removing duplicates, and sorting them by timestamp (eventually, not implemented yet). The new file is atomically moved into place via rename().
3. History files are mapped in via mmap(). Before the file is mapped, the file takes a fcntl read lock. The purpose of this lock is to avoid seeing a transient state where partial data has been written to the file.
4. History is appended to under a fcntl write lock.
5. The chaos_mode boolean can be set to true to do things like lower buffer sizes which can trigger race conditions. This is useful for testing.
*/

typedef std::vector<wcstring> path_list_t;

enum history_search_type_t
{
    /** The history searches for strings containing the given string */
    HISTORY_SEARCH_TYPE_CONTAINS,

    /** The history searches for strings starting with the given string */
    HISTORY_SEARCH_TYPE_PREFIX
};

/* A history identifier is a number that uniquely identifies a history item within a session. */
typedef uint32_t history_identifier_t;

class history_item_t
{
    friend class history_t;
    friend class history_lru_node_t;
    friend class history_tests_t;

private:
    explicit history_item_t(const wcstring &str);
    explicit history_item_t(const wcstring &, time_t, history_identifier_t ident = 0);

    /** Attempts to merge two compatible history items together */
    bool merge(const history_item_t &item);

    /** The actual contents of the entry */
    wcstring contents;

    /** Original creation time for the entry */
    time_t creation_timestamp;

    /** Sometimes unique identifier used for hinting */
    history_identifier_t identifier;

    /** Paths that we require to be valid for this item to be autosuggested */
    path_list_t required_paths;
    
public:
    const wcstring &str() const
    {
        return contents;
    }

    bool empty() const
    {
        return contents.empty();
    }

    /* Whether our contents matches a search term. */
    bool matches_search(const wcstring &term, enum history_search_type_t type) const;

    time_t timestamp() const
    {
        return creation_timestamp;
    }

    const path_list_t &get_required_paths() const
    {
        return required_paths;
    }

    bool operator==(const history_item_t &other) const
    {
        return contents == other.contents &&
               creation_timestamp == other.creation_timestamp &&
               required_paths == other.required_paths;
    }
};

typedef std::deque<history_item_t> history_item_list_t;

/* The type of file that we mmap'd */
enum history_file_type_t
{
    history_type_unknown,
    history_type_fish_2_0,
    history_type_fish_1_x
};

class environment_t;
class history_t
{
    friend class history_tests_t;
private:
    /** No copying */
    history_t(const history_t&);
    history_t &operator=(const history_t&);

    /** Private creator */
    history_t(const wcstring &pname);

    /** Privately add an item. If pending, the item will not be returned by history searches until a call to resolve_pending. */
    void add(const history_item_t &item, bool pending = false);

    /** Destructor */
    ~history_t();

    /** Lock for thread safety */
    pthread_mutex_t lock;

    /** Internal function */
    void clear_file_state();

    /** The name of this list. Used for picking a suitable filename and for switching modes. */
    const wcstring name;

    /** New items. Note that these are NOT discarded on save. We need to keep these around so we can distinguish between items in our history and items in the history of other shells that were started after we were started. */
    history_item_list_t new_items;

    /** The index of the first new item that we have not yet written. */
    size_t first_unwritten_new_item_index;

    /** Whether we have a pending item. If so, the most recently added item is ignored by item_at_index. */
    bool has_pending_item;
    
    /** Whether we should disable saving to the file for a time */
    uint32_t disable_automatic_save_counter;

    /** Deleted item contents. */
    std::set<wcstring> deleted_items;

    /** The mmaped region for the history file */
    const char *mmap_start;

    /** The size of the mmap'd region */
    size_t mmap_length;

    /** The type of file we mmap'd */
    history_file_type_t mmap_type;

    /** The file ID of the file we mmap'd */
    file_id_t mmap_file_id;

    /** The boundary timestamp distinguishes old items from new items. Items whose timestamps are <= the boundary are considered "old". Items whose timestemps are > the boundary are new, and are ignored by this instance (unless they came from this instance). The timestamp may be adjusted by incorporate_external_changes() */
    time_t boundary_timestamp;

    /** How many items we add until the next vacuum. Initially a random value. */
    int countdown_to_vacuum;

    /** Figure out the offsets of our mmap data */
    void populate_from_mmap(void);

    /** List of old items, as offsets into out mmap data */
    std::deque<size_t> old_item_offsets;

    /** Whether we've loaded old items */
    bool loaded_old;

    /** Loads old if necessary */
    bool load_old_if_needed(void);

    /** Memory maps the history file if necessary */
    bool mmap_if_needed(void);

    /** Deletes duplicates in new_items. */
    void compact_new_items();

    /** Saves history by rewriting the file */
    bool save_internal_via_rewrite();

    /** Saves history by appending to the file */
    bool save_internal_via_appending();

    /** Saves history */
    void save_internal(bool vacuum);

    /** Saves history, maybe */
    void save_internal_unless_disabled();

    /* Do a private, read-only map of the entirety of a history file with the given name. Returns true if successful. Returns the mapped memory region by reference. */
    bool map_file(const wcstring &name, const char **out_map_start, size_t *out_map_len, file_id_t *file_id);

    /** Whether we're in maximum chaos mode, useful for testing */
    bool chaos_mode;

    /* Versioned decoding */
    static history_item_t decode_item_fish_2_0(const char *base, size_t len);
    static history_item_t decode_item_fish_1_x(const char *base, size_t len);
    static history_item_t decode_item(const char *base, size_t len, history_file_type_t type);

public:
    /** Returns history with the given name, creating it if necessary */
    static history_t & history_with_name(const wcstring &name);

    /** Determines whether the history is empty. Unfortunately this cannot be const, since it may require populating the history. */
    bool is_empty(void);

    /** Add a new history item to the end. If pending is set, the item will not be returned by item_at_index until a call to resolve_pending(). Pending items are tracked with an offset into the array of new items, so adding a non-pending item has the effect of resolving all pending items. */
    void add(const wcstring &str, history_identifier_t ident = 0, bool pending = false);

    /** Remove a history item */
    void remove(const wcstring &str);

<<<<<<< HEAD
    /** Add a new history item to the end */
    void add_with_file_detection(const environment_t &vars, const wcstring &str);
=======
    /** Add a new pending history item to the end, and then begin file detection on the items to determine which arguments are paths */
    void add_pending_with_file_detection(const wcstring &str);
    
    /** Resolves any pending history items, so that they may be returned in history searches. */
    void resolve_pending();
>>>>>>> 9cf2bb18

    /** Saves history */
    void save();

    /** Enable / disable automatic saving. Main thread only! */
    void disable_automatic_saving();
    void enable_automatic_saving();

    /** Irreversibly clears history */
    void clear();

    /** Populates from a bash history file */
    void populate_from_bash(FILE *f);

    /** Incorporates the history of other shells into this history */
    void incorporate_external_changes();

    /* Gets all the history into a string with ARRAY_SEP_STR. This is intended for the $history environment variable. This may be long! */
    void get_string_representation(wcstring *result, const wcstring &separator);

    /** Sets the valid file paths for the history item with the given identifier */
    void set_valid_file_paths(const wcstring_list_t &valid_file_paths, history_identifier_t ident);

    /** Return the specified history at the specified index. 0 is the index of the current commandline. (So the most recent item is at index 1.) */
    history_item_t item_at_index(size_t idx);
};

class history_search_t
{

    /** The history in which we are searching */
    history_t * history;

    /** Our type */
    enum history_search_type_t search_type;

    /** Our list of previous matches as index, value. The end is the current match. */
    typedef std::pair<size_t, history_item_t> prev_match_t;
    std::vector<prev_match_t> prev_matches;

    /** Returns yes if a given term is in prev_matches. */
    bool match_already_made(const wcstring &match) const;

    /** The search term */
    wcstring term;

    /** Additional strings to skip (sorted) */
    wcstring_list_t external_skips;

    bool should_skip_match(const wcstring &str) const;

public:

    /** Gets the search term */
    const wcstring &get_term() const
    {
        return term;
    }

    /** Sets additional string matches to skip */
    void skip_matches(const wcstring_list_t &skips);

    /** Finds the next search term (forwards in time). Returns true if one was found. */
    bool go_forwards(void);

    /** Finds the previous search result (backwards in time). Returns true if one was found. */
    bool go_backwards(void);

    /** Goes to the end (forwards) */
    void go_to_end(void);

    /** Returns if we are at the end. We start out at the end. */
    bool is_at_end(void) const;

    /** Goes to the beginning (backwards) */
    void go_to_beginning(void);

    /** Returns the current search result item. asserts if there is no current item. */
    history_item_t current_item(void) const;

    /** Returns the current search result item contents. asserts if there is no current item. */
    wcstring current_string(void) const;


    /** Constructor */
    history_search_t(history_t &hist, const wcstring &str, enum history_search_type_t type = HISTORY_SEARCH_TYPE_CONTAINS) :
        history(&hist),
        search_type(type),
        term(str)
    {}

    /* Default constructor */
    history_search_t() :
        history(),
        search_type(HISTORY_SEARCH_TYPE_CONTAINS),
        term()
    {}

};

/**
   Init history library. The history file won't actually be loaded
   until the first time a history search is performed.
*/
void history_init();

/**
   Saves the new history to disc.
*/
void history_destroy();

/* A helper class for threaded detection of paths */
struct file_detection_context_t
{
    /* Constructor */
    file_detection_context_t(const environment_t &vars, history_t *hist, history_identifier_t ident = 0);

    /* Determine which of potential_paths are valid, and put them in valid_paths */
    int perform_file_detection();

    /* The history associated with this context */
    history_t * const history;

    /* The working directory at the time the command was issued */
    wcstring working_directory;

    /* Paths to test */
    path_list_t potential_paths;

    /* Paths that were found to be valid */
    path_list_t valid_paths;

    /* Identifier of the history item to which we are associated */
    const history_identifier_t history_item_identifier;

    /* Performs file detection. Returns 1 if every path in potential_paths is valid, 0 otherwise. If test_all is true, tests every path; otherwise stops as soon as it reaches an invalid path. */
    int perform_file_detection(bool test_all);

    /* Determine whether the given paths are all valid */
    bool paths_are_valid(const path_list_t &paths);
};

#endif<|MERGE_RESOLUTION|>--- conflicted
+++ resolved
@@ -219,16 +219,11 @@
     /** Remove a history item */
     void remove(const wcstring &str);
 
-<<<<<<< HEAD
-    /** Add a new history item to the end */
-    void add_with_file_detection(const environment_t &vars, const wcstring &str);
-=======
     /** Add a new pending history item to the end, and then begin file detection on the items to determine which arguments are paths */
-    void add_pending_with_file_detection(const wcstring &str);
+    void add_pending_with_file_detection(const environment_t &vars, const wcstring &str);
     
     /** Resolves any pending history items, so that they may be returned in history searches. */
     void resolve_pending();
->>>>>>> 9cf2bb18
 
     /** Saves history */
     void save();
