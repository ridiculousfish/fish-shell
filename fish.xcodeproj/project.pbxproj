// !$*UTF8*$!
{
	archiveVersion = 1;
	classes = {
	};
	objectVersion = 46;
	objects = {

/* Begin PBXAggregateTarget section */
		D008D0C41BC58F8800841177 /* generate-version-header */ = {
			isa = PBXAggregateTarget;
			buildConfigurationList = D008D0C81BC58F8800841177 /* Build configuration list for PBXAggregateTarget "generate-version-header" */;
			buildPhases = (
				D008D0C91BC58F9500841177 /* ShellScript */,
			);
			dependencies = (
			);
			name = "generate-version-header";
			productName = "generate-version-header";
		};
		D07D265615E33B86009E43F6 /* install_tree */ = {
			isa = PBXAggregateTarget;
			buildConfigurationList = D07D266F15E33B86009E43F6 /* Build configuration list for PBXAggregateTarget "install_tree" */;
			buildPhases = (
				D07D266915E33B86009E43F6 /* CopyFiles */,
				D07D266B15E33B86009E43F6 /* Copy Files */,
				D01A2CA716965ADD00767098 /* CopyFiles */,
			);
			dependencies = (
				D07D265715E33B86009E43F6 /* PBXTargetDependency */,
				D07D265D15E33B86009E43F6 /* PBXTargetDependency */,
				D0A56500168D257900AF6161 /* PBXTargetDependency */,
			);
			name = install_tree;
			productName = base;
		};
		D0A564E6168CFDD800AF6161 /* man_pages */ = {
			isa = PBXAggregateTarget;
			buildConfigurationList = D0A564E9168CFDD800AF6161 /* Build configuration list for PBXAggregateTarget "man_pages" */;
			buildPhases = (
				D0A564EB168CFDDE00AF6161 /* ShellScript */,
			);
			dependencies = (
			);
			name = man_pages;
			productName = man_pages;
		};
		D0F019EC15A976F30034B3B1 /* base */ = {
			isa = PBXAggregateTarget;
			buildConfigurationList = D0F019ED15A976F30034B3B1 /* Build configuration list for PBXAggregateTarget "base" */;
			buildPhases = (
				D0F019F015A977010034B3B1 /* CopyFiles */,
				D0F019F715A977A00034B3B1 /* CopyFiles */,
				D0F019FC15A977B40034B3B1 /* CopyFiles */,
				D033780F15DC6D2A00A634BA /* CopyFiles */,
				D01A2C9B16964C8200767098 /* Copy Files */,
			);
			dependencies = (
				D0F01A1315AA36280034B3B1 /* PBXTargetDependency */,
				D0F01A1715AA36300034B3B1 /* PBXTargetDependency */,
				D0A564EF168D09C000AF6161 /* PBXTargetDependency */,
			);
			name = base;
			productName = base;
		};
/* End PBXAggregateTarget section */

/* Begin PBXBuildFile section */
<<<<<<< HEAD
		D007690D19899E4400CA4627 /* docopt_fish_parse_tree.cpp in Sources */ = {isa = PBXBuildFile; fileRef = D007690C19899E4400CA4627 /* docopt_fish_parse_tree.cpp */; };
		D007690F19899E7600CA4627 /* docopt_fish_parse_tree.cpp in Sources */ = {isa = PBXBuildFile; fileRef = D007690C19899E4400CA4627 /* docopt_fish_parse_tree.cpp */; };
=======
		63A2C0E91CC60F3B00973404 /* pcre2_find_bracket.c in Sources */ = {isa = PBXBuildFile; fileRef = 63A2C0E81CC5F9FB00973404 /* pcre2_find_bracket.c */; };
>>>>>>> fa535637
		D00769121990137800CA4627 /* autoload.cpp in Sources */ = {isa = PBXBuildFile; fileRef = D0C6FCC914CFA4B0004CE8AD /* autoload.cpp */; };
		D00769131990137800CA4627 /* builtin_test.cpp in Sources */ = {isa = PBXBuildFile; fileRef = D0F3373A1506DE3C00ECEFC0 /* builtin_test.cpp */; };
		D00769141990137800CA4627 /* color.cpp in Sources */ = {isa = PBXBuildFile; fileRef = D0B6B0FE14E88BA400AD6C10 /* color.cpp */; };
		D00769151990137800CA4627 /* common.cpp in Sources */ = {isa = PBXBuildFile; fileRef = D0A0853613B3ACEE0099B651 /* common.cpp */; };
		D00769161990137800CA4627 /* event.cpp in Sources */ = {isa = PBXBuildFile; fileRef = D0A0853B13B3ACEE0099B651 /* event.cpp */; };
		D00769171990137800CA4627 /* input_common.cpp in Sources */ = {isa = PBXBuildFile; fileRef = D0A0854913B3ACEE0099B651 /* input_common.cpp */; };
		D00769181990137800CA4627 /* io.cpp in Sources */ = {isa = PBXBuildFile; fileRef = D0A0854C13B3ACEE0099B651 /* io.cpp */; };
		D00769191990137800CA4627 /* iothread.cpp in Sources */ = {isa = PBXBuildFile; fileRef = D0A0854D13B3ACEE0099B651 /* iothread.cpp */; };
		D007691A1990137800CA4627 /* parse_util.cpp in Sources */ = {isa = PBXBuildFile; fileRef = D0A0855213B3ACEE0099B651 /* parse_util.cpp */; };
		D007691B1990137800CA4627 /* path.cpp in Sources */ = {isa = PBXBuildFile; fileRef = D0A0855513B3ACEE0099B651 /* path.cpp */; };
		D007691C1990137800CA4627 /* parse_execution.cpp in Sources */ = {isa = PBXBuildFile; fileRef = D052D8091868F7FC003ABCBD /* parse_execution.cpp */; };
		D007691D1990137800CA4627 /* postfork.cpp in Sources */ = {isa = PBXBuildFile; fileRef = D09B1C1914FC7B5B00F91077 /* postfork.cpp */; };
		D007691E1990137800CA4627 /* screen.cpp in Sources */ = {isa = PBXBuildFile; fileRef = D0A0855A13B3ACEE0099B651 /* screen.cpp */; };
		D007691F1990137800CA4627 /* signal.cpp in Sources */ = {isa = PBXBuildFile; fileRef = D0A0855C13B3ACEE0099B651 /* signal.cpp */; };
		D00769201990137800CA4627 /* utf8.cpp in Sources */ = {isa = PBXBuildFile; fileRef = D0C9733718DE5449002D7C81 /* utf8.cpp */; };
		D00769211990137800CA4627 /* builtin.cpp in Sources */ = {isa = PBXBuildFile; fileRef = D0A0853513B3ACEE0099B651 /* builtin.cpp */; };
		D00769221990137800CA4627 /* function.cpp in Sources */ = {isa = PBXBuildFile; fileRef = D0A0854413B3ACEE0099B651 /* function.cpp */; };
		D00769231990137800CA4627 /* complete.cpp in Sources */ = {isa = PBXBuildFile; fileRef = D0A0853713B3ACEE0099B651 /* complete.cpp */; };
		D00769241990137800CA4627 /* env.cpp in Sources */ = {isa = PBXBuildFile; fileRef = D0A0853A13B3ACEE0099B651 /* env.cpp */; };
		D00769251990137800CA4627 /* exec.cpp in Sources */ = {isa = PBXBuildFile; fileRef = D0A0853C13B3ACEE0099B651 /* exec.cpp */; };
		D00769261990137800CA4627 /* expand.cpp in Sources */ = {isa = PBXBuildFile; fileRef = D0A0853D13B3ACEE0099B651 /* expand.cpp */; };
		D00769271990137800CA4627 /* fish_version.cpp in Sources */ = {isa = PBXBuildFile; fileRef = D00F63F019137E9D00FCCDEC /* fish_version.cpp */; };
		D00769281990137800CA4627 /* highlight.cpp in Sources */ = {isa = PBXBuildFile; fileRef = D0A0854713B3ACEE0099B651 /* highlight.cpp */; };
		D00769291990137800CA4627 /* history.cpp in Sources */ = {isa = PBXBuildFile; fileRef = D0A0854813B3ACEE0099B651 /* history.cpp */; };
		D007692A1990137800CA4627 /* kill.cpp in Sources */ = {isa = PBXBuildFile; fileRef = D0A0854F13B3ACEE0099B651 /* kill.cpp */; };
		D007692B1990137800CA4627 /* parser.cpp in Sources */ = {isa = PBXBuildFile; fileRef = D0A0855413B3ACEE0099B651 /* parser.cpp */; };
		D007692C1990137800CA4627 /* parser_keywords.cpp in Sources */ = {isa = PBXBuildFile; fileRef = D0A0855313B3ACEE0099B651 /* parser_keywords.cpp */; };
		D007692D1990137800CA4627 /* proc.cpp in Sources */ = {isa = PBXBuildFile; fileRef = D0A0855713B3ACEE0099B651 /* proc.cpp */; };
		D007692E1990137800CA4627 /* reader.cpp in Sources */ = {isa = PBXBuildFile; fileRef = D0A0855813B3ACEE0099B651 /* reader.cpp */; };
		D007692F1990137800CA4627 /* sanity.cpp in Sources */ = {isa = PBXBuildFile; fileRef = D0A0855913B3ACEE0099B651 /* sanity.cpp */; };
		D00769301990137800CA4627 /* tokenizer.cpp in Sources */ = {isa = PBXBuildFile; fileRef = D0A0855D13B3ACEE0099B651 /* tokenizer.cpp */; };
		D00769311990137800CA4627 /* wildcard.cpp in Sources */ = {isa = PBXBuildFile; fileRef = D0A0856013B3ACEE0099B651 /* wildcard.cpp */; };
		D00769321990137800CA4627 /* wgetopt.cpp in Sources */ = {isa = PBXBuildFile; fileRef = D0A0855F13B3ACEE0099B651 /* wgetopt.cpp */; };
		D00769331990137800CA4627 /* wutil.cpp in Sources */ = {isa = PBXBuildFile; fileRef = D0A0856113B3ACEE0099B651 /* wutil.cpp */; };
		D00769341990137800CA4627 /* input.cpp in Sources */ = {isa = PBXBuildFile; fileRef = D0A0854A13B3ACEE0099B651 /* input.cpp */; };
		D00769351990137800CA4627 /* output.cpp in Sources */ = {isa = PBXBuildFile; fileRef = D0A0855113B3ACEE0099B651 /* output.cpp */; };
		D00769361990137800CA4627 /* intern.cpp in Sources */ = {isa = PBXBuildFile; fileRef = D0A0854B13B3ACEE0099B651 /* intern.cpp */; };
		D00769371990137800CA4627 /* env_universal_common.cpp in Sources */ = {isa = PBXBuildFile; fileRef = D0A0853813B3ACEE0099B651 /* env_universal_common.cpp */; };
		D00769381990137800CA4627 /* pager.cpp in Sources */ = {isa = PBXBuildFile; fileRef = D03238891849D1980032CF2C /* pager.cpp */; };
		D007693A1990137800CA4627 /* parse_tree.cpp in Sources */ = {isa = PBXBuildFile; fileRef = D0C52F351765284C00BFAB82 /* parse_tree.cpp */; };
		D007693B1990137800CA4627 /* parse_productions.cpp in Sources */ = {isa = PBXBuildFile; fileRef = D0FE8EE7179FB75F008C9F21 /* parse_productions.cpp */; };
		D007693D1990137800CA4627 /* libncurses.dylib in Frameworks */ = {isa = PBXBuildFile; fileRef = D0D02A8C15983CFA008E62BD /* libncurses.dylib */; };
		D0076943199013B900CA4627 /* fish_tests.cpp in Sources */ = {isa = PBXBuildFile; fileRef = D0A0854113B3ACEE0099B651 /* fish_tests.cpp */; };
		D00F63F119137E9D00FCCDEC /* fish_version.cpp in Sources */ = {isa = PBXBuildFile; fileRef = D00F63F019137E9D00FCCDEC /* fish_version.cpp */; settings = {COMPILER_FLAGS = "-I$(DERIVED_FILE_DIR)"; }; };
		D00F63F219137E9D00FCCDEC /* fish_version.cpp in Sources */ = {isa = PBXBuildFile; fileRef = D00F63F019137E9D00FCCDEC /* fish_version.cpp */; settings = {COMPILER_FLAGS = "-I$(DERIVED_FILE_DIR)"; }; };
		D01243591CD3DAD100C64313 /* builtin_commandline.cpp in Sources */ = {isa = PBXBuildFile; fileRef = D0A0853013B3ACEE0099B651 /* builtin_commandline.cpp */; };
		D012435A1CD3DAD100C64313 /* builtin_complete.cpp in Sources */ = {isa = PBXBuildFile; fileRef = D0A0853113B3ACEE0099B651 /* builtin_complete.cpp */; };
		D012435B1CD3DAD100C64313 /* builtin_jobs.cpp in Sources */ = {isa = PBXBuildFile; fileRef = D0A0853213B3ACEE0099B651 /* builtin_jobs.cpp */; };
		D012435C1CD3DAD100C64313 /* builtin_set.cpp in Sources */ = {isa = PBXBuildFile; fileRef = D0A0853313B3ACEE0099B651 /* builtin_set.cpp */; };
		D012435D1CD3DAD100C64313 /* builtin_set_color.cpp in Sources */ = {isa = PBXBuildFile; fileRef = D0C861EA16CC7054003B5A04 /* builtin_set_color.cpp */; };
		D012435E1CD3DAD100C64313 /* builtin_ulimit.cpp in Sources */ = {isa = PBXBuildFile; fileRef = D0A0853413B3ACEE0099B651 /* builtin_ulimit.cpp */; };
		D012435F1CD3DAD100C64313 /* builtin_printf.cpp in Sources */ = {isa = PBXBuildFile; fileRef = D0CA63F316FC275F00093BD4 /* builtin_printf.cpp */; };
		D01243601CD3DAE200C64313 /* builtin_commandline.cpp in Sources */ = {isa = PBXBuildFile; fileRef = D0A0853013B3ACEE0099B651 /* builtin_commandline.cpp */; };
		D01243611CD3DAE200C64313 /* builtin_complete.cpp in Sources */ = {isa = PBXBuildFile; fileRef = D0A0853113B3ACEE0099B651 /* builtin_complete.cpp */; };
		D01243621CD3DAE200C64313 /* builtin_jobs.cpp in Sources */ = {isa = PBXBuildFile; fileRef = D0A0853213B3ACEE0099B651 /* builtin_jobs.cpp */; };
		D01243631CD3DAE200C64313 /* builtin_set.cpp in Sources */ = {isa = PBXBuildFile; fileRef = D0A0853313B3ACEE0099B651 /* builtin_set.cpp */; };
		D01243641CD3DAE200C64313 /* builtin_set_color.cpp in Sources */ = {isa = PBXBuildFile; fileRef = D0C861EA16CC7054003B5A04 /* builtin_set_color.cpp */; };
		D01243651CD3DAE200C64313 /* builtin_ulimit.cpp in Sources */ = {isa = PBXBuildFile; fileRef = D0A0853413B3ACEE0099B651 /* builtin_ulimit.cpp */; };
		D01243661CD3DAE200C64313 /* builtin_printf.cpp in Sources */ = {isa = PBXBuildFile; fileRef = D0CA63F316FC275F00093BD4 /* builtin_printf.cpp */; };
		D01243681CD4015600C64313 /* util.cpp in Sources */ = {isa = PBXBuildFile; fileRef = D0A0855E13B3ACEE0099B651 /* util.cpp */; };
		D01243691CD4015C00C64313 /* util.cpp in Sources */ = {isa = PBXBuildFile; fileRef = D0A0855E13B3ACEE0099B651 /* util.cpp */; };
		D012436A1CD4018100C64313 /* fallback.cpp in Sources */ = {isa = PBXBuildFile; fileRef = D0A0853E13B3ACEE0099B651 /* fallback.cpp */; };
		D012436B1CD4019700C64313 /* fallback.cpp in Sources */ = {isa = PBXBuildFile; fileRef = D0A0853E13B3ACEE0099B651 /* fallback.cpp */; };
		D01A2D24169B736200767098 /* man1 in Copy Files */ = {isa = PBXBuildFile; fileRef = D01A2D23169B730A00767098 /* man1 */; };
		D01A2D25169B737700767098 /* man1 in CopyFiles */ = {isa = PBXBuildFile; fileRef = D01A2D23169B730A00767098 /* man1 */; };
		D030FBEF1A4A382000F7ADA0 /* input.cpp in Sources */ = {isa = PBXBuildFile; fileRef = D0A0854A13B3ACEE0099B651 /* input.cpp */; };
		D030FBF01A4A382B00F7ADA0 /* event.cpp in Sources */ = {isa = PBXBuildFile; fileRef = D0A0853B13B3ACEE0099B651 /* event.cpp */; };
		D030FBF11A4A384000F7ADA0 /* output.cpp in Sources */ = {isa = PBXBuildFile; fileRef = D0A0855113B3ACEE0099B651 /* output.cpp */; };
		D030FBF21A4A384A00F7ADA0 /* signal.cpp in Sources */ = {isa = PBXBuildFile; fileRef = D0A0855C13B3ACEE0099B651 /* signal.cpp */; };
		D030FBF31A4A386A00F7ADA0 /* reader.cpp in Sources */ = {isa = PBXBuildFile; fileRef = D0A0855813B3ACEE0099B651 /* reader.cpp */; };
		D030FBF41A4A38F300F7ADA0 /* autoload.cpp in Sources */ = {isa = PBXBuildFile; fileRef = D0C6FCC914CFA4B0004CE8AD /* autoload.cpp */; };
		D030FBF51A4A38F300F7ADA0 /* builtin.cpp in Sources */ = {isa = PBXBuildFile; fileRef = D0A0853513B3ACEE0099B651 /* builtin.cpp */; };
		D030FBF61A4A38F300F7ADA0 /* color.cpp in Sources */ = {isa = PBXBuildFile; fileRef = D0B6B0FE14E88BA400AD6C10 /* color.cpp */; };
		D030FBF71A4A38F300F7ADA0 /* complete.cpp in Sources */ = {isa = PBXBuildFile; fileRef = D0A0853713B3ACEE0099B651 /* complete.cpp */; };
		D030FBF81A4A38F300F7ADA0 /* env_universal_common.cpp in Sources */ = {isa = PBXBuildFile; fileRef = D0A0853813B3ACEE0099B651 /* env_universal_common.cpp */; };
		D030FBF91A4A38F300F7ADA0 /* env.cpp in Sources */ = {isa = PBXBuildFile; fileRef = D0A0853A13B3ACEE0099B651 /* env.cpp */; };
		D030FBFA1A4A38F300F7ADA0 /* exec.cpp in Sources */ = {isa = PBXBuildFile; fileRef = D0A0853C13B3ACEE0099B651 /* exec.cpp */; };
		D030FBFB1A4A38F300F7ADA0 /* expand.cpp in Sources */ = {isa = PBXBuildFile; fileRef = D0A0853D13B3ACEE0099B651 /* expand.cpp */; };
		D030FBFC1A4A38F300F7ADA0 /* parse_productions.cpp in Sources */ = {isa = PBXBuildFile; fileRef = D0FE8EE7179FB75F008C9F21 /* parse_productions.cpp */; };
		D030FBFD1A4A38F300F7ADA0 /* parse_tree.cpp in Sources */ = {isa = PBXBuildFile; fileRef = D0C52F351765284C00BFAB82 /* parse_tree.cpp */; };
		D030FBFE1A4A38F300F7ADA0 /* parse_execution.cpp in Sources */ = {isa = PBXBuildFile; fileRef = D052D8091868F7FC003ABCBD /* parse_execution.cpp */; };
		D030FC001A4A38F300F7ADA0 /* function.cpp in Sources */ = {isa = PBXBuildFile; fileRef = D0A0854413B3ACEE0099B651 /* function.cpp */; };
		D030FC011A4A38F300F7ADA0 /* highlight.cpp in Sources */ = {isa = PBXBuildFile; fileRef = D0A0854713B3ACEE0099B651 /* highlight.cpp */; };
		D030FC021A4A38F300F7ADA0 /* history.cpp in Sources */ = {isa = PBXBuildFile; fileRef = D0A0854813B3ACEE0099B651 /* history.cpp */; };
		D030FC031A4A38F300F7ADA0 /* input_common.cpp in Sources */ = {isa = PBXBuildFile; fileRef = D0A0854913B3ACEE0099B651 /* input_common.cpp */; };
		D030FC041A4A38F300F7ADA0 /* intern.cpp in Sources */ = {isa = PBXBuildFile; fileRef = D0A0854B13B3ACEE0099B651 /* intern.cpp */; };
		D030FC051A4A38F300F7ADA0 /* io.cpp in Sources */ = {isa = PBXBuildFile; fileRef = D0A0854C13B3ACEE0099B651 /* io.cpp */; };
		D030FC061A4A38F300F7ADA0 /* iothread.cpp in Sources */ = {isa = PBXBuildFile; fileRef = D0A0854D13B3ACEE0099B651 /* iothread.cpp */; };
		D030FC071A4A38F300F7ADA0 /* kill.cpp in Sources */ = {isa = PBXBuildFile; fileRef = D0A0854F13B3ACEE0099B651 /* kill.cpp */; };
		D030FC081A4A38F300F7ADA0 /* pager.cpp in Sources */ = {isa = PBXBuildFile; fileRef = D03238891849D1980032CF2C /* pager.cpp */; };
		D030FC091A4A38F300F7ADA0 /* parse_util.cpp in Sources */ = {isa = PBXBuildFile; fileRef = D0A0855213B3ACEE0099B651 /* parse_util.cpp */; };
		D030FC0A1A4A38F300F7ADA0 /* parser.cpp in Sources */ = {isa = PBXBuildFile; fileRef = D0A0855413B3ACEE0099B651 /* parser.cpp */; };
		D030FC0B1A4A38F300F7ADA0 /* path.cpp in Sources */ = {isa = PBXBuildFile; fileRef = D0A0855513B3ACEE0099B651 /* path.cpp */; };
		D030FC0C1A4A38F300F7ADA0 /* postfork.cpp in Sources */ = {isa = PBXBuildFile; fileRef = D09B1C1914FC7B5B00F91077 /* postfork.cpp */; };
		D030FC0D1A4A38F300F7ADA0 /* proc.cpp in Sources */ = {isa = PBXBuildFile; fileRef = D0A0855713B3ACEE0099B651 /* proc.cpp */; };
		D030FC0E1A4A38F300F7ADA0 /* sanity.cpp in Sources */ = {isa = PBXBuildFile; fileRef = D0A0855913B3ACEE0099B651 /* sanity.cpp */; };
		D030FC0F1A4A38F300F7ADA0 /* screen.cpp in Sources */ = {isa = PBXBuildFile; fileRef = D0A0855A13B3ACEE0099B651 /* screen.cpp */; };
		D030FC101A4A38F300F7ADA0 /* utf8.cpp in Sources */ = {isa = PBXBuildFile; fileRef = D0C9733718DE5449002D7C81 /* utf8.cpp */; };
		D030FC121A4A38F300F7ADA0 /* wcstringutil.cpp in Sources */ = {isa = PBXBuildFile; fileRef = D0F5B46319CFCDE80090665E /* wcstringutil.cpp */; };
		D030FC131A4A38F300F7ADA0 /* wgetopt.cpp in Sources */ = {isa = PBXBuildFile; fileRef = D0A0855F13B3ACEE0099B651 /* wgetopt.cpp */; };
		D030FC141A4A38F300F7ADA0 /* wildcard.cpp in Sources */ = {isa = PBXBuildFile; fileRef = D0A0856013B3ACEE0099B651 /* wildcard.cpp */; };
		D030FC151A4A391900F7ADA0 /* builtin_test.cpp in Sources */ = {isa = PBXBuildFile; fileRef = D0F3373A1506DE3C00ECEFC0 /* builtin_test.cpp */; };
		D031890C15E36E4600D9CC39 /* base in Resources */ = {isa = PBXBuildFile; fileRef = D031890915E36D9800D9CC39 /* base */; };
		D032388B1849D1980032CF2C /* pager.cpp in Sources */ = {isa = PBXBuildFile; fileRef = D03238891849D1980032CF2C /* pager.cpp */; };
		D033781115DC6D4C00A634BA /* completions in CopyFiles */ = {isa = PBXBuildFile; fileRef = D025C02715D1FEA100B9DB63 /* completions */; };
		D033781215DC6D5200A634BA /* functions in CopyFiles */ = {isa = PBXBuildFile; fileRef = D025C02815D1FEA100B9DB63 /* functions */; };
		D033781315DC6D5400A634BA /* tools in CopyFiles */ = {isa = PBXBuildFile; fileRef = D025C02915D1FEA100B9DB63 /* tools */; };
		D04F7F7C1BA4BF4000B0F227 /* builtin_string.cpp in Sources */ = {isa = PBXBuildFile; fileRef = D04F7F7B1BA4BF4000B0F227 /* builtin_string.cpp */; };
		D04F7F7D1BA4BF4000B0F227 /* builtin_string.cpp in Sources */ = {isa = PBXBuildFile; fileRef = D04F7F7B1BA4BF4000B0F227 /* builtin_string.cpp */; };
		D04F7FD51BA4E3AC00B0F227 /* pcre2_compile.c in Sources */ = {isa = PBXBuildFile; fileRef = D04F7F8D1BA4DCD900B0F227 /* pcre2_compile.c */; };
		D04F7FD61BA4E3AC00B0F227 /* pcre2_config.c in Sources */ = {isa = PBXBuildFile; fileRef = D04F7F901BA4DCE900B0F227 /* pcre2_config.c */; };
		D04F7FD71BA4E3AC00B0F227 /* pcre2_context.c in Sources */ = {isa = PBXBuildFile; fileRef = D04F7F931BA4DCFA00B0F227 /* pcre2_context.c */; };
		D04F7FD81BA4E3AC00B0F227 /* pcre2_dfa_match.c in Sources */ = {isa = PBXBuildFile; fileRef = D04F7F961BA4DD1100B0F227 /* pcre2_dfa_match.c */; };
		D04F7FD91BA4E3AC00B0F227 /* pcre2_error.c in Sources */ = {isa = PBXBuildFile; fileRef = D04F7F991BA4DD2000B0F227 /* pcre2_error.c */; };
		D04F7FDA1BA4E3AC00B0F227 /* pcre2_jit_compile.c in Sources */ = {isa = PBXBuildFile; fileRef = D04F7FC91BA4DE3500B0F227 /* pcre2_jit_compile.c */; };
		D04F7FDB1BA4E3AC00B0F227 /* pcre2_maketables.c in Sources */ = {isa = PBXBuildFile; fileRef = D04F7F9C1BA4DD4A00B0F227 /* pcre2_maketables.c */; };
		D04F7FDC1BA4E3AC00B0F227 /* pcre2_match.c in Sources */ = {isa = PBXBuildFile; fileRef = D04F7F9F1BA4DD5900B0F227 /* pcre2_match.c */; };
		D04F7FDD1BA4E3AC00B0F227 /* pcre2_match_data.c in Sources */ = {isa = PBXBuildFile; fileRef = D04F7FA21BA4DD6900B0F227 /* pcre2_match_data.c */; };
		D04F7FDE1BA4E3AC00B0F227 /* pcre2_newline.c in Sources */ = {isa = PBXBuildFile; fileRef = D04F7FA51BA4DD7300B0F227 /* pcre2_newline.c */; };
		D04F7FDF1BA4E3AC00B0F227 /* pcre2_ord2utf.c in Sources */ = {isa = PBXBuildFile; fileRef = D04F7FA81BA4DD8400B0F227 /* pcre2_ord2utf.c */; };
		D04F7FE01BA4E3AC00B0F227 /* pcre2_pattern_info.c in Sources */ = {isa = PBXBuildFile; fileRef = D04F7FAB1BA4DDA500B0F227 /* pcre2_pattern_info.c */; };
		D04F7FE11BA4E3AC00B0F227 /* pcre2_serialize.c in Sources */ = {isa = PBXBuildFile; fileRef = D04F7FAE1BA4DDB500B0F227 /* pcre2_serialize.c */; };
		D04F7FE21BA4E3AC00B0F227 /* pcre2_string_utils.c in Sources */ = {isa = PBXBuildFile; fileRef = D04F7FB11BA4DDBF00B0F227 /* pcre2_string_utils.c */; };
		D04F7FE31BA4E3AC00B0F227 /* pcre2_study.c in Sources */ = {isa = PBXBuildFile; fileRef = D04F7FB41BA4DDC900B0F227 /* pcre2_study.c */; };
		D04F7FE41BA4E3AC00B0F227 /* pcre2_substitute.c in Sources */ = {isa = PBXBuildFile; fileRef = D04F7FB71BA4DDEB00B0F227 /* pcre2_substitute.c */; };
		D04F7FE51BA4E3AC00B0F227 /* pcre2_substring.c in Sources */ = {isa = PBXBuildFile; fileRef = D04F7FB81BA4DDEB00B0F227 /* pcre2_substring.c */; };
		D04F7FE61BA4E3AC00B0F227 /* pcre2_tables.c in Sources */ = {isa = PBXBuildFile; fileRef = D04F7FB91BA4DDEB00B0F227 /* pcre2_tables.c */; };
		D04F7FE71BA4E3AC00B0F227 /* pcre2_ucd.c in Sources */ = {isa = PBXBuildFile; fileRef = D04F7FBA1BA4DDEB00B0F227 /* pcre2_ucd.c */; };
		D04F7FE81BA4E3AC00B0F227 /* pcre2_valid_utf.c in Sources */ = {isa = PBXBuildFile; fileRef = D04F7FBB1BA4DDEB00B0F227 /* pcre2_valid_utf.c */; };
		D04F7FE91BA4E3AC00B0F227 /* pcre2_xclass.c in Sources */ = {isa = PBXBuildFile; fileRef = D04F7FBC1BA4DDEB00B0F227 /* pcre2_xclass.c */; };
		D04F7FF01BA4E5B900B0F227 /* builtin_string.cpp in Sources */ = {isa = PBXBuildFile; fileRef = D04F7F7B1BA4BF4000B0F227 /* builtin_string.cpp */; };
		D04F7FF11BA4E68200B0F227 /* libpcre2.a in Frameworks */ = {isa = PBXBuildFile; fileRef = D04F7FD01BA4E29300B0F227 /* libpcre2.a */; };
		D04F7FF21BA4E68A00B0F227 /* libpcre2.a in Frameworks */ = {isa = PBXBuildFile; fileRef = D04F7FD01BA4E29300B0F227 /* libpcre2.a */; };
		D04F7FF41BA4E6F300B0F227 /* pcre2_auto_possess.c in Sources */ = {isa = PBXBuildFile; fileRef = D04F7FF31BA4E6F300B0F227 /* pcre2_auto_possess.c */; };
		D04F7FF91BA4E87B00B0F227 /* pcre2_chartables.c.dist in Sources */ = {isa = PBXBuildFile; fileRef = D04F7FF71BA4E82C00B0F227 /* pcre2_chartables.c.dist */; };
		D04F7FFA1BA4E9A400B0F227 /* libpcre2.a in Frameworks */ = {isa = PBXBuildFile; fileRef = D04F7FD01BA4E29300B0F227 /* libpcre2.a */; };
		D039296D199027A50017D9BA /* docopt_fish_parse_tree.cpp in Sources */ = {isa = PBXBuildFile; fileRef = D007690C19899E4400CA4627 /* docopt_fish_parse_tree.cpp */; };
		D039296E199027A50017D9BA /* docopt_fish.cpp in Sources */ = {isa = PBXBuildFile; fileRef = D0C9A729197444E40006BE78 /* docopt_fish.cpp */; };
		D039296F199027A50017D9BA /* docopt_registration.cpp in Sources */ = {isa = PBXBuildFile; fileRef = D0C9A72C19745B8E0006BE78 /* docopt_registration.cpp */; };
		D052D80B1868F7FC003ABCBD /* parse_execution.cpp in Sources */ = {isa = PBXBuildFile; fileRef = D052D8091868F7FC003ABCBD /* parse_execution.cpp */; };
		D07B247315BCC15700D4ADB4 /* add-shell in Resources */ = {isa = PBXBuildFile; fileRef = D07B247215BCC15700D4ADB4 /* add-shell */; };
		D07B247615BCC4BE00D4ADB4 /* install.sh in Resources */ = {isa = PBXBuildFile; fileRef = D07B247515BCC4BE00D4ADB4 /* install.sh */; };
		D07D266A15E33B86009E43F6 /* config.fish in CopyFiles */ = {isa = PBXBuildFile; fileRef = D0C4FD9415A7D7EE00212EF1 /* config.fish */; };
		D07D266C15E33B86009E43F6 /* completions in Copy Files */ = {isa = PBXBuildFile; fileRef = D025C02715D1FEA100B9DB63 /* completions */; };
		D07D266D15E33B86009E43F6 /* functions in Copy Files */ = {isa = PBXBuildFile; fileRef = D025C02815D1FEA100B9DB63 /* functions */; };
		D07D266E15E33B86009E43F6 /* tools in Copy Files */ = {isa = PBXBuildFile; fileRef = D025C02915D1FEA100B9DB63 /* tools */; };
		D07D267215E34171009E43F6 /* config.fish in Copy Files */ = {isa = PBXBuildFile; fileRef = D0CBD580159EE48F0024809C /* config.fish */; };
		D0879AC816BF9AAB00E98E56 /* fish_term_icon.icns in Resources */ = {isa = PBXBuildFile; fileRef = D0879AC616BF9A1A00E98E56 /* fish_term_icon.icns */; };
		D0A564FE168D23D800AF6161 /* man in CopyFiles */ = {isa = PBXBuildFile; fileRef = D0A564F1168D0BAB00AF6161 /* man */; };
		D0A56501168D258300AF6161 /* man in Copy Files */ = {isa = PBXBuildFile; fileRef = D0A564F1168D0BAB00AF6161 /* man */; };
		D0C52F371765284C00BFAB82 /* parse_tree.cpp in Sources */ = {isa = PBXBuildFile; fileRef = D0C52F351765284C00BFAB82 /* parse_tree.cpp */; };
		D0C934251AB6A132002B4932 /* docopt_fish_parse_tree.cpp in Sources */ = {isa = PBXBuildFile; fileRef = D007690C19899E4400CA4627 /* docopt_fish_parse_tree.cpp */; };
		D0C934261AB6A137002B4932 /* docopt_registration.cpp in Sources */ = {isa = PBXBuildFile; fileRef = D0C9A72C19745B8E0006BE78 /* docopt_registration.cpp */; };
		D0C934271AB6A139002B4932 /* docopt_fish.cpp in Sources */ = {isa = PBXBuildFile; fileRef = D0C9A729197444E40006BE78 /* docopt_fish.cpp */; };
		D0C9733818DE5449002D7C81 /* utf8.cpp in Sources */ = {isa = PBXBuildFile; fileRef = D0C9733718DE5449002D7C81 /* utf8.cpp */; };
		D0C9A72B197444E40006BE78 /* docopt_fish.cpp in Sources */ = {isa = PBXBuildFile; fileRef = D0C9A729197444E40006BE78 /* docopt_fish.cpp */; };
		D0C9A72E19745B8E0006BE78 /* docopt_registration.cpp in Sources */ = {isa = PBXBuildFile; fileRef = D0C9A72C19745B8E0006BE78 /* docopt_registration.cpp */; };
		D0CBD587159EF0E10024809C /* launch_fish.scpt in Resources */ = {isa = PBXBuildFile; fileRef = D0CBD586159EF0E10024809C /* launch_fish.scpt */; };
		D0D02A67159837AD008E62BD /* complete.cpp in Sources */ = {isa = PBXBuildFile; fileRef = D0A0853713B3ACEE0099B651 /* complete.cpp */; };
		D0D02A69159837B2008E62BD /* env.cpp in Sources */ = {isa = PBXBuildFile; fileRef = D0A0853A13B3ACEE0099B651 /* env.cpp */; };
		D0D02A6A1598381A008E62BD /* exec.cpp in Sources */ = {isa = PBXBuildFile; fileRef = D0A0853C13B3ACEE0099B651 /* exec.cpp */; };
		D0D02A6B1598381F008E62BD /* expand.cpp in Sources */ = {isa = PBXBuildFile; fileRef = D0A0853D13B3ACEE0099B651 /* expand.cpp */; };
		D0D02A6C15983829008E62BD /* highlight.cpp in Sources */ = {isa = PBXBuildFile; fileRef = D0A0854713B3ACEE0099B651 /* highlight.cpp */; };
		D0D02A6D1598382C008E62BD /* history.cpp in Sources */ = {isa = PBXBuildFile; fileRef = D0A0854813B3ACEE0099B651 /* history.cpp */; };
		D0D02A6E15983838008E62BD /* kill.cpp in Sources */ = {isa = PBXBuildFile; fileRef = D0A0854F13B3ACEE0099B651 /* kill.cpp */; };
		D0D02A6F1598383E008E62BD /* parser.cpp in Sources */ = {isa = PBXBuildFile; fileRef = D0A0855413B3ACEE0099B651 /* parser.cpp */; };
		D0D02A7015983842008E62BD /* proc.cpp in Sources */ = {isa = PBXBuildFile; fileRef = D0A0855713B3ACEE0099B651 /* proc.cpp */; };
		D0D02A7115983848008E62BD /* reader.cpp in Sources */ = {isa = PBXBuildFile; fileRef = D0A0855813B3ACEE0099B651 /* reader.cpp */; };
		D0D02A721598384C008E62BD /* sanity.cpp in Sources */ = {isa = PBXBuildFile; fileRef = D0A0855913B3ACEE0099B651 /* sanity.cpp */; };
		D0D02A7315983852008E62BD /* tokenizer.cpp in Sources */ = {isa = PBXBuildFile; fileRef = D0A0855D13B3ACEE0099B651 /* tokenizer.cpp */; };
		D0D02A7415983857008E62BD /* wildcard.cpp in Sources */ = {isa = PBXBuildFile; fileRef = D0A0856013B3ACEE0099B651 /* wildcard.cpp */; };
		D0D02A751598385E008E62BD /* wgetopt.cpp in Sources */ = {isa = PBXBuildFile; fileRef = D0A0855F13B3ACEE0099B651 /* wgetopt.cpp */; };
		D0D02A7615983869008E62BD /* wutil.cpp in Sources */ = {isa = PBXBuildFile; fileRef = D0A0856113B3ACEE0099B651 /* wutil.cpp */; };
		D0D02A7715983875008E62BD /* input.cpp in Sources */ = {isa = PBXBuildFile; fileRef = D0A0854A13B3ACEE0099B651 /* input.cpp */; };
		D0D02A781598387E008E62BD /* output.cpp in Sources */ = {isa = PBXBuildFile; fileRef = D0A0855113B3ACEE0099B651 /* output.cpp */; };
		D0D02A7915983888008E62BD /* intern.cpp in Sources */ = {isa = PBXBuildFile; fileRef = D0A0854B13B3ACEE0099B651 /* intern.cpp */; };
		D0D02A7B15983928008E62BD /* env_universal_common.cpp in Sources */ = {isa = PBXBuildFile; fileRef = D0A0853813B3ACEE0099B651 /* env_universal_common.cpp */; };
		D0D02A7C159839D5008E62BD /* autoload.cpp in Sources */ = {isa = PBXBuildFile; fileRef = D0C6FCC914CFA4B0004CE8AD /* autoload.cpp */; };
		D0D02A7D159839D5008E62BD /* builtin_test.cpp in Sources */ = {isa = PBXBuildFile; fileRef = D0F3373A1506DE3C00ECEFC0 /* builtin_test.cpp */; };
		D0D02A7E159839D5008E62BD /* color.cpp in Sources */ = {isa = PBXBuildFile; fileRef = D0B6B0FE14E88BA400AD6C10 /* color.cpp */; };
		D0D02A7F159839D5008E62BD /* common.cpp in Sources */ = {isa = PBXBuildFile; fileRef = D0A0853613B3ACEE0099B651 /* common.cpp */; };
		D0D02A80159839D5008E62BD /* event.cpp in Sources */ = {isa = PBXBuildFile; fileRef = D0A0853B13B3ACEE0099B651 /* event.cpp */; };
		D0D02A81159839D5008E62BD /* input_common.cpp in Sources */ = {isa = PBXBuildFile; fileRef = D0A0854913B3ACEE0099B651 /* input_common.cpp */; };
		D0D02A82159839D5008E62BD /* io.cpp in Sources */ = {isa = PBXBuildFile; fileRef = D0A0854C13B3ACEE0099B651 /* io.cpp */; };
		D0D02A83159839D5008E62BD /* iothread.cpp in Sources */ = {isa = PBXBuildFile; fileRef = D0A0854D13B3ACEE0099B651 /* iothread.cpp */; };
		D0D02A84159839D5008E62BD /* parse_util.cpp in Sources */ = {isa = PBXBuildFile; fileRef = D0A0855213B3ACEE0099B651 /* parse_util.cpp */; };
		D0D02A85159839D5008E62BD /* path.cpp in Sources */ = {isa = PBXBuildFile; fileRef = D0A0855513B3ACEE0099B651 /* path.cpp */; };
		D0D02A86159839D5008E62BD /* postfork.cpp in Sources */ = {isa = PBXBuildFile; fileRef = D09B1C1914FC7B5B00F91077 /* postfork.cpp */; };
		D0D02A87159839D5008E62BD /* screen.cpp in Sources */ = {isa = PBXBuildFile; fileRef = D0A0855A13B3ACEE0099B651 /* screen.cpp */; };
		D0D02A88159839D5008E62BD /* signal.cpp in Sources */ = {isa = PBXBuildFile; fileRef = D0A0855C13B3ACEE0099B651 /* signal.cpp */; };
		D0D02A89159839DF008E62BD /* fish.cpp in Sources */ = {isa = PBXBuildFile; fileRef = D0A0854213B3ACEE0099B651 /* fish.cpp */; };
		D0D02A8D15983CFA008E62BD /* libncurses.dylib in Frameworks */ = {isa = PBXBuildFile; fileRef = D0D02A8C15983CFA008E62BD /* libncurses.dylib */; };
		D0D02A8F15983D8F008E62BD /* parser_keywords.cpp in Sources */ = {isa = PBXBuildFile; fileRef = D0A0855313B3ACEE0099B651 /* parser_keywords.cpp */; };
		D0D02AD615986492008E62BD /* fish_indent.cpp in Sources */ = {isa = PBXBuildFile; fileRef = D0A0853F13B3ACEE0099B651 /* fish_indent.cpp */; };
		D0D02AD715986498008E62BD /* print_help.cpp in Sources */ = {isa = PBXBuildFile; fileRef = D0A0855613B3ACEE0099B651 /* print_help.cpp */; };
		D0D02AD81598649E008E62BD /* common.cpp in Sources */ = {isa = PBXBuildFile; fileRef = D0A0853613B3ACEE0099B651 /* common.cpp */; };
		D0D02AD9159864A6008E62BD /* parser_keywords.cpp in Sources */ = {isa = PBXBuildFile; fileRef = D0A0855313B3ACEE0099B651 /* parser_keywords.cpp */; };
		D0D02ADA159864AB008E62BD /* wutil.cpp in Sources */ = {isa = PBXBuildFile; fileRef = D0A0856113B3ACEE0099B651 /* wutil.cpp */; };
		D0D02ADB159864C2008E62BD /* tokenizer.cpp in Sources */ = {isa = PBXBuildFile; fileRef = D0A0855D13B3ACEE0099B651 /* tokenizer.cpp */; };
		D0D02ADC159864D5008E62BD /* libncurses.dylib in Frameworks */ = {isa = PBXBuildFile; fileRef = D0D02A8C15983CFA008E62BD /* libncurses.dylib */; };
		D0D2694915983772005D9B9C /* function.cpp in Sources */ = {isa = PBXBuildFile; fileRef = D0A0854413B3ACEE0099B651 /* function.cpp */; };
		D0D2694A15983779005D9B9C /* builtin.cpp in Sources */ = {isa = PBXBuildFile; fileRef = D0A0853513B3ACEE0099B651 /* builtin.cpp */; };
		D0F019F115A977140034B3B1 /* fish in CopyFiles */ = {isa = PBXBuildFile; fileRef = D0D2693C159835CA005D9B9C /* fish */; };
		D0F019F315A977290034B3B1 /* fish_indent in CopyFiles */ = {isa = PBXBuildFile; fileRef = D0D02AD01598642A008E62BD /* fish_indent */; };
		D0F019F815A977AB0034B3B1 /* config.fish in CopyFiles */ = {isa = PBXBuildFile; fileRef = D0CBD580159EE48F0024809C /* config.fish */; };
		D0F019FD15A977CA0034B3B1 /* config.fish in CopyFiles */ = {isa = PBXBuildFile; fileRef = D0C4FD9415A7D7EE00212EF1 /* config.fish */; };
		D0F01A0315A978910034B3B1 /* osx_fish_launcher.m in Sources */ = {isa = PBXBuildFile; fileRef = D0D02AFA159871B2008E62BD /* osx_fish_launcher.m */; };
		D0F01A0515A978A10034B3B1 /* Foundation.framework in Frameworks */ = {isa = PBXBuildFile; fileRef = D0CBD583159EEE010024809C /* Foundation.framework */; };
		D0F5B46519CFCDE80090665E /* wcstringutil.cpp in Sources */ = {isa = PBXBuildFile; fileRef = D0F5B46319CFCDE80090665E /* wcstringutil.cpp */; };
		D0F5B46619CFCEBC0090665E /* wcstringutil.cpp in Sources */ = {isa = PBXBuildFile; fileRef = D0F5B46319CFCDE80090665E /* wcstringutil.cpp */; };
		D0FE8EE8179FB760008C9F21 /* parse_productions.cpp in Sources */ = {isa = PBXBuildFile; fileRef = D0FE8EE7179FB75F008C9F21 /* parse_productions.cpp */; };
/* End PBXBuildFile section */

/* Begin PBXBuildRule section */
		D04F7FF81BA4E84B00B0F227 /* PBXBuildRule */ = {
			isa = PBXBuildRule;
			compilerSpec = com.apple.compilers.gcc;
			filePatterns = "*.dist";
			fileType = pattern.proxy;
			isEditable = 1;
			outputFiles = (
			);
			script = "# <com.apple.compilers.gcc>\n";
		};
/* End PBXBuildRule section */

/* Begin PBXContainerItemProxy section */
		D008D0CA1BC58FDD00841177 /* PBXContainerItemProxy */ = {
			isa = PBXContainerItemProxy;
			containerPortal = D0A084F213B3AC130099B651 /* Project object */;
			proxyType = 1;
			remoteGlobalIDString = D008D0C41BC58F8800841177;
			remoteInfo = "generate-version-header";
		};
		D008D0CC1BC58FE100841177 /* PBXContainerItemProxy */ = {
			isa = PBXContainerItemProxy;
			containerPortal = D0A084F213B3AC130099B651 /* Project object */;
			proxyType = 1;
			remoteGlobalIDString = D008D0C41BC58F8800841177;
			remoteInfo = "generate-version-header";
		};
		D008D0CE1BC58FE500841177 /* PBXContainerItemProxy */ = {
			isa = PBXContainerItemProxy;
			containerPortal = D0A084F213B3AC130099B651 /* Project object */;
			proxyType = 1;
			remoteGlobalIDString = D008D0C41BC58F8800841177;
			remoteInfo = "generate-version-header";
		};
		D031890715E36CC000D9CC39 /* PBXContainerItemProxy */ = {
			isa = PBXContainerItemProxy;
			containerPortal = D0A084F213B3AC130099B651 /* Project object */;
			proxyType = 1;
			remoteGlobalIDString = D0F019EC15A976F30034B3B1;
			remoteInfo = base;
		};
		D04F7FEA1BA4E3DB00B0F227 /* PBXContainerItemProxy */ = {
			isa = PBXContainerItemProxy;
			containerPortal = D0A084F213B3AC130099B651 /* Project object */;
			proxyType = 1;
			remoteGlobalIDString = D04F7FCF1BA4E29300B0F227;
			remoteInfo = libpcre2.a;
		};
		D04F7FEC1BA4E3DF00B0F227 /* PBXContainerItemProxy */ = {
			isa = PBXContainerItemProxy;
			containerPortal = D0A084F213B3AC130099B651 /* Project object */;
			proxyType = 1;
			remoteGlobalIDString = D04F7FCF1BA4E29300B0F227;
			remoteInfo = libpcre2.a;
		};
		D07D265815E33B86009E43F6 /* PBXContainerItemProxy */ = {
			isa = PBXContainerItemProxy;
			containerPortal = D0A084F213B3AC130099B651 /* Project object */;
			proxyType = 1;
			remoteGlobalIDString = D0D2693B159835CA005D9B9C;
			remoteInfo = fish_shell;
		};
		D07D265E15E33B86009E43F6 /* PBXContainerItemProxy */ = {
			isa = PBXContainerItemProxy;
			containerPortal = D0A084F213B3AC130099B651 /* Project object */;
			proxyType = 1;
			remoteGlobalIDString = D0D02ACF1598642A008E62BD;
			remoteInfo = fish_indent;
		};
		D0A564EE168D09C000AF6161 /* PBXContainerItemProxy */ = {
			isa = PBXContainerItemProxy;
			containerPortal = D0A084F213B3AC130099B651 /* Project object */;
			proxyType = 1;
			remoteGlobalIDString = D0A564E6168CFDD800AF6161;
			remoteInfo = man_pages;
		};
		D0A564FF168D257900AF6161 /* PBXContainerItemProxy */ = {
			isa = PBXContainerItemProxy;
			containerPortal = D0A084F213B3AC130099B651 /* Project object */;
			proxyType = 1;
			remoteGlobalIDString = D0A564E6168CFDD800AF6161;
			remoteInfo = man_pages;
		};
		D0F01A1215AA36280034B3B1 /* PBXContainerItemProxy */ = {
			isa = PBXContainerItemProxy;
			containerPortal = D0A084F213B3AC130099B651 /* Project object */;
			proxyType = 1;
			remoteGlobalIDString = D0D2693B159835CA005D9B9C;
			remoteInfo = fish_shell;
		};
		D0F01A1615AA36300034B3B1 /* PBXContainerItemProxy */ = {
			isa = PBXContainerItemProxy;
			containerPortal = D0A084F213B3AC130099B651 /* Project object */;
			proxyType = 1;
			remoteGlobalIDString = D0D02ACF1598642A008E62BD;
			remoteInfo = fish_indent;
		};
/* End PBXContainerItemProxy section */

/* Begin PBXCopyFilesBuildPhase section */
		D01A2C9B16964C8200767098 /* Copy Files */ = {
			isa = PBXCopyFilesBuildPhase;
			buildActionMask = 2147483647;
			dstPath = base/share/man;
			dstSubfolderSpec = 1;
			files = (
				D01A2D24169B736200767098 /* man1 in Copy Files */,
			);
			name = "Copy Files";
			runOnlyForDeploymentPostprocessing = 0;
		};
		D01A2CA716965ADD00767098 /* CopyFiles */ = {
			isa = PBXCopyFilesBuildPhase;
			buildActionMask = 8;
			dstPath = "${INSTALL_PATH}/share/man";
			dstSubfolderSpec = 0;
			files = (
				D01A2D25169B737700767098 /* man1 in CopyFiles */,
			);
			runOnlyForDeploymentPostprocessing = 1;
		};
		D033780F15DC6D2A00A634BA /* CopyFiles */ = {
			isa = PBXCopyFilesBuildPhase;
			buildActionMask = 2147483647;
			dstPath = base/share/fish;
			dstSubfolderSpec = 1;
			files = (
				D033781115DC6D4C00A634BA /* completions in CopyFiles */,
				D033781215DC6D5200A634BA /* functions in CopyFiles */,
				D033781315DC6D5400A634BA /* tools in CopyFiles */,
				D0A564FE168D23D800AF6161 /* man in CopyFiles */,
			);
			runOnlyForDeploymentPostprocessing = 0;
		};
		D07D266915E33B86009E43F6 /* CopyFiles */ = {
			isa = PBXCopyFilesBuildPhase;
			buildActionMask = 8;
			dstPath = "${INSTALL_PATH}/etc/fish";
			dstSubfolderSpec = 0;
			files = (
				D07D266A15E33B86009E43F6 /* config.fish in CopyFiles */,
			);
			runOnlyForDeploymentPostprocessing = 1;
		};
		D07D266B15E33B86009E43F6 /* Copy Files */ = {
			isa = PBXCopyFilesBuildPhase;
			buildActionMask = 8;
			dstPath = "${INSTALL_PATH}/share/fish";
			dstSubfolderSpec = 0;
			files = (
				D07D267215E34171009E43F6 /* config.fish in Copy Files */,
				D07D266C15E33B86009E43F6 /* completions in Copy Files */,
				D07D266D15E33B86009E43F6 /* functions in Copy Files */,
				D07D266E15E33B86009E43F6 /* tools in Copy Files */,
				D0A56501168D258300AF6161 /* man in Copy Files */,
			);
			name = "Copy Files";
			runOnlyForDeploymentPostprocessing = 1;
		};
		D0F019F015A977010034B3B1 /* CopyFiles */ = {
			isa = PBXCopyFilesBuildPhase;
			buildActionMask = 2147483647;
			dstPath = base/bin;
			dstSubfolderSpec = 1;
			files = (
				D0F019F115A977140034B3B1 /* fish in CopyFiles */,
				D0F019F315A977290034B3B1 /* fish_indent in CopyFiles */,
			);
			runOnlyForDeploymentPostprocessing = 0;
		};
		D0F019F715A977A00034B3B1 /* CopyFiles */ = {
			isa = PBXCopyFilesBuildPhase;
			buildActionMask = 2147483647;
			dstPath = base/share/fish;
			dstSubfolderSpec = 1;
			files = (
				D0F019F815A977AB0034B3B1 /* config.fish in CopyFiles */,
			);
			runOnlyForDeploymentPostprocessing = 0;
		};
		D0F019FC15A977B40034B3B1 /* CopyFiles */ = {
			isa = PBXCopyFilesBuildPhase;
			buildActionMask = 2147483647;
			dstPath = base/etc/fish;
			dstSubfolderSpec = 1;
			files = (
				D0F019FD15A977CA0034B3B1 /* config.fish in CopyFiles */,
			);
			runOnlyForDeploymentPostprocessing = 0;
		};
/* End PBXCopyFilesBuildPhase section */

/* Begin PBXFileReference section */
		4E142D731B56B5D7008783C8 /* config.h */ = {isa = PBXFileReference; fileEncoding = 4; lastKnownFileType = sourcecode.c.h; name = config.h; path = ../osx/config.h; sourceTree = "<group>"; };
<<<<<<< HEAD
		D007690B19899E4000CA4627 /* docopt_fish_grammar.h */ = {isa = PBXFileReference; lastKnownFileType = sourcecode.c.h; path = docopt_fish_grammar.h; sourceTree = "<group>"; };
		D007690C19899E4400CA4627 /* docopt_fish_parse_tree.cpp */ = {isa = PBXFileReference; fileEncoding = 4; lastKnownFileType = sourcecode.cpp.cpp; path = docopt_fish_parse_tree.cpp; sourceTree = "<group>"; };
		D007690E19899E4F00CA4627 /* docopt_fish_types.h */ = {isa = PBXFileReference; lastKnownFileType = sourcecode.c.h; path = docopt_fish_types.h; sourceTree = "<group>"; };
=======
		63A2C0E81CC5F9FB00973404 /* pcre2_find_bracket.c */ = {isa = PBXFileReference; fileEncoding = 4; lastKnownFileType = sourcecode.c.c; path = pcre2_find_bracket.c; sourceTree = "<group>"; };
>>>>>>> fa535637
		D00769421990137800CA4627 /* fish_tests */ = {isa = PBXFileReference; explicitFileType = "compiled.mach-o.executable"; includeInIndex = 0; path = fish_tests; sourceTree = BUILT_PRODUCTS_DIR; };
		D00F63F019137E9D00FCCDEC /* fish_version.cpp */ = {isa = PBXFileReference; fileEncoding = 4; lastKnownFileType = sourcecode.cpp.cpp; path = fish_version.cpp; sourceTree = "<group>"; };
		D01A2D23169B730A00767098 /* man1 */ = {isa = PBXFileReference; lastKnownFileType = text; name = man1; path = pages_for_manpath/man1; sourceTree = BUILT_PRODUCTS_DIR; };
		D025C02715D1FEA100B9DB63 /* completions */ = {isa = PBXFileReference; lastKnownFileType = folder; name = completions; path = share/completions; sourceTree = "<group>"; };
		D025C02815D1FEA100B9DB63 /* functions */ = {isa = PBXFileReference; lastKnownFileType = folder; name = functions; path = share/functions; sourceTree = "<group>"; };
		D025C02915D1FEA100B9DB63 /* tools */ = {isa = PBXFileReference; lastKnownFileType = folder; name = tools; path = share/tools; sourceTree = "<group>"; };
		D031890915E36D9800D9CC39 /* base */ = {isa = PBXFileReference; lastKnownFileType = text; path = base; sourceTree = BUILT_PRODUCTS_DIR; };
		D03238891849D1980032CF2C /* pager.cpp */ = {isa = PBXFileReference; fileEncoding = 4; lastKnownFileType = sourcecode.cpp.cpp; path = pager.cpp; sourceTree = "<group>"; };
		D032388A1849D1980032CF2C /* pager.h */ = {isa = PBXFileReference; fileEncoding = 4; lastKnownFileType = sourcecode.c.h; path = pager.h; sourceTree = "<group>"; };
		D03EE83814DF88B200FC7150 /* lru.h */ = {isa = PBXFileReference; lastKnownFileType = sourcecode.c.h; path = lru.h; sourceTree = "<group>"; };
		D04F7F7B1BA4BF4000B0F227 /* builtin_string.cpp */ = {isa = PBXFileReference; fileEncoding = 4; lastKnownFileType = sourcecode.cpp.cpp; path = builtin_string.cpp; sourceTree = "<group>"; };
		D04F7F8D1BA4DCD900B0F227 /* pcre2_compile.c */ = {isa = PBXFileReference; fileEncoding = 4; lastKnownFileType = sourcecode.c.c; path = pcre2_compile.c; sourceTree = "<group>"; };
		D04F7F901BA4DCE900B0F227 /* pcre2_config.c */ = {isa = PBXFileReference; fileEncoding = 4; lastKnownFileType = sourcecode.c.c; path = pcre2_config.c; sourceTree = "<group>"; };
		D04F7F931BA4DCFA00B0F227 /* pcre2_context.c */ = {isa = PBXFileReference; fileEncoding = 4; lastKnownFileType = sourcecode.c.c; path = pcre2_context.c; sourceTree = "<group>"; };
		D04F7F961BA4DD1100B0F227 /* pcre2_dfa_match.c */ = {isa = PBXFileReference; fileEncoding = 4; lastKnownFileType = sourcecode.c.c; path = pcre2_dfa_match.c; sourceTree = "<group>"; };
		D04F7F991BA4DD2000B0F227 /* pcre2_error.c */ = {isa = PBXFileReference; fileEncoding = 4; lastKnownFileType = sourcecode.c.c; path = pcre2_error.c; sourceTree = "<group>"; };
		D04F7F9C1BA4DD4A00B0F227 /* pcre2_maketables.c */ = {isa = PBXFileReference; fileEncoding = 4; lastKnownFileType = sourcecode.c.c; path = pcre2_maketables.c; sourceTree = "<group>"; };
		D04F7F9F1BA4DD5900B0F227 /* pcre2_match.c */ = {isa = PBXFileReference; fileEncoding = 4; lastKnownFileType = sourcecode.c.c; path = pcre2_match.c; sourceTree = "<group>"; };
		D04F7FA21BA4DD6900B0F227 /* pcre2_match_data.c */ = {isa = PBXFileReference; fileEncoding = 4; lastKnownFileType = sourcecode.c.c; path = pcre2_match_data.c; sourceTree = "<group>"; };
		D04F7FA51BA4DD7300B0F227 /* pcre2_newline.c */ = {isa = PBXFileReference; fileEncoding = 4; lastKnownFileType = sourcecode.c.c; path = pcre2_newline.c; sourceTree = "<group>"; };
		D04F7FA81BA4DD8400B0F227 /* pcre2_ord2utf.c */ = {isa = PBXFileReference; fileEncoding = 4; lastKnownFileType = sourcecode.c.c; path = pcre2_ord2utf.c; sourceTree = "<group>"; };
		D04F7FAB1BA4DDA500B0F227 /* pcre2_pattern_info.c */ = {isa = PBXFileReference; fileEncoding = 4; lastKnownFileType = sourcecode.c.c; path = pcre2_pattern_info.c; sourceTree = "<group>"; };
		D04F7FAE1BA4DDB500B0F227 /* pcre2_serialize.c */ = {isa = PBXFileReference; fileEncoding = 4; lastKnownFileType = sourcecode.c.c; path = pcre2_serialize.c; sourceTree = "<group>"; };
		D04F7FB11BA4DDBF00B0F227 /* pcre2_string_utils.c */ = {isa = PBXFileReference; fileEncoding = 4; lastKnownFileType = sourcecode.c.c; path = pcre2_string_utils.c; sourceTree = "<group>"; };
		D04F7FB41BA4DDC900B0F227 /* pcre2_study.c */ = {isa = PBXFileReference; fileEncoding = 4; lastKnownFileType = sourcecode.c.c; path = pcre2_study.c; sourceTree = "<group>"; };
		D04F7FB71BA4DDEB00B0F227 /* pcre2_substitute.c */ = {isa = PBXFileReference; fileEncoding = 4; lastKnownFileType = sourcecode.c.c; path = pcre2_substitute.c; sourceTree = "<group>"; };
		D04F7FB81BA4DDEB00B0F227 /* pcre2_substring.c */ = {isa = PBXFileReference; fileEncoding = 4; lastKnownFileType = sourcecode.c.c; path = pcre2_substring.c; sourceTree = "<group>"; };
		D04F7FB91BA4DDEB00B0F227 /* pcre2_tables.c */ = {isa = PBXFileReference; fileEncoding = 4; lastKnownFileType = sourcecode.c.c; path = pcre2_tables.c; sourceTree = "<group>"; };
		D04F7FBA1BA4DDEB00B0F227 /* pcre2_ucd.c */ = {isa = PBXFileReference; fileEncoding = 4; lastKnownFileType = sourcecode.c.c; path = pcre2_ucd.c; sourceTree = "<group>"; };
		D04F7FBB1BA4DDEB00B0F227 /* pcre2_valid_utf.c */ = {isa = PBXFileReference; fileEncoding = 4; lastKnownFileType = sourcecode.c.c; path = pcre2_valid_utf.c; sourceTree = "<group>"; };
		D04F7FBC1BA4DDEB00B0F227 /* pcre2_xclass.c */ = {isa = PBXFileReference; fileEncoding = 4; lastKnownFileType = sourcecode.c.c; path = pcre2_xclass.c; sourceTree = "<group>"; };
		D04F7FC91BA4DE3500B0F227 /* pcre2_jit_compile.c */ = {isa = PBXFileReference; fileEncoding = 4; lastKnownFileType = sourcecode.c.c; path = pcre2_jit_compile.c; sourceTree = "<group>"; };
		D04F7FD01BA4E29300B0F227 /* libpcre2.a */ = {isa = PBXFileReference; explicitFileType = archive.ar; includeInIndex = 0; path = libpcre2.a; sourceTree = BUILT_PRODUCTS_DIR; };
		D04F7FF31BA4E6F300B0F227 /* pcre2_auto_possess.c */ = {isa = PBXFileReference; fileEncoding = 4; lastKnownFileType = sourcecode.c.c; path = pcre2_auto_possess.c; sourceTree = "<group>"; };
		D04F7FF71BA4E82C00B0F227 /* pcre2_chartables.c.dist */ = {isa = PBXFileReference; fileEncoding = 4; lastKnownFileType = text; path = pcre2_chartables.c.dist; sourceTree = "<group>"; };
		D052D8091868F7FC003ABCBD /* parse_execution.cpp */ = {isa = PBXFileReference; fileEncoding = 4; lastKnownFileType = sourcecode.cpp.cpp; path = parse_execution.cpp; sourceTree = "<group>"; };
		D052D80A1868F7FC003ABCBD /* parse_execution.h */ = {isa = PBXFileReference; fileEncoding = 4; lastKnownFileType = sourcecode.c.h; path = parse_execution.h; sourceTree = "<group>"; };
		D07B247215BCC15700D4ADB4 /* add-shell */ = {isa = PBXFileReference; fileEncoding = 4; lastKnownFileType = text.script.sh; name = "add-shell"; path = "build_tools/osx_package_scripts/add-shell"; sourceTree = "<group>"; };
		D07B247515BCC4BE00D4ADB4 /* install.sh */ = {isa = PBXFileReference; fileEncoding = 4; lastKnownFileType = text.script.sh; name = install.sh; path = osx/install.sh; sourceTree = "<group>"; };
		D0879AC616BF9A1A00E98E56 /* fish_term_icon.icns */ = {isa = PBXFileReference; lastKnownFileType = image.icns; name = fish_term_icon.icns; path = osx/fish_term_icon.icns; sourceTree = "<group>"; };
		D09B1C1914FC7B5B00F91077 /* postfork.cpp */ = {isa = PBXFileReference; lastKnownFileType = sourcecode.cpp.cpp; path = postfork.cpp; sourceTree = "<group>"; };
		D09B1C1A14FC7B5B00F91077 /* postfork.h */ = {isa = PBXFileReference; lastKnownFileType = sourcecode.c.h; path = postfork.h; sourceTree = "<group>"; };
		D0A0850313B3ACEE0099B651 /* builtin.h */ = {isa = PBXFileReference; fileEncoding = 4; lastKnownFileType = sourcecode.c.h; path = builtin.h; sourceTree = "<group>"; };
		D0A0850413B3ACEE0099B651 /* common.h */ = {isa = PBXFileReference; fileEncoding = 4; lastKnownFileType = sourcecode.c.h; path = common.h; sourceTree = "<group>"; };
		D0A0850513B3ACEE0099B651 /* complete.h */ = {isa = PBXFileReference; fileEncoding = 4; lastKnownFileType = sourcecode.c.h; path = complete.h; sourceTree = "<group>"; };
		D0A0850713B3ACEE0099B651 /* env_universal_common.h */ = {isa = PBXFileReference; fileEncoding = 4; lastKnownFileType = sourcecode.c.h; path = env_universal_common.h; sourceTree = "<group>"; };
		D0A0850913B3ACEE0099B651 /* env.h */ = {isa = PBXFileReference; fileEncoding = 4; lastKnownFileType = sourcecode.c.h; path = env.h; sourceTree = "<group>"; };
		D0A0850A13B3ACEE0099B651 /* event.h */ = {isa = PBXFileReference; fileEncoding = 4; lastKnownFileType = sourcecode.c.h; path = event.h; sourceTree = "<group>"; };
		D0A0850B13B3ACEE0099B651 /* exec.h */ = {isa = PBXFileReference; fileEncoding = 4; lastKnownFileType = sourcecode.c.h; path = exec.h; sourceTree = "<group>"; };
		D0A0850C13B3ACEE0099B651 /* expand.h */ = {isa = PBXFileReference; fileEncoding = 4; lastKnownFileType = sourcecode.c.h; path = expand.h; sourceTree = "<group>"; };
		D0A0850D13B3ACEE0099B651 /* fallback.h */ = {isa = PBXFileReference; fileEncoding = 4; lastKnownFileType = sourcecode.c.h; path = fallback.h; sourceTree = "<group>"; };
		D0A0850E13B3ACEE0099B651 /* function.h */ = {isa = PBXFileReference; fileEncoding = 4; lastKnownFileType = sourcecode.c.h; path = function.h; sourceTree = "<group>"; };
		D0A0851113B3ACEE0099B651 /* highlight.h */ = {isa = PBXFileReference; fileEncoding = 4; lastKnownFileType = sourcecode.c.h; path = highlight.h; sourceTree = "<group>"; };
		D0A0851213B3ACEE0099B651 /* history.h */ = {isa = PBXFileReference; fileEncoding = 4; lastKnownFileType = sourcecode.c.h; path = history.h; sourceTree = "<group>"; };
		D0A0851313B3ACEE0099B651 /* input_common.h */ = {isa = PBXFileReference; fileEncoding = 4; lastKnownFileType = sourcecode.c.h; path = input_common.h; sourceTree = "<group>"; };
		D0A0851413B3ACEE0099B651 /* input.h */ = {isa = PBXFileReference; fileEncoding = 4; lastKnownFileType = sourcecode.c.h; path = input.h; sourceTree = "<group>"; };
		D0A0851513B3ACEE0099B651 /* intern.h */ = {isa = PBXFileReference; fileEncoding = 4; lastKnownFileType = sourcecode.c.h; path = intern.h; sourceTree = "<group>"; };
		D0A0851613B3ACEE0099B651 /* io.h */ = {isa = PBXFileReference; fileEncoding = 4; lastKnownFileType = sourcecode.c.h; path = io.h; sourceTree = "<group>"; };
		D0A0851713B3ACEE0099B651 /* iothread.h */ = {isa = PBXFileReference; fileEncoding = 4; lastKnownFileType = sourcecode.c.h; path = iothread.h; sourceTree = "<group>"; };
		D0A0851813B3ACEE0099B651 /* kill.h */ = {isa = PBXFileReference; fileEncoding = 4; lastKnownFileType = sourcecode.c.h; path = kill.h; sourceTree = "<group>"; };
		D0A0851A13B3ACEE0099B651 /* output.h */ = {isa = PBXFileReference; fileEncoding = 4; lastKnownFileType = sourcecode.c.h; path = output.h; sourceTree = "<group>"; };
		D0A0851B13B3ACEE0099B651 /* parse_util.h */ = {isa = PBXFileReference; fileEncoding = 4; lastKnownFileType = sourcecode.c.h; path = parse_util.h; sourceTree = "<group>"; };
		D0A0851C13B3ACEE0099B651 /* parser_keywords.h */ = {isa = PBXFileReference; fileEncoding = 4; lastKnownFileType = sourcecode.c.h; path = parser_keywords.h; sourceTree = "<group>"; };
		D0A0851D13B3ACEE0099B651 /* parser.h */ = {isa = PBXFileReference; fileEncoding = 4; lastKnownFileType = sourcecode.c.h; path = parser.h; sourceTree = "<group>"; };
		D0A0851E13B3ACEE0099B651 /* path.h */ = {isa = PBXFileReference; fileEncoding = 4; lastKnownFileType = sourcecode.c.h; path = path.h; sourceTree = "<group>"; };
		D0A0851F13B3ACEE0099B651 /* print_help.h */ = {isa = PBXFileReference; fileEncoding = 4; lastKnownFileType = sourcecode.c.h; path = print_help.h; sourceTree = "<group>"; };
		D0A0852013B3ACEE0099B651 /* proc.h */ = {isa = PBXFileReference; fileEncoding = 4; lastKnownFileType = sourcecode.c.h; path = proc.h; sourceTree = "<group>"; };
		D0A0852113B3ACEE0099B651 /* reader.h */ = {isa = PBXFileReference; fileEncoding = 4; lastKnownFileType = sourcecode.c.h; path = reader.h; sourceTree = "<group>"; };
		D0A0852213B3ACEE0099B651 /* sanity.h */ = {isa = PBXFileReference; fileEncoding = 4; lastKnownFileType = sourcecode.c.h; path = sanity.h; sourceTree = "<group>"; };
		D0A0852313B3ACEE0099B651 /* screen.h */ = {isa = PBXFileReference; fileEncoding = 4; lastKnownFileType = sourcecode.c.h; path = screen.h; sourceTree = "<group>"; };
		D0A0852413B3ACEE0099B651 /* signal.h */ = {isa = PBXFileReference; fileEncoding = 4; lastKnownFileType = sourcecode.c.h; path = signal.h; sourceTree = "<group>"; };
		D0A0852513B3ACEE0099B651 /* tokenizer.h */ = {isa = PBXFileReference; fileEncoding = 4; lastKnownFileType = sourcecode.c.h; path = tokenizer.h; sourceTree = "<group>"; };
		D0A0852613B3ACEE0099B651 /* util.h */ = {isa = PBXFileReference; fileEncoding = 4; lastKnownFileType = sourcecode.c.h; path = util.h; sourceTree = "<group>"; };
		D0A0852713B3ACEE0099B651 /* wgetopt.h */ = {isa = PBXFileReference; fileEncoding = 4; lastKnownFileType = sourcecode.c.h; path = wgetopt.h; sourceTree = "<group>"; };
		D0A0852813B3ACEE0099B651 /* wildcard.h */ = {isa = PBXFileReference; fileEncoding = 4; lastKnownFileType = sourcecode.c.h; path = wildcard.h; sourceTree = "<group>"; };
		D0A0852913B3ACEE0099B651 /* wutil.h */ = {isa = PBXFileReference; fileEncoding = 4; lastKnownFileType = sourcecode.c.h; path = wutil.h; sourceTree = "<group>"; };
		D0A0853013B3ACEE0099B651 /* builtin_commandline.cpp */ = {isa = PBXFileReference; fileEncoding = 4; lastKnownFileType = sourcecode.cpp.cpp; path = builtin_commandline.cpp; sourceTree = "<group>"; };
		D0A0853113B3ACEE0099B651 /* builtin_complete.cpp */ = {isa = PBXFileReference; fileEncoding = 4; lastKnownFileType = sourcecode.cpp.cpp; path = builtin_complete.cpp; sourceTree = "<group>"; };
		D0A0853213B3ACEE0099B651 /* builtin_jobs.cpp */ = {isa = PBXFileReference; fileEncoding = 4; lastKnownFileType = sourcecode.cpp.cpp; path = builtin_jobs.cpp; sourceTree = "<group>"; };
		D0A0853313B3ACEE0099B651 /* builtin_set.cpp */ = {isa = PBXFileReference; fileEncoding = 4; lastKnownFileType = sourcecode.cpp.cpp; path = builtin_set.cpp; sourceTree = "<group>"; };
		D0A0853413B3ACEE0099B651 /* builtin_ulimit.cpp */ = {isa = PBXFileReference; fileEncoding = 4; lastKnownFileType = sourcecode.cpp.cpp; path = builtin_ulimit.cpp; sourceTree = "<group>"; };
		D0A0853513B3ACEE0099B651 /* builtin.cpp */ = {isa = PBXFileReference; fileEncoding = 4; lastKnownFileType = sourcecode.cpp.cpp; path = builtin.cpp; sourceTree = "<group>"; };
		D0A0853613B3ACEE0099B651 /* common.cpp */ = {isa = PBXFileReference; fileEncoding = 4; lastKnownFileType = sourcecode.cpp.cpp; path = common.cpp; sourceTree = "<group>"; };
		D0A0853713B3ACEE0099B651 /* complete.cpp */ = {isa = PBXFileReference; fileEncoding = 4; lastKnownFileType = sourcecode.cpp.cpp; path = complete.cpp; sourceTree = "<group>"; };
		D0A0853813B3ACEE0099B651 /* env_universal_common.cpp */ = {isa = PBXFileReference; fileEncoding = 4; lastKnownFileType = sourcecode.cpp.cpp; path = env_universal_common.cpp; sourceTree = "<group>"; };
		D0A0853A13B3ACEE0099B651 /* env.cpp */ = {isa = PBXFileReference; fileEncoding = 4; lastKnownFileType = sourcecode.cpp.cpp; path = env.cpp; sourceTree = "<group>"; };
		D0A0853B13B3ACEE0099B651 /* event.cpp */ = {isa = PBXFileReference; fileEncoding = 4; lastKnownFileType = sourcecode.cpp.cpp; lineEnding = 0; path = event.cpp; sourceTree = "<group>"; xcLanguageSpecificationIdentifier = xcode.lang.cpp; };
		D0A0853C13B3ACEE0099B651 /* exec.cpp */ = {isa = PBXFileReference; fileEncoding = 4; lastKnownFileType = sourcecode.cpp.cpp; path = exec.cpp; sourceTree = "<group>"; };
		D0A0853D13B3ACEE0099B651 /* expand.cpp */ = {isa = PBXFileReference; fileEncoding = 4; lastKnownFileType = sourcecode.cpp.cpp; path = expand.cpp; sourceTree = "<group>"; };
		D0A0853E13B3ACEE0099B651 /* fallback.cpp */ = {isa = PBXFileReference; fileEncoding = 4; lastKnownFileType = sourcecode.cpp.cpp; path = fallback.cpp; sourceTree = "<group>"; };
		D0A0853F13B3ACEE0099B651 /* fish_indent.cpp */ = {isa = PBXFileReference; fileEncoding = 4; lastKnownFileType = sourcecode.cpp.cpp; path = fish_indent.cpp; sourceTree = "<group>"; };
		D0A0854113B3ACEE0099B651 /* fish_tests.cpp */ = {isa = PBXFileReference; fileEncoding = 4; lastKnownFileType = sourcecode.cpp.cpp; path = fish_tests.cpp; sourceTree = "<group>"; };
		D0A0854213B3ACEE0099B651 /* fish.cpp */ = {isa = PBXFileReference; fileEncoding = 4; lastKnownFileType = sourcecode.cpp.cpp; path = fish.cpp; sourceTree = "<group>"; };
		D0A0854413B3ACEE0099B651 /* function.cpp */ = {isa = PBXFileReference; fileEncoding = 4; lastKnownFileType = sourcecode.cpp.cpp; path = function.cpp; sourceTree = "<group>"; };
		D0A0854713B3ACEE0099B651 /* highlight.cpp */ = {isa = PBXFileReference; fileEncoding = 4; lastKnownFileType = sourcecode.cpp.cpp; path = highlight.cpp; sourceTree = "<group>"; };
		D0A0854813B3ACEE0099B651 /* history.cpp */ = {isa = PBXFileReference; fileEncoding = 4; lastKnownFileType = sourcecode.cpp.cpp; path = history.cpp; sourceTree = "<group>"; };
		D0A0854913B3ACEE0099B651 /* input_common.cpp */ = {isa = PBXFileReference; fileEncoding = 4; lastKnownFileType = sourcecode.cpp.cpp; path = input_common.cpp; sourceTree = "<group>"; };
		D0A0854A13B3ACEE0099B651 /* input.cpp */ = {isa = PBXFileReference; fileEncoding = 4; lastKnownFileType = sourcecode.cpp.cpp; path = input.cpp; sourceTree = "<group>"; };
		D0A0854B13B3ACEE0099B651 /* intern.cpp */ = {isa = PBXFileReference; fileEncoding = 4; lastKnownFileType = sourcecode.cpp.cpp; path = intern.cpp; sourceTree = "<group>"; };
		D0A0854C13B3ACEE0099B651 /* io.cpp */ = {isa = PBXFileReference; fileEncoding = 4; lastKnownFileType = sourcecode.cpp.cpp; path = io.cpp; sourceTree = "<group>"; };
		D0A0854D13B3ACEE0099B651 /* iothread.cpp */ = {isa = PBXFileReference; fileEncoding = 4; lastKnownFileType = sourcecode.cpp.cpp; path = iothread.cpp; sourceTree = "<group>"; };
		D0A0854E13B3ACEE0099B651 /* key_reader.cpp */ = {isa = PBXFileReference; fileEncoding = 4; lastKnownFileType = sourcecode.cpp.cpp; path = key_reader.cpp; sourceTree = "<group>"; };
		D0A0854F13B3ACEE0099B651 /* kill.cpp */ = {isa = PBXFileReference; fileEncoding = 4; lastKnownFileType = sourcecode.cpp.cpp; path = kill.cpp; sourceTree = "<group>"; };
		D0A0855113B3ACEE0099B651 /* output.cpp */ = {isa = PBXFileReference; fileEncoding = 4; lastKnownFileType = sourcecode.cpp.cpp; path = output.cpp; sourceTree = "<group>"; };
		D0A0855213B3ACEE0099B651 /* parse_util.cpp */ = {isa = PBXFileReference; fileEncoding = 4; lastKnownFileType = sourcecode.cpp.cpp; path = parse_util.cpp; sourceTree = "<group>"; };
		D0A0855313B3ACEE0099B651 /* parser_keywords.cpp */ = {isa = PBXFileReference; fileEncoding = 4; lastKnownFileType = sourcecode.cpp.cpp; path = parser_keywords.cpp; sourceTree = "<group>"; };
		D0A0855413B3ACEE0099B651 /* parser.cpp */ = {isa = PBXFileReference; fileEncoding = 4; lastKnownFileType = sourcecode.cpp.cpp; lineEnding = 0; path = parser.cpp; sourceTree = "<group>"; xcLanguageSpecificationIdentifier = xcode.lang.cpp; };
		D0A0855513B3ACEE0099B651 /* path.cpp */ = {isa = PBXFileReference; fileEncoding = 4; lastKnownFileType = sourcecode.cpp.cpp; path = path.cpp; sourceTree = "<group>"; };
		D0A0855613B3ACEE0099B651 /* print_help.cpp */ = {isa = PBXFileReference; fileEncoding = 4; lastKnownFileType = sourcecode.cpp.cpp; path = print_help.cpp; sourceTree = "<group>"; };
		D0A0855713B3ACEE0099B651 /* proc.cpp */ = {isa = PBXFileReference; fileEncoding = 4; lastKnownFileType = sourcecode.cpp.cpp; path = proc.cpp; sourceTree = "<group>"; };
		D0A0855813B3ACEE0099B651 /* reader.cpp */ = {isa = PBXFileReference; fileEncoding = 4; lastKnownFileType = sourcecode.cpp.cpp; path = reader.cpp; sourceTree = "<group>"; };
		D0A0855913B3ACEE0099B651 /* sanity.cpp */ = {isa = PBXFileReference; fileEncoding = 4; lastKnownFileType = sourcecode.cpp.cpp; path = sanity.cpp; sourceTree = "<group>"; };
		D0A0855A13B3ACEE0099B651 /* screen.cpp */ = {isa = PBXFileReference; fileEncoding = 4; lastKnownFileType = sourcecode.cpp.cpp; path = screen.cpp; sourceTree = "<group>"; };
		D0A0855C13B3ACEE0099B651 /* signal.cpp */ = {isa = PBXFileReference; fileEncoding = 4; lastKnownFileType = sourcecode.cpp.cpp; path = signal.cpp; sourceTree = "<group>"; };
		D0A0855D13B3ACEE0099B651 /* tokenizer.cpp */ = {isa = PBXFileReference; fileEncoding = 4; lastKnownFileType = sourcecode.cpp.cpp; path = tokenizer.cpp; sourceTree = "<group>"; };
		D0A0855E13B3ACEE0099B651 /* util.cpp */ = {isa = PBXFileReference; fileEncoding = 4; lastKnownFileType = sourcecode.cpp.cpp; path = util.cpp; sourceTree = "<group>"; };
		D0A0855F13B3ACEE0099B651 /* wgetopt.cpp */ = {isa = PBXFileReference; fileEncoding = 4; lastKnownFileType = sourcecode.cpp.cpp; path = wgetopt.cpp; sourceTree = "<group>"; };
		D0A0856013B3ACEE0099B651 /* wildcard.cpp */ = {isa = PBXFileReference; fileEncoding = 4; lastKnownFileType = sourcecode.cpp.cpp; path = wildcard.cpp; sourceTree = "<group>"; };
		D0A0856113B3ACEE0099B651 /* wutil.cpp */ = {isa = PBXFileReference; fileEncoding = 4; lastKnownFileType = sourcecode.cpp.cpp; path = wutil.cpp; sourceTree = "<group>"; };
		D0A564D2168CF34A00AF6161 /* doc_src */ = {isa = PBXFileReference; lastKnownFileType = folder; path = doc_src; sourceTree = "<group>"; };
		D0A564F1168D0BAB00AF6161 /* man */ = {isa = PBXFileReference; lastKnownFileType = text; path = man; sourceTree = BUILT_PRODUCTS_DIR; };
		D0A564F2168D1F2000AF6161 /* build_documentation.sh */ = {isa = PBXFileReference; lastKnownFileType = text.script.sh; name = build_documentation.sh; path = build_tools/build_documentation.sh; sourceTree = "<group>"; };
		D0B6B0FE14E88BA400AD6C10 /* color.cpp */ = {isa = PBXFileReference; fileEncoding = 4; lastKnownFileType = sourcecode.cpp.cpp; path = color.cpp; sourceTree = "<group>"; };
		D0B6B0FF14E88BA400AD6C10 /* color.h */ = {isa = PBXFileReference; fileEncoding = 4; lastKnownFileType = sourcecode.c.h; path = color.h; sourceTree = "<group>"; };
		D0C4FD9415A7D7EE00212EF1 /* config.fish */ = {isa = PBXFileReference; lastKnownFileType = text; name = config.fish; path = etc/config.fish; sourceTree = "<group>"; };
		D0C52F351765284C00BFAB82 /* parse_tree.cpp */ = {isa = PBXFileReference; fileEncoding = 4; lastKnownFileType = sourcecode.cpp.cpp; path = parse_tree.cpp; sourceTree = "<group>"; };
		D0C52F361765284C00BFAB82 /* parse_tree.h */ = {isa = PBXFileReference; fileEncoding = 4; lastKnownFileType = sourcecode.c.h; path = parse_tree.h; sourceTree = "<group>"; };
		D0C6FCC914CFA4B0004CE8AD /* autoload.cpp */ = {isa = PBXFileReference; fileEncoding = 4; lastKnownFileType = sourcecode.cpp.cpp; path = autoload.cpp; sourceTree = "<group>"; };
		D0C6FCCB14CFA4B7004CE8AD /* autoload.h */ = {isa = PBXFileReference; fileEncoding = 4; lastKnownFileType = sourcecode.c.h; path = autoload.h; sourceTree = "<group>"; };
		D0C861EA16CC7054003B5A04 /* builtin_set_color.cpp */ = {isa = PBXFileReference; lastKnownFileType = sourcecode.cpp.cpp; path = builtin_set_color.cpp; sourceTree = "<group>"; };
		D0C9733718DE5449002D7C81 /* utf8.cpp */ = {isa = PBXFileReference; fileEncoding = 4; lastKnownFileType = sourcecode.cpp.cpp; path = utf8.cpp; sourceTree = "<group>"; };
		D0C9733A18DE5451002D7C81 /* utf8.h */ = {isa = PBXFileReference; lastKnownFileType = sourcecode.c.h; path = utf8.h; sourceTree = "<group>"; };
		D0C9A729197444E40006BE78 /* docopt_fish.cpp */ = {isa = PBXFileReference; fileEncoding = 4; lastKnownFileType = sourcecode.cpp.cpp; path = docopt_fish.cpp; sourceTree = "<group>"; };
		D0C9A72A197444E40006BE78 /* docopt_fish.h */ = {isa = PBXFileReference; fileEncoding = 4; lastKnownFileType = sourcecode.c.h; path = docopt_fish.h; sourceTree = "<group>"; };
		D0C9A72C19745B8E0006BE78 /* docopt_registration.cpp */ = {isa = PBXFileReference; fileEncoding = 4; lastKnownFileType = sourcecode.cpp.cpp; path = docopt_registration.cpp; sourceTree = "<group>"; };
		D0C9A72D19745B8E0006BE78 /* docopt_registration.h */ = {isa = PBXFileReference; fileEncoding = 4; lastKnownFileType = sourcecode.c.h; name = docopt_registration.h; path = src/docopt_registration.h; sourceTree = SOURCE_ROOT; };
		D0CA63F316FC275F00093BD4 /* builtin_printf.cpp */ = {isa = PBXFileReference; lastKnownFileType = sourcecode.cpp.cpp; path = builtin_printf.cpp; sourceTree = "<group>"; };
		D0CBD580159EE48F0024809C /* config.fish */ = {isa = PBXFileReference; lastKnownFileType = text; name = config.fish; path = share/config.fish; sourceTree = "<group>"; };
		D0CBD583159EEE010024809C /* Foundation.framework */ = {isa = PBXFileReference; lastKnownFileType = wrapper.framework; name = Foundation.framework; path = System/Library/Frameworks/Foundation.framework; sourceTree = SDKROOT; };
		D0CBD586159EF0E10024809C /* launch_fish.scpt */ = {isa = PBXFileReference; lastKnownFileType = file; name = launch_fish.scpt; path = osx/launch_fish.scpt; sourceTree = "<group>"; };
		D0D02A8C15983CFA008E62BD /* libncurses.dylib */ = {isa = PBXFileReference; lastKnownFileType = "compiled.mach-o.dylib"; name = libncurses.dylib; path = usr/lib/libncurses.dylib; sourceTree = SDKROOT; };
		D0D02A9A15985A75008E62BD /* fish.app */ = {isa = PBXFileReference; explicitFileType = wrapper.application; includeInIndex = 0; path = fish.app; sourceTree = BUILT_PRODUCTS_DIR; };
		D0D02AA915985C0C008E62BD /* Info.plist */ = {isa = PBXFileReference; fileEncoding = 4; lastKnownFileType = text.plist.xml; name = Info.plist; path = osx/Info.plist; sourceTree = "<group>"; };
		D0D02AD01598642A008E62BD /* fish_indent */ = {isa = PBXFileReference; explicitFileType = "compiled.mach-o.executable"; includeInIndex = 0; path = fish_indent; sourceTree = BUILT_PRODUCTS_DIR; };
		D0D02AFA159871B2008E62BD /* osx_fish_launcher.m */ = {isa = PBXFileReference; fileEncoding = 4; lastKnownFileType = sourcecode.c.objc; name = osx_fish_launcher.m; path = osx/osx_fish_launcher.m; sourceTree = "<group>"; };
		D0D2693C159835CA005D9B9C /* fish */ = {isa = PBXFileReference; explicitFileType = "compiled.mach-o.executable"; includeInIndex = 0; path = fish; sourceTree = BUILT_PRODUCTS_DIR; };
		D0D9B2B318555D92001AE279 /* parse_constants.h */ = {isa = PBXFileReference; lastKnownFileType = sourcecode.c.h; path = parse_constants.h; sourceTree = "<group>"; };
		D0F3373A1506DE3C00ECEFC0 /* builtin_test.cpp */ = {isa = PBXFileReference; lastKnownFileType = sourcecode.cpp.cpp; path = builtin_test.cpp; sourceTree = "<group>"; };
		D0F5B46319CFCDE80090665E /* wcstringutil.cpp */ = {isa = PBXFileReference; fileEncoding = 4; lastKnownFileType = sourcecode.cpp.cpp; path = wcstringutil.cpp; sourceTree = "<group>"; };
		D0F5B46419CFCDE80090665E /* wcstringutil.h */ = {isa = PBXFileReference; fileEncoding = 4; lastKnownFileType = sourcecode.c.h; path = wcstringutil.h; sourceTree = "<group>"; };
		D0FE8EE6179CA8A5008C9F21 /* parse_productions.h */ = {isa = PBXFileReference; fileEncoding = 4; lastKnownFileType = sourcecode.c.h; path = parse_productions.h; sourceTree = "<group>"; };
		D0FE8EE7179FB75F008C9F21 /* parse_productions.cpp */ = {isa = PBXFileReference; fileEncoding = 4; lastKnownFileType = sourcecode.cpp.cpp; path = parse_productions.cpp; sourceTree = "<group>"; };
/* End PBXFileReference section */

/* Begin PBXFrameworksBuildPhase section */
		D007693C1990137800CA4627 /* Frameworks */ = {
			isa = PBXFrameworksBuildPhase;
			buildActionMask = 2147483647;
			files = (
				D007693D1990137800CA4627 /* libncurses.dylib in Frameworks */,
				D04F7FFA1BA4E9A400B0F227 /* libpcre2.a in Frameworks */,
			);
			runOnlyForDeploymentPostprocessing = 0;
		};
		D04F7FCD1BA4E29300B0F227 /* Frameworks */ = {
			isa = PBXFrameworksBuildPhase;
			buildActionMask = 2147483647;
			files = (
			);
			runOnlyForDeploymentPostprocessing = 0;
		};
		D0D02ACD1598642A008E62BD /* Frameworks */ = {
			isa = PBXFrameworksBuildPhase;
			buildActionMask = 2147483647;
			files = (
				D0D02ADC159864D5008E62BD /* libncurses.dylib in Frameworks */,
				D04F7FF21BA4E68A00B0F227 /* libpcre2.a in Frameworks */,
			);
			runOnlyForDeploymentPostprocessing = 0;
		};
		D0D26939159835CA005D9B9C /* Frameworks */ = {
			isa = PBXFrameworksBuildPhase;
			buildActionMask = 2147483647;
			files = (
				D0D02A8D15983CFA008E62BD /* libncurses.dylib in Frameworks */,
				D04F7FF11BA4E68200B0F227 /* libpcre2.a in Frameworks */,
			);
			runOnlyForDeploymentPostprocessing = 0;
		};
		D0F01A0415A9789C0034B3B1 /* Frameworks */ = {
			isa = PBXFrameworksBuildPhase;
			buildActionMask = 2147483647;
			files = (
				D0F01A0515A978A10034B3B1 /* Foundation.framework in Frameworks */,
			);
			runOnlyForDeploymentPostprocessing = 0;
		};
/* End PBXFrameworksBuildPhase section */

/* Begin PBXGroup section */
		D01A2C9C16964CF600767098 /* pages_for_manpath */ = {
			isa = PBXGroup;
			children = (
				D01A2D23169B730A00767098 /* man1 */,
			);
			name = pages_for_manpath;
			sourceTree = "<group>";
		};
		D031890A15E36DB500D9CC39 /* Other Build Products */ = {
			isa = PBXGroup;
			children = (
				D031890915E36D9800D9CC39 /* base */,
			);
			name = "Other Build Products";
			sourceTree = "<group>";
		};
		D04F7F8B1BA4DC7600B0F227 /* pcre */ = {
			isa = PBXGroup;
			children = (
				63A2C0E81CC5F9FB00973404 /* pcre2_find_bracket.c */,
				D04F7FF31BA4E6F300B0F227 /* pcre2_auto_possess.c */,
				D04F7F8D1BA4DCD900B0F227 /* pcre2_compile.c */,
				D04F7F901BA4DCE900B0F227 /* pcre2_config.c */,
				D04F7F931BA4DCFA00B0F227 /* pcre2_context.c */,
				D04F7F961BA4DD1100B0F227 /* pcre2_dfa_match.c */,
				D04F7F991BA4DD2000B0F227 /* pcre2_error.c */,
				D04F7FC91BA4DE3500B0F227 /* pcre2_jit_compile.c */,
				D04F7F9C1BA4DD4A00B0F227 /* pcre2_maketables.c */,
				D04F7F9F1BA4DD5900B0F227 /* pcre2_match.c */,
				D04F7FA21BA4DD6900B0F227 /* pcre2_match_data.c */,
				D04F7FA51BA4DD7300B0F227 /* pcre2_newline.c */,
				D04F7FA81BA4DD8400B0F227 /* pcre2_ord2utf.c */,
				D04F7FAB1BA4DDA500B0F227 /* pcre2_pattern_info.c */,
				D04F7FAE1BA4DDB500B0F227 /* pcre2_serialize.c */,
				D04F7FB11BA4DDBF00B0F227 /* pcre2_string_utils.c */,
				D04F7FB41BA4DDC900B0F227 /* pcre2_study.c */,
				D04F7FB71BA4DDEB00B0F227 /* pcre2_substitute.c */,
				D04F7FB81BA4DDEB00B0F227 /* pcre2_substring.c */,
				D04F7FB91BA4DDEB00B0F227 /* pcre2_tables.c */,
				D04F7FBA1BA4DDEB00B0F227 /* pcre2_ucd.c */,
				D04F7FBB1BA4DDEB00B0F227 /* pcre2_valid_utf.c */,
				D04F7FBC1BA4DDEB00B0F227 /* pcre2_xclass.c */,
				D04F7FF71BA4E82C00B0F227 /* pcre2_chartables.c.dist */,
			);
			name = pcre;
			path = "pcre2-10.21/src";
			sourceTree = SOURCE_ROOT;
		};
		D08A328E17B4455100F3A533 /* fish_tests */ = {
			isa = PBXGroup;
			children = (
			);
			path = fish_tests;
			sourceTree = "<group>";
		};
		D0A084F013B3AC130099B651 = {
			isa = PBXGroup;
			children = (
				D0D02A91159845EF008E62BD /* Sources */,
				D0D02AFC159871BF008E62BD /* Launcher */,
				D0D02A8E15983D5F008E62BD /* Libraries */,
				D0D02AAB15985C14008E62BD /* Resources */,
				D031890A15E36DB500D9CC39 /* Other Build Products */,
				D08A328E17B4455100F3A533 /* fish_tests */,
				D0D2693215983562005D9B9C /* Products */,
			);
			sourceTree = "<group>";
		};
		D0D02A8E15983D5F008E62BD /* Libraries */ = {
			isa = PBXGroup;
			children = (
				D0D02A8C15983CFA008E62BD /* libncurses.dylib */,
				D0CBD583159EEE010024809C /* Foundation.framework */,
			);
			name = Libraries;
			sourceTree = "<group>";
		};
		D0D02A91159845EF008E62BD /* Sources */ = {
			isa = PBXGroup;
			children = (
				D007690C19899E4400CA4627 /* docopt_fish_parse_tree.cpp */,
				D007690E19899E4F00CA4627 /* docopt_fish_types.h */,
				D0C9A72A197444E40006BE78 /* docopt_fish.h */,
				D0C9A729197444E40006BE78 /* docopt_fish.cpp */,
				D007690B19899E4000CA4627 /* docopt_fish_grammar.h */,
				D0C9A72D19745B8E0006BE78 /* docopt_registration.h */,
				D0C9A72C19745B8E0006BE78 /* docopt_registration.cpp */,
				4E142D731B56B5D7008783C8 /* config.h */,
				D0C6FCCB14CFA4B7004CE8AD /* autoload.h */,
				D0C6FCC914CFA4B0004CE8AD /* autoload.cpp */,
				D0A0850313B3ACEE0099B651 /* builtin.h */,
				D0A0853013B3ACEE0099B651 /* builtin_commandline.cpp */,
				D0A0853113B3ACEE0099B651 /* builtin_complete.cpp */,
				D0A0853213B3ACEE0099B651 /* builtin_jobs.cpp */,
				D0A0853313B3ACEE0099B651 /* builtin_set.cpp */,
				D0C861EA16CC7054003B5A04 /* builtin_set_color.cpp */,
				D0A0853413B3ACEE0099B651 /* builtin_ulimit.cpp */,
				D0F3373A1506DE3C00ECEFC0 /* builtin_test.cpp */,
				D0CA63F316FC275F00093BD4 /* builtin_printf.cpp */,
				D04F7F7B1BA4BF4000B0F227 /* builtin_string.cpp */,
				D0A0853513B3ACEE0099B651 /* builtin.cpp */,
				D0B6B0FF14E88BA400AD6C10 /* color.h */,
				D0B6B0FE14E88BA400AD6C10 /* color.cpp */,
				D0A0850413B3ACEE0099B651 /* common.h */,
				D0A0853613B3ACEE0099B651 /* common.cpp */,
				D0A0850513B3ACEE0099B651 /* complete.h */,
				D0A0853713B3ACEE0099B651 /* complete.cpp */,
				D0A0850713B3ACEE0099B651 /* env_universal_common.h */,
				D0A0853813B3ACEE0099B651 /* env_universal_common.cpp */,
				D0A0850913B3ACEE0099B651 /* env.h */,
				D0A0853A13B3ACEE0099B651 /* env.cpp */,
				D0A0850A13B3ACEE0099B651 /* event.h */,
				D0A0853B13B3ACEE0099B651 /* event.cpp */,
				D0A0850B13B3ACEE0099B651 /* exec.h */,
				D0A0853C13B3ACEE0099B651 /* exec.cpp */,
				D0A0850C13B3ACEE0099B651 /* expand.h */,
				D0A0853D13B3ACEE0099B651 /* expand.cpp */,
				D0D9B2B318555D92001AE279 /* parse_constants.h */,
				D0FE8EE6179CA8A5008C9F21 /* parse_productions.h */,
				D0FE8EE7179FB75F008C9F21 /* parse_productions.cpp */,
				D0C52F361765284C00BFAB82 /* parse_tree.h */,
				D0C52F351765284C00BFAB82 /* parse_tree.cpp */,
				D052D80A1868F7FC003ABCBD /* parse_execution.h */,
				D052D8091868F7FC003ABCBD /* parse_execution.cpp */,
				D0A0850D13B3ACEE0099B651 /* fallback.h */,
				D0A0853E13B3ACEE0099B651 /* fallback.cpp */,
				D0A0850E13B3ACEE0099B651 /* function.h */,
				D0A0854413B3ACEE0099B651 /* function.cpp */,
				D0A0853F13B3ACEE0099B651 /* fish_indent.cpp */,
				D0A0854113B3ACEE0099B651 /* fish_tests.cpp */,
				D0A0854213B3ACEE0099B651 /* fish.cpp */,
				D00F63F019137E9D00FCCDEC /* fish_version.cpp */,
				D0A0851113B3ACEE0099B651 /* highlight.h */,
				D0A0854713B3ACEE0099B651 /* highlight.cpp */,
				D0A0851213B3ACEE0099B651 /* history.h */,
				D0A0854813B3ACEE0099B651 /* history.cpp */,
				D0A0851313B3ACEE0099B651 /* input_common.h */,
				D0A0854913B3ACEE0099B651 /* input_common.cpp */,
				D0A0851413B3ACEE0099B651 /* input.h */,
				D0A0854A13B3ACEE0099B651 /* input.cpp */,
				D0A0851513B3ACEE0099B651 /* intern.h */,
				D0A0854B13B3ACEE0099B651 /* intern.cpp */,
				D0A0851613B3ACEE0099B651 /* io.h */,
				D0A0854C13B3ACEE0099B651 /* io.cpp */,
				D0A0851713B3ACEE0099B651 /* iothread.h */,
				D0A0854D13B3ACEE0099B651 /* iothread.cpp */,
				D0A0851813B3ACEE0099B651 /* kill.h */,
				D0A0854F13B3ACEE0099B651 /* kill.cpp */,
				D0A0854E13B3ACEE0099B651 /* key_reader.cpp */,
				D03EE83814DF88B200FC7150 /* lru.h */,
				D0A0851A13B3ACEE0099B651 /* output.h */,
				D0A0855113B3ACEE0099B651 /* output.cpp */,
				D032388A1849D1980032CF2C /* pager.h */,
				D03238891849D1980032CF2C /* pager.cpp */,
				D0A0851B13B3ACEE0099B651 /* parse_util.h */,
				D0A0855213B3ACEE0099B651 /* parse_util.cpp */,
				D0A0851C13B3ACEE0099B651 /* parser_keywords.h */,
				D0A0855313B3ACEE0099B651 /* parser_keywords.cpp */,
				D0A0851D13B3ACEE0099B651 /* parser.h */,
				D0A0855413B3ACEE0099B651 /* parser.cpp */,
				D0A0851E13B3ACEE0099B651 /* path.h */,
				D0A0855513B3ACEE0099B651 /* path.cpp */,
				D09B1C1A14FC7B5B00F91077 /* postfork.h */,
				D09B1C1914FC7B5B00F91077 /* postfork.cpp */,
				D0A0851F13B3ACEE0099B651 /* print_help.h */,
				D0A0855613B3ACEE0099B651 /* print_help.cpp */,
				D0A0852013B3ACEE0099B651 /* proc.h */,
				D0A0855713B3ACEE0099B651 /* proc.cpp */,
				D0A0852113B3ACEE0099B651 /* reader.h */,
				D0A0855813B3ACEE0099B651 /* reader.cpp */,
				D0A0852213B3ACEE0099B651 /* sanity.h */,
				D0A0855913B3ACEE0099B651 /* sanity.cpp */,
				D0A0852313B3ACEE0099B651 /* screen.h */,
				D0A0855A13B3ACEE0099B651 /* screen.cpp */,
				D0A0852413B3ACEE0099B651 /* signal.h */,
				D0A0855C13B3ACEE0099B651 /* signal.cpp */,
				D0A0852513B3ACEE0099B651 /* tokenizer.h */,
				D0A0855D13B3ACEE0099B651 /* tokenizer.cpp */,
				D0C9733A18DE5451002D7C81 /* utf8.h */,
				D0C9733718DE5449002D7C81 /* utf8.cpp */,
				D0A0852613B3ACEE0099B651 /* util.h */,
				D0A0855E13B3ACEE0099B651 /* util.cpp */,
				D0F5B46419CFCDE80090665E /* wcstringutil.h */,
				D0F5B46319CFCDE80090665E /* wcstringutil.cpp */,
				D0A0852713B3ACEE0099B651 /* wgetopt.h */,
				D0A0855F13B3ACEE0099B651 /* wgetopt.cpp */,
				D0A0852813B3ACEE0099B651 /* wildcard.h */,
				D0A0856013B3ACEE0099B651 /* wildcard.cpp */,
				D0A0852913B3ACEE0099B651 /* wutil.h */,
				D0A0856113B3ACEE0099B651 /* wutil.cpp */,
				D04F7F8B1BA4DC7600B0F227 /* pcre */,
			);
			name = Sources;
			path = src;
			sourceTree = "<group>";
		};
		D0D02AAB15985C14008E62BD /* Resources */ = {
			isa = PBXGroup;
			children = (
				D0879AC616BF9A1A00E98E56 /* fish_term_icon.icns */,
				D07B247215BCC15700D4ADB4 /* add-shell */,
				D0CBD586159EF0E10024809C /* launch_fish.scpt */,
				D0CBD580159EE48F0024809C /* config.fish */,
				D0C4FD9415A7D7EE00212EF1 /* config.fish */,
				D07B247515BCC4BE00D4ADB4 /* install.sh */,
				D0D02AA915985C0C008E62BD /* Info.plist */,
				D0A564F2168D1F2000AF6161 /* build_documentation.sh */,
				D01A2C9C16964CF600767098 /* pages_for_manpath */,
				D0A564F1168D0BAB00AF6161 /* man */,
				D025C02715D1FEA100B9DB63 /* completions */,
				D025C02815D1FEA100B9DB63 /* functions */,
				D025C02915D1FEA100B9DB63 /* tools */,
				D0A564D2168CF34A00AF6161 /* doc_src */,
			);
			name = Resources;
			sourceTree = "<group>";
		};
		D0D02AFC159871BF008E62BD /* Launcher */ = {
			isa = PBXGroup;
			children = (
				D0D02AFA159871B2008E62BD /* osx_fish_launcher.m */,
			);
			name = Launcher;
			sourceTree = "<group>";
		};
		D0D2693215983562005D9B9C /* Products */ = {
			isa = PBXGroup;
			children = (
				D0D2693C159835CA005D9B9C /* fish */,
				D0D02A9A15985A75008E62BD /* fish.app */,
				D0D02AD01598642A008E62BD /* fish_indent */,
				D00769421990137800CA4627 /* fish_tests */,
				D04F7FD01BA4E29300B0F227 /* libpcre2.a */,
			);
			name = Products;
			sourceTree = "<group>";
		};
/* End PBXGroup section */

/* Begin PBXHeadersBuildPhase section */
		D04F7FCE1BA4E29300B0F227 /* Headers */ = {
			isa = PBXHeadersBuildPhase;
			buildActionMask = 2147483647;
			files = (
			);
			runOnlyForDeploymentPostprocessing = 0;
		};
/* End PBXHeadersBuildPhase section */

/* Begin PBXNativeTarget section */
		D00769101990137800CA4627 /* fish_tests */ = {
			isa = PBXNativeTarget;
			buildConfigurationList = D007693E1990137800CA4627 /* Build configuration list for PBXNativeTarget "fish_tests" */;
			buildPhases = (
				D00769111990137800CA4627 /* Sources */,
				D007693C1990137800CA4627 /* Frameworks */,
			);
			buildRules = (
			);
			dependencies = (
				D008D0CF1BC58FE500841177 /* PBXTargetDependency */,
				D04F7FED1BA4E3DF00B0F227 /* PBXTargetDependency */,
			);
			name = fish_tests;
			productName = fish_Xcode;
			productReference = D00769421990137800CA4627 /* fish_tests */;
			productType = "com.apple.product-type.tool";
		};
		D04F7FCF1BA4E29300B0F227 /* pcre2 */ = {
			isa = PBXNativeTarget;
			buildConfigurationList = D04F7FD11BA4E29300B0F227 /* Build configuration list for PBXNativeTarget "pcre2" */;
			buildPhases = (
				D04F7FCC1BA4E29300B0F227 /* Sources */,
				D04F7FCD1BA4E29300B0F227 /* Frameworks */,
				D04F7FCE1BA4E29300B0F227 /* Headers */,
			);
			buildRules = (
				D04F7FF81BA4E84B00B0F227 /* PBXBuildRule */,
			);
			dependencies = (
			);
			name = pcre2;
			productName = libpcre2.a;
			productReference = D04F7FD01BA4E29300B0F227 /* libpcre2.a */;
			productType = "com.apple.product-type.library.static";
		};
		D0D02A9915985A75008E62BD /* fish.app */ = {
			isa = PBXNativeTarget;
			buildConfigurationList = D0D02AA415985A75008E62BD /* Build configuration list for PBXNativeTarget "fish.app" */;
			buildPhases = (
				D0F01A0215A9788B0034B3B1 /* Sources */,
				D0CBD585159EF09F0024809C /* Resources */,
				D0F01A0415A9789C0034B3B1 /* Frameworks */,
			);
			buildRules = (
			);
			dependencies = (
				D031890815E36CC000D9CC39 /* PBXTargetDependency */,
			);
			name = fish.app;
			productName = fish;
			productReference = D0D02A9A15985A75008E62BD /* fish.app */;
			productType = "com.apple.product-type.application";
		};
		D0D02ACF1598642A008E62BD /* fish_indent */ = {
			isa = PBXNativeTarget;
			buildConfigurationList = D0D02AD31598642A008E62BD /* Build configuration list for PBXNativeTarget "fish_indent" */;
			buildPhases = (
				D0D02ACC1598642A008E62BD /* Sources */,
				D0D02ACD1598642A008E62BD /* Frameworks */,
			);
			buildRules = (
			);
			dependencies = (
				D008D0CD1BC58FE100841177 /* PBXTargetDependency */,
			);
			name = fish_indent;
			productName = fish_indent;
			productReference = D0D02AD01598642A008E62BD /* fish_indent */;
			productType = "com.apple.product-type.tool";
		};
		D0D2693B159835CA005D9B9C /* fish_shell */ = {
			isa = PBXNativeTarget;
			buildConfigurationList = D0D26943159835CA005D9B9C /* Build configuration list for PBXNativeTarget "fish_shell" */;
			buildPhases = (
				D0D26938159835CA005D9B9C /* Sources */,
				D0D26939159835CA005D9B9C /* Frameworks */,
			);
			buildRules = (
			);
			dependencies = (
				D008D0CB1BC58FDD00841177 /* PBXTargetDependency */,
				D04F7FEB1BA4E3DB00B0F227 /* PBXTargetDependency */,
			);
			name = fish_shell;
			productName = fish_Xcode;
			productReference = D0D2693C159835CA005D9B9C /* fish */;
			productType = "com.apple.product-type.tool";
		};
/* End PBXNativeTarget section */

/* Begin PBXProject section */
		D0A084F213B3AC130099B651 /* Project object */ = {
			isa = PBXProject;
			attributes = {
				LastUpgradeCheck = 0730;
				TargetAttributes = {
					D008D0C41BC58F8800841177 = {
						CreatedOnToolsVersion = 7.0.1;
					};
					D04F7FCF1BA4E29300B0F227 = {
						CreatedOnToolsVersion = 6.4;
					};
				};
			};
			buildConfigurationList = D0A084F513B3AC130099B651 /* Build configuration list for PBXProject "fish" */;
			compatibilityVersion = "Xcode 3.2";
			developmentRegion = English;
			hasScannedForEncodings = 0;
			knownRegions = (
				en,
			);
			mainGroup = D0A084F013B3AC130099B651;
			productRefGroup = D0D2693215983562005D9B9C /* Products */;
			projectDirPath = "";
			projectRoot = "";
			targets = (
				D07D265615E33B86009E43F6 /* install_tree */,
				D0F019EC15A976F30034B3B1 /* base */,
				D0D02A9915985A75008E62BD /* fish.app */,
				D0D2693B159835CA005D9B9C /* fish_shell */,
				D0D02ACF1598642A008E62BD /* fish_indent */,
				D0A564E6168CFDD800AF6161 /* man_pages */,
				D00769101990137800CA4627 /* fish_tests */,
				D04F7FCF1BA4E29300B0F227 /* pcre2 */,
				D008D0C41BC58F8800841177 /* generate-version-header */,
			);
		};
/* End PBXProject section */

/* Begin PBXResourcesBuildPhase section */
		D0CBD585159EF09F0024809C /* Resources */ = {
			isa = PBXResourcesBuildPhase;
			buildActionMask = 2147483647;
			files = (
				D031890C15E36E4600D9CC39 /* base in Resources */,
				D0CBD587159EF0E10024809C /* launch_fish.scpt in Resources */,
				D0879AC816BF9AAB00E98E56 /* fish_term_icon.icns in Resources */,
				D07B247315BCC15700D4ADB4 /* add-shell in Resources */,
				D07B247615BCC4BE00D4ADB4 /* install.sh in Resources */,
			);
			runOnlyForDeploymentPostprocessing = 0;
		};
/* End PBXResourcesBuildPhase section */

/* Begin PBXShellScriptBuildPhase section */
		D008D0C91BC58F9500841177 /* ShellScript */ = {
			isa = PBXShellScriptBuildPhase;
			buildActionMask = 2147483647;
			files = (
			);
			inputPaths = (
			);
			outputPaths = (
				"$(SHARED_DERIVED_FILE_DIR)/fish-build-version.h",
				"$(SHARED_DERIVED_FILE_DIR)/force-fish-build-version.h",
			);
			runOnlyForDeploymentPostprocessing = 0;
			shellPath = /bin/sh;
			shellScript = ./build_tools/xcode_version_gen.sh;
		};
		D0A564EB168CFDDE00AF6161 /* ShellScript */ = {
			isa = PBXShellScriptBuildPhase;
			buildActionMask = 2147483647;
			files = (
			);
			inputPaths = (
				"$(SRCROOT)/doc_src/alias.txt",
				"$(SRCROOT)/doc_src/and.txt",
				"$(SRCROOT)/doc_src/begin.txt",
				"$(SRCROOT)/doc_src/bg.txt",
				"$(SRCROOT)/doc_src/bind.txt",
				"$(SRCROOT)/doc_src/block.txt",
				"$(SRCROOT)/doc_src/break.txt",
				"$(SRCROOT)/doc_src/breakpoint.txt",
				"$(SRCROOT)/doc_src/builtin.txt",
				"$(SRCROOT)/doc_src/case.txt",
				"$(SRCROOT)/doc_src/cd.txt",
				"$(SRCROOT)/doc_src/command.txt",
				"$(SRCROOT)/doc_src/commandline.txt",
				"$(SRCROOT)/doc_src/complete.txt",
				"$(SRCROOT)/doc_src/contains.txt",
				"$(SRCROOT)/doc_src/continue.txt",
				"$(SRCROOT)/doc_src/count.txt",
				"$(SRCROOT)/doc_src/dirh.txt",
				"$(SRCROOT)/doc_src/dirs.txt",
				"$(SRCROOT)/doc_src/echo.txt",
				"$(SRCROOT)/doc_src/else.txt",
				"$(SRCROOT)/doc_src/emit.txt",
				"$(SRCROOT)/doc_src/end.txt",
				"$(SRCROOT)/doc_src/eval.txt",
				"$(SRCROOT)/doc_src/exec.txt",
				"$(SRCROOT)/doc_src/exit.txt",
				"$(SRCROOT)/doc_src/fg.txt",
				"$(SRCROOT)/doc_src/fish.txt",
				"$(SRCROOT)/doc_src/fish_config.txt",
				"$(SRCROOT)/doc_src/fish_indent.txt",
				"$(SRCROOT)/doc_src/fish_prompt.txt",
				"$(SRCROOT)/doc_src/fish_right_prompt.txt",
				"$(SRCROOT)/doc_src/fish_update_completions.txt",
				"$(SRCROOT)/doc_src/fishd.txt",
				"$(SRCROOT)/doc_src/for.txt",
				"$(SRCROOT)/doc_src/funced.txt",
				"$(SRCROOT)/doc_src/funcsave.txt",
				"$(SRCROOT)/doc_src/function.txt",
				"$(SRCROOT)/doc_src/functions.txt",
				"$(SRCROOT)/doc_src/help.txt",
				"$(SRCROOT)/doc_src/history.txt",
				"$(SRCROOT)/doc_src/if.txt",
				"$(SRCROOT)/doc_src/isatty.txt",
				"$(SRCROOT)/doc_src/jobs.txt",
				"$(SRCROOT)/doc_src/math.txt",
				"$(SRCROOT)/doc_src/mimedb.txt",
				"$(SRCROOT)/doc_src/nextd.txt",
				"$(SRCROOT)/doc_src/not.txt",
				"$(SRCROOT)/doc_src/open.txt",
				"$(SRCROOT)/doc_src/or.txt",
				"$(SRCROOT)/doc_src/popd.txt",
				"$(SRCROOT)/doc_src/prevd.txt",
				"$(SRCROOT)/doc_src/psub.txt",
				"$(SRCROOT)/doc_src/pushd.txt",
				"$(SRCROOT)/doc_src/pwd.txt",
				"$(SRCROOT)/doc_src/random.txt",
				"$(SRCROOT)/doc_src/read.txt",
				"$(SRCROOT)/doc_src/return.txt",
				"$(SRCROOT)/doc_src/set.txt",
				"$(SRCROOT)/doc_src/set_color.txt",
				"$(SRCROOT)/doc_src/source.txt",
				"$(SRCROOT)/doc_src/status.txt",
				"$(SRCROOT)/doc_src/switch.txt",
				"$(SRCROOT)/doc_src/test.txt",
				"$(SRCROOT)/doc_src/trap.txt",
				"$(SRCROOT)/doc_src/type.txt",
				"$(SRCROOT)/doc_src/ulimit.txt",
				"$(SRCROOT)/doc_src/umask.txt",
				"$(SRCROOT)/doc_src/vared.txt",
				"$(SRCROOT)/doc_src/while.txt",
				"$(SRCROOT)/doc_src/true.txt",
				"$(SRCROOT)/doc_src/false.txt",
			);
			outputPaths = (
				"$(BUILT_PRODUCTS_DIR)/man/man1/alias.1",
				"$(BUILT_PRODUCTS_DIR)/man/man1/and.1",
				"$(BUILT_PRODUCTS_DIR)/man/man1/begin.1",
				"$(BUILT_PRODUCTS_DIR)/man/man1/bg.1",
				"$(BUILT_PRODUCTS_DIR)/man/man1/bind.1",
				"$(BUILT_PRODUCTS_DIR)/man/man1/block.1",
				"$(BUILT_PRODUCTS_DIR)/man/man1/break.1",
				"$(BUILT_PRODUCTS_DIR)/man/man1/breakpoint.1",
				"$(BUILT_PRODUCTS_DIR)/man/man1/builtin.1",
				"$(BUILT_PRODUCTS_DIR)/man/man1/case.1",
				"$(BUILT_PRODUCTS_DIR)/man/man1/cd.1",
				"$(BUILT_PRODUCTS_DIR)/man/man1/command.1",
				"$(BUILT_PRODUCTS_DIR)/man/man1/commandline.1",
				"$(BUILT_PRODUCTS_DIR)/man/man1/complete.1",
				"$(BUILT_PRODUCTS_DIR)/man/man1/contains.1",
				"$(BUILT_PRODUCTS_DIR)/man/man1/continue.1",
				"$(BUILT_PRODUCTS_DIR)/man/man1/count.1",
				"$(BUILT_PRODUCTS_DIR)/man/man1/dirh.1",
				"$(BUILT_PRODUCTS_DIR)/man/man1/dirs.1",
				"$(BUILT_PRODUCTS_DIR)/man/man1/echo.1",
				"$(BUILT_PRODUCTS_DIR)/man/man1/else.1",
				"$(BUILT_PRODUCTS_DIR)/man/man1/emit.1",
				"$(BUILT_PRODUCTS_DIR)/man/man1/end.1",
				"$(BUILT_PRODUCTS_DIR)/man/man1/eval.1",
				"$(BUILT_PRODUCTS_DIR)/man/man1/exec.1",
				"$(BUILT_PRODUCTS_DIR)/man/man1/exit.1",
				"$(BUILT_PRODUCTS_DIR)/man/man1/fg.1",
				"$(BUILT_PRODUCTS_DIR)/man/man1/fish.1",
				"$(BUILT_PRODUCTS_DIR)/man/man1/fish_config.1",
				"$(BUILT_PRODUCTS_DIR)/man/man1/fish_indent.1",
				"$(BUILT_PRODUCTS_DIR)/man/man1/fish_prompt.1",
				"$(BUILT_PRODUCTS_DIR)/man/man1/fish_right_prompt.1",
				"$(BUILT_PRODUCTS_DIR)/man/man1/fish_update_completions.1",
				"$(BUILT_PRODUCTS_DIR)/man/man1/fishd.1",
				"$(BUILT_PRODUCTS_DIR)/man/man1/for.1",
				"$(BUILT_PRODUCTS_DIR)/man/man1/funced.1",
				"$(BUILT_PRODUCTS_DIR)/man/man1/funcsave.1",
				"$(BUILT_PRODUCTS_DIR)/man/man1/function.1",
				"$(BUILT_PRODUCTS_DIR)/man/man1/functions.1",
				"$(BUILT_PRODUCTS_DIR)/man/man1/help.1",
				"$(BUILT_PRODUCTS_DIR)/man/man1/history.1",
				"$(BUILT_PRODUCTS_DIR)/man/man1/if.1",
				"$(BUILT_PRODUCTS_DIR)/man/man1/isatty.1",
				"$(BUILT_PRODUCTS_DIR)/man/man1/jobs.1",
				"$(BUILT_PRODUCTS_DIR)/man/man1/math.1",
				"$(BUILT_PRODUCTS_DIR)/man/man1/mimedb.1",
				"$(BUILT_PRODUCTS_DIR)/man/man1/nextd.1",
				"$(BUILT_PRODUCTS_DIR)/man/man1/not.1",
				"$(BUILT_PRODUCTS_DIR)/man/man1/open.1",
				"$(BUILT_PRODUCTS_DIR)/man/man1/or.1",
				"$(BUILT_PRODUCTS_DIR)/man/man1/popd.1",
				"$(BUILT_PRODUCTS_DIR)/man/man1/prevd.1",
				"$(BUILT_PRODUCTS_DIR)/man/man1/psub.1",
				"$(BUILT_PRODUCTS_DIR)/man/man1/pushd.1",
				"$(BUILT_PRODUCTS_DIR)/man/man1/pwd.1",
				"$(BUILT_PRODUCTS_DIR)/man/man1/random.1",
				"$(BUILT_PRODUCTS_DIR)/man/man1/read.1",
				"$(BUILT_PRODUCTS_DIR)/man/man1/return.1",
				"$(BUILT_PRODUCTS_DIR)/man/man1/set.1",
				"$(BUILT_PRODUCTS_DIR)/man/man1/set_color.1",
				"$(BUILT_PRODUCTS_DIR)/man/man1/source.1",
				"$(BUILT_PRODUCTS_DIR)/man/man1/status.1",
				"$(BUILT_PRODUCTS_DIR)/man/man1/switch.1",
				"$(BUILT_PRODUCTS_DIR)/man/man1/test.1",
				"$(BUILT_PRODUCTS_DIR)/man/man1/trap.1",
				"$(BUILT_PRODUCTS_DIR)/man/man1/type.1",
				"$(BUILT_PRODUCTS_DIR)/man/man1/ulimit.1",
				"$(BUILT_PRODUCTS_DIR)/man/man1/umask.1",
				"$(BUILT_PRODUCTS_DIR)/man/man1/vared.1",
				"$(BUILT_PRODUCTS_DIR)/man/man1/while.1",
				"$(BUILT_PRODUCTS_DIR)/man/man1/true.1",
				"$(BUILT_PRODUCTS_DIR)/man/man1/false.1",
			);
			runOnlyForDeploymentPostprocessing = 0;
			shellPath = /bin/sh;
			shellScript = "cd \"${SRCROOT}\" ;\n# Run build_documentation.sh\n# Do this in a subshell so that we keep going even if it calls exit\nif [ -f lexicon_filter ] ; then\n  export INPUT_FILTER=./lexicon_filter\nelse\n  echo \"build_documentation:0: warning: lexicon_filter not found, ignoring it\" >&2\nfi\n\n( . \"./build_tools/build_documentation.sh\" \"./Doxyfile.help\" \"./doc_src\" \"$BUILT_PRODUCTS_DIR\" )\n\n# Copy certain files into man1, destined for share/man/man1 (instead of share/fish/man/man1)\n# These copies will fail if the documentation did not build; that's OK\n# We want to create the directory even if the documentation did not build, so that the Xcode build can still succeed\nmanpathdir=\"${BUILT_PRODUCTS_DIR}/pages_for_manpath/man1\"\necho \"Copying pages destined for manpath into $manpathdir\"\nrm -Rf \"$manpathdir\"\nmkdir -p \"$manpathdir\"\nfor manpage in fish.1 set_color.1 fishd.1 fish_indent.1; do\n  manpagepath=\"${BUILT_PRODUCTS_DIR}/man/man1/${manpage}\"\n  test -f \"$manpagepath\" && cp \"$manpagepath\" \"${BUILT_PRODUCTS_DIR}/pages_for_manpath/man1/\"\ndone\n\n# Always succeed\ntrue\n";
		};
/* End PBXShellScriptBuildPhase section */

/* Begin PBXSourcesBuildPhase section */
		D00769111990137800CA4627 /* Sources */ = {
			isa = PBXSourcesBuildPhase;
			buildActionMask = 2147483647;
			files = (
				D0076943199013B900CA4627 /* fish_tests.cpp in Sources */,
				D00769121990137800CA4627 /* autoload.cpp in Sources */,
				D00769131990137800CA4627 /* builtin_test.cpp in Sources */,
				D00769141990137800CA4627 /* color.cpp in Sources */,
				D00769151990137800CA4627 /* common.cpp in Sources */,
				D00769161990137800CA4627 /* event.cpp in Sources */,
				D00769171990137800CA4627 /* input_common.cpp in Sources */,
				D00769181990137800CA4627 /* io.cpp in Sources */,
				D00769191990137800CA4627 /* iothread.cpp in Sources */,
				D007691A1990137800CA4627 /* parse_util.cpp in Sources */,
				D007691B1990137800CA4627 /* path.cpp in Sources */,
				D007691C1990137800CA4627 /* parse_execution.cpp in Sources */,
				D007691D1990137800CA4627 /* postfork.cpp in Sources */,
				D007691E1990137800CA4627 /* screen.cpp in Sources */,
				D007691F1990137800CA4627 /* signal.cpp in Sources */,
				D00769201990137800CA4627 /* utf8.cpp in Sources */,
				D00769211990137800CA4627 /* builtin.cpp in Sources */,
				D00769221990137800CA4627 /* function.cpp in Sources */,
				D00769231990137800CA4627 /* complete.cpp in Sources */,
				D00769241990137800CA4627 /* env.cpp in Sources */,
				D00769251990137800CA4627 /* exec.cpp in Sources */,
				D00769261990137800CA4627 /* expand.cpp in Sources */,
				D00769271990137800CA4627 /* fish_version.cpp in Sources */,
				D00769281990137800CA4627 /* highlight.cpp in Sources */,
				D00769291990137800CA4627 /* history.cpp in Sources */,
				D007692A1990137800CA4627 /* kill.cpp in Sources */,
				D007692B1990137800CA4627 /* parser.cpp in Sources */,
				D007692C1990137800CA4627 /* parser_keywords.cpp in Sources */,
				D007692D1990137800CA4627 /* proc.cpp in Sources */,
				D007692E1990137800CA4627 /* reader.cpp in Sources */,
				D007692F1990137800CA4627 /* sanity.cpp in Sources */,
				D00769301990137800CA4627 /* tokenizer.cpp in Sources */,
				D0F5B46619CFCEBC0090665E /* wcstringutil.cpp in Sources */,
				D00769311990137800CA4627 /* wildcard.cpp in Sources */,
				D00769321990137800CA4627 /* wgetopt.cpp in Sources */,
				D00769331990137800CA4627 /* wutil.cpp in Sources */,
				D00769341990137800CA4627 /* input.cpp in Sources */,
				D04F7F7D1BA4BF4000B0F227 /* builtin_string.cpp in Sources */,
				D00769351990137800CA4627 /* output.cpp in Sources */,
				D00769361990137800CA4627 /* intern.cpp in Sources */,
				D00769371990137800CA4627 /* env_universal_common.cpp in Sources */,
				D00769381990137800CA4627 /* pager.cpp in Sources */,
				D007693A1990137800CA4627 /* parse_tree.cpp in Sources */,
				D007693B1990137800CA4627 /* parse_productions.cpp in Sources */,
				D039296D199027A50017D9BA /* docopt_fish_parse_tree.cpp in Sources */,
				D039296E199027A50017D9BA /* docopt_fish.cpp in Sources */,
				D039296F199027A50017D9BA /* docopt_registration.cpp in Sources */,
			);
			runOnlyForDeploymentPostprocessing = 0;
		};
		D04F7FCC1BA4E29300B0F227 /* Sources */ = {
			isa = PBXSourcesBuildPhase;
			buildActionMask = 2147483647;
			files = (
				D04F7FD51BA4E3AC00B0F227 /* pcre2_compile.c in Sources */,
				D04F7FD61BA4E3AC00B0F227 /* pcre2_config.c in Sources */,
				D04F7FD71BA4E3AC00B0F227 /* pcre2_context.c in Sources */,
				D04F7FD81BA4E3AC00B0F227 /* pcre2_dfa_match.c in Sources */,
				D04F7FD91BA4E3AC00B0F227 /* pcre2_error.c in Sources */,
				D04F7FDA1BA4E3AC00B0F227 /* pcre2_jit_compile.c in Sources */,
				D04F7FDB1BA4E3AC00B0F227 /* pcre2_maketables.c in Sources */,
				D04F7FDC1BA4E3AC00B0F227 /* pcre2_match.c in Sources */,
				D04F7FDD1BA4E3AC00B0F227 /* pcre2_match_data.c in Sources */,
				D04F7FDE1BA4E3AC00B0F227 /* pcre2_newline.c in Sources */,
				D04F7FDF1BA4E3AC00B0F227 /* pcre2_ord2utf.c in Sources */,
				D04F7FE01BA4E3AC00B0F227 /* pcre2_pattern_info.c in Sources */,
				63A2C0E91CC60F3B00973404 /* pcre2_find_bracket.c in Sources */,
				D04F7FF41BA4E6F300B0F227 /* pcre2_auto_possess.c in Sources */,
				D04F7FE11BA4E3AC00B0F227 /* pcre2_serialize.c in Sources */,
				D04F7FE21BA4E3AC00B0F227 /* pcre2_string_utils.c in Sources */,
				D04F7FE31BA4E3AC00B0F227 /* pcre2_study.c in Sources */,
				D04F7FE41BA4E3AC00B0F227 /* pcre2_substitute.c in Sources */,
				D04F7FE51BA4E3AC00B0F227 /* pcre2_substring.c in Sources */,
				D04F7FE61BA4E3AC00B0F227 /* pcre2_tables.c in Sources */,
				D04F7FE71BA4E3AC00B0F227 /* pcre2_ucd.c in Sources */,
				D04F7FE81BA4E3AC00B0F227 /* pcre2_valid_utf.c in Sources */,
				D04F7FE91BA4E3AC00B0F227 /* pcre2_xclass.c in Sources */,
				D04F7FF91BA4E87B00B0F227 /* pcre2_chartables.c.dist in Sources */,
			);
			runOnlyForDeploymentPostprocessing = 0;
		};
		D0D02ACC1598642A008E62BD /* Sources */ = {
			isa = PBXSourcesBuildPhase;
			buildActionMask = 2147483647;
			files = (
				D0C934251AB6A132002B4932 /* docopt_fish_parse_tree.cpp in Sources */,
				D0C934261AB6A137002B4932 /* docopt_registration.cpp in Sources */,
				D0C934271AB6A139002B4932 /* docopt_fish.cpp in Sources */,
				D030FBF41A4A38F300F7ADA0 /* autoload.cpp in Sources */,
				D030FBF51A4A38F300F7ADA0 /* builtin.cpp in Sources */,
				D01243591CD3DAD100C64313 /* builtin_commandline.cpp in Sources */,
				D012435A1CD3DAD100C64313 /* builtin_complete.cpp in Sources */,
				D012435B1CD3DAD100C64313 /* builtin_jobs.cpp in Sources */,
				D012435C1CD3DAD100C64313 /* builtin_set.cpp in Sources */,
				D012435D1CD3DAD100C64313 /* builtin_set_color.cpp in Sources */,
				D012435E1CD3DAD100C64313 /* builtin_ulimit.cpp in Sources */,
				D030FC151A4A391900F7ADA0 /* builtin_test.cpp in Sources */,
				D012435F1CD3DAD100C64313 /* builtin_printf.cpp in Sources */,
				D04F7FF01BA4E5B900B0F227 /* builtin_string.cpp in Sources */,
				D030FBF61A4A38F300F7ADA0 /* color.cpp in Sources */,
				D0D02AD81598649E008E62BD /* common.cpp in Sources */,
				D030FBF71A4A38F300F7ADA0 /* complete.cpp in Sources */,
				D030FBF81A4A38F300F7ADA0 /* env_universal_common.cpp in Sources */,
				D030FBF91A4A38F300F7ADA0 /* env.cpp in Sources */,
				D030FBF01A4A382B00F7ADA0 /* event.cpp in Sources */,
				D030FBFA1A4A38F300F7ADA0 /* exec.cpp in Sources */,
				D030FBFB1A4A38F300F7ADA0 /* expand.cpp in Sources */,
				D030FBFC1A4A38F300F7ADA0 /* parse_productions.cpp in Sources */,
				D030FBFD1A4A38F300F7ADA0 /* parse_tree.cpp in Sources */,
				D030FBFE1A4A38F300F7ADA0 /* parse_execution.cpp in Sources */,
				D012436B1CD4019700C64313 /* fallback.cpp in Sources */,
				D030FC001A4A38F300F7ADA0 /* function.cpp in Sources */,
				D030FC011A4A38F300F7ADA0 /* highlight.cpp in Sources */,
				D030FC021A4A38F300F7ADA0 /* history.cpp in Sources */,
				D030FC031A4A38F300F7ADA0 /* input_common.cpp in Sources */,
				D030FBEF1A4A382000F7ADA0 /* input.cpp in Sources */,
				D030FC041A4A38F300F7ADA0 /* intern.cpp in Sources */,
				D030FC051A4A38F300F7ADA0 /* io.cpp in Sources */,
				D030FC061A4A38F300F7ADA0 /* iothread.cpp in Sources */,
				D030FC071A4A38F300F7ADA0 /* kill.cpp in Sources */,
				D030FBF11A4A384000F7ADA0 /* output.cpp in Sources */,
				D030FC081A4A38F300F7ADA0 /* pager.cpp in Sources */,
				D030FC091A4A38F300F7ADA0 /* parse_util.cpp in Sources */,
				D0D02AD9159864A6008E62BD /* parser_keywords.cpp in Sources */,
				D030FC0A1A4A38F300F7ADA0 /* parser.cpp in Sources */,
				D030FC0B1A4A38F300F7ADA0 /* path.cpp in Sources */,
				D030FC0C1A4A38F300F7ADA0 /* postfork.cpp in Sources */,
				D0D02AD715986498008E62BD /* print_help.cpp in Sources */,
				D030FC0D1A4A38F300F7ADA0 /* proc.cpp in Sources */,
				D030FBF31A4A386A00F7ADA0 /* reader.cpp in Sources */,
				D030FC0E1A4A38F300F7ADA0 /* sanity.cpp in Sources */,
				D030FC0F1A4A38F300F7ADA0 /* screen.cpp in Sources */,
				D030FBF21A4A384A00F7ADA0 /* signal.cpp in Sources */,
				D0D02ADB159864C2008E62BD /* tokenizer.cpp in Sources */,
				D030FC101A4A38F300F7ADA0 /* utf8.cpp in Sources */,
				D030FC121A4A38F300F7ADA0 /* wcstringutil.cpp in Sources */,
				D030FC131A4A38F300F7ADA0 /* wgetopt.cpp in Sources */,
				D030FC141A4A38F300F7ADA0 /* wildcard.cpp in Sources */,
				D0D02ADA159864AB008E62BD /* wutil.cpp in Sources */,
				D01243691CD4015C00C64313 /* util.cpp in Sources */,
				D0D02AD615986492008E62BD /* fish_indent.cpp in Sources */,
				D00F63F219137E9D00FCCDEC /* fish_version.cpp in Sources */,
			);
			runOnlyForDeploymentPostprocessing = 0;
		};
		D0D26938159835CA005D9B9C /* Sources */ = {
			isa = PBXSourcesBuildPhase;
			buildActionMask = 2147483647;
			files = (
				D0D02A7C159839D5008E62BD /* autoload.cpp in Sources */,
				D01243601CD3DAE200C64313 /* builtin_commandline.cpp in Sources */,
				D01243611CD3DAE200C64313 /* builtin_complete.cpp in Sources */,
				D01243621CD3DAE200C64313 /* builtin_jobs.cpp in Sources */,
				D01243631CD3DAE200C64313 /* builtin_set.cpp in Sources */,
				D01243641CD3DAE200C64313 /* builtin_set_color.cpp in Sources */,
				D01243651CD3DAE200C64313 /* builtin_ulimit.cpp in Sources */,
				D0D02A7D159839D5008E62BD /* builtin_test.cpp in Sources */,
				D01243661CD3DAE200C64313 /* builtin_printf.cpp in Sources */,
				D04F7F7C1BA4BF4000B0F227 /* builtin_string.cpp in Sources */,
				D0D02A7E159839D5008E62BD /* color.cpp in Sources */,
				D0D02A7F159839D5008E62BD /* common.cpp in Sources */,
				D0D02A80159839D5008E62BD /* event.cpp in Sources */,
				D0D02A81159839D5008E62BD /* input_common.cpp in Sources */,
				D0D02A82159839D5008E62BD /* io.cpp in Sources */,
				D0D02A83159839D5008E62BD /* iothread.cpp in Sources */,
				D0D02A84159839D5008E62BD /* parse_util.cpp in Sources */,
				D0D02A85159839D5008E62BD /* path.cpp in Sources */,
				D052D80B1868F7FC003ABCBD /* parse_execution.cpp in Sources */,
				D0D02A86159839D5008E62BD /* postfork.cpp in Sources */,
				D0D02A87159839D5008E62BD /* screen.cpp in Sources */,
				D0D02A88159839D5008E62BD /* signal.cpp in Sources */,
				D0C9733818DE5449002D7C81 /* utf8.cpp in Sources */,
				D0D2694A15983779005D9B9C /* builtin.cpp in Sources */,
				D0D2694915983772005D9B9C /* function.cpp in Sources */,
				D0D02A67159837AD008E62BD /* complete.cpp in Sources */,
				D0D02A69159837B2008E62BD /* env.cpp in Sources */,
				D0D02A6A1598381A008E62BD /* exec.cpp in Sources */,
				D0F5B46519CFCDE80090665E /* wcstringutil.cpp in Sources */,
				D0D02A6B1598381F008E62BD /* expand.cpp in Sources */,
				D012436A1CD4018100C64313 /* fallback.cpp in Sources */,
				D00F63F119137E9D00FCCDEC /* fish_version.cpp in Sources */,
				D0D02A6C15983829008E62BD /* highlight.cpp in Sources */,
				D0D02A6D1598382C008E62BD /* history.cpp in Sources */,
				D0D02A6E15983838008E62BD /* kill.cpp in Sources */,
				D0D02A6F1598383E008E62BD /* parser.cpp in Sources */,
				D0D02A8F15983D8F008E62BD /* parser_keywords.cpp in Sources */,
				D0D02A7015983842008E62BD /* proc.cpp in Sources */,
				D0D02A7115983848008E62BD /* reader.cpp in Sources */,
				D0D02A721598384C008E62BD /* sanity.cpp in Sources */,
				D0D02A7315983852008E62BD /* tokenizer.cpp in Sources */,
				D0D02A7415983857008E62BD /* wildcard.cpp in Sources */,
				D0D02A751598385E008E62BD /* wgetopt.cpp in Sources */,
				D0D02A7615983869008E62BD /* wutil.cpp in Sources */,
				D0D02A7715983875008E62BD /* input.cpp in Sources */,
				D0D02A781598387E008E62BD /* output.cpp in Sources */,
				D0D02A7915983888008E62BD /* intern.cpp in Sources */,
				D0D02A7B15983928008E62BD /* env_universal_common.cpp in Sources */,
				D032388B1849D1980032CF2C /* pager.cpp in Sources */,
				D0D02A89159839DF008E62BD /* fish.cpp in Sources */,
				D0C52F371765284C00BFAB82 /* parse_tree.cpp in Sources */,
				D0FE8EE8179FB760008C9F21 /* parse_productions.cpp in Sources */,
<<<<<<< HEAD
				D0C9A72E19745B8E0006BE78 /* docopt_registration.cpp in Sources */,
				D0C9A72B197444E40006BE78 /* docopt_fish.cpp in Sources */,
				D007690F19899E7600CA4627 /* docopt_fish_parse_tree.cpp in Sources */,
=======
				D01243681CD4015600C64313 /* util.cpp in Sources */,
>>>>>>> fa535637
			);
			runOnlyForDeploymentPostprocessing = 0;
		};
		D0F01A0215A9788B0034B3B1 /* Sources */ = {
			isa = PBXSourcesBuildPhase;
			buildActionMask = 2147483647;
			files = (
				D007690D19899E4400CA4627 /* docopt_fish_parse_tree.cpp in Sources */,
				D0F01A0315A978910034B3B1 /* osx_fish_launcher.m in Sources */,
			);
			runOnlyForDeploymentPostprocessing = 0;
		};
/* End PBXSourcesBuildPhase section */

/* Begin PBXTargetDependency section */
		D008D0CB1BC58FDD00841177 /* PBXTargetDependency */ = {
			isa = PBXTargetDependency;
			target = D008D0C41BC58F8800841177 /* generate-version-header */;
			targetProxy = D008D0CA1BC58FDD00841177 /* PBXContainerItemProxy */;
		};
		D008D0CD1BC58FE100841177 /* PBXTargetDependency */ = {
			isa = PBXTargetDependency;
			target = D008D0C41BC58F8800841177 /* generate-version-header */;
			targetProxy = D008D0CC1BC58FE100841177 /* PBXContainerItemProxy */;
		};
		D008D0CF1BC58FE500841177 /* PBXTargetDependency */ = {
			isa = PBXTargetDependency;
			target = D008D0C41BC58F8800841177 /* generate-version-header */;
			targetProxy = D008D0CE1BC58FE500841177 /* PBXContainerItemProxy */;
		};
		D031890815E36CC000D9CC39 /* PBXTargetDependency */ = {
			isa = PBXTargetDependency;
			target = D0F019EC15A976F30034B3B1 /* base */;
			targetProxy = D031890715E36CC000D9CC39 /* PBXContainerItemProxy */;
		};
		D04F7FEB1BA4E3DB00B0F227 /* PBXTargetDependency */ = {
			isa = PBXTargetDependency;
			target = D04F7FCF1BA4E29300B0F227 /* pcre2 */;
			targetProxy = D04F7FEA1BA4E3DB00B0F227 /* PBXContainerItemProxy */;
		};
		D04F7FED1BA4E3DF00B0F227 /* PBXTargetDependency */ = {
			isa = PBXTargetDependency;
			target = D04F7FCF1BA4E29300B0F227 /* pcre2 */;
			targetProxy = D04F7FEC1BA4E3DF00B0F227 /* PBXContainerItemProxy */;
		};
		D07D265715E33B86009E43F6 /* PBXTargetDependency */ = {
			isa = PBXTargetDependency;
			target = D0D2693B159835CA005D9B9C /* fish_shell */;
			targetProxy = D07D265815E33B86009E43F6 /* PBXContainerItemProxy */;
		};
		D07D265D15E33B86009E43F6 /* PBXTargetDependency */ = {
			isa = PBXTargetDependency;
			target = D0D02ACF1598642A008E62BD /* fish_indent */;
			targetProxy = D07D265E15E33B86009E43F6 /* PBXContainerItemProxy */;
		};
		D0A564EF168D09C000AF6161 /* PBXTargetDependency */ = {
			isa = PBXTargetDependency;
			target = D0A564E6168CFDD800AF6161 /* man_pages */;
			targetProxy = D0A564EE168D09C000AF6161 /* PBXContainerItemProxy */;
		};
		D0A56500168D257900AF6161 /* PBXTargetDependency */ = {
			isa = PBXTargetDependency;
			target = D0A564E6168CFDD800AF6161 /* man_pages */;
			targetProxy = D0A564FF168D257900AF6161 /* PBXContainerItemProxy */;
		};
		D0F01A1315AA36280034B3B1 /* PBXTargetDependency */ = {
			isa = PBXTargetDependency;
			target = D0D2693B159835CA005D9B9C /* fish_shell */;
			targetProxy = D0F01A1215AA36280034B3B1 /* PBXContainerItemProxy */;
		};
		D0F01A1715AA36300034B3B1 /* PBXTargetDependency */ = {
			isa = PBXTargetDependency;
			target = D0D02ACF1598642A008E62BD /* fish_indent */;
			targetProxy = D0F01A1615AA36300034B3B1 /* PBXContainerItemProxy */;
		};
/* End PBXTargetDependency section */

/* Begin XCBuildConfiguration section */
		D007693F1990137800CA4627 /* Debug */ = {
			isa = XCBuildConfiguration;
			buildSettings = {
				ALWAYS_SEARCH_USER_PATHS = NO;
				COPY_PHASE_STRIP = NO;
				GCC_DYNAMIC_NO_PIC = NO;
				GCC_ENABLE_OBJC_EXCEPTIONS = YES;
				GCC_WARN_UNINITIALIZED_AUTOS = YES;
				PRODUCT_NAME = fish_tests;
			};
			name = Debug;
		};
		D00769401990137800CA4627 /* Release */ = {
			isa = XCBuildConfiguration;
			buildSettings = {
				ALWAYS_SEARCH_USER_PATHS = NO;
				COPY_PHASE_STRIP = YES;
				DEBUG_INFORMATION_FORMAT = "dwarf-with-dsym";
				GCC_ENABLE_OBJC_EXCEPTIONS = YES;
				GCC_WARN_UNINITIALIZED_AUTOS = YES;
				PRODUCT_NAME = fish_tests;
			};
			name = Release;
		};
		D00769411990137800CA4627 /* Release_C++11 */ = {
			isa = XCBuildConfiguration;
			buildSettings = {
				ALWAYS_SEARCH_USER_PATHS = NO;
				COPY_PHASE_STRIP = YES;
				DEBUG_INFORMATION_FORMAT = "dwarf-with-dsym";
				GCC_ENABLE_OBJC_EXCEPTIONS = YES;
				GCC_WARN_UNINITIALIZED_AUTOS = YES;
				PRODUCT_NAME = fish_tests;
			};
			name = "Release_C++11";
		};
		D007FDDA17136EAA00A52BE6 /* Release_C++11 */ = {
			isa = XCBuildConfiguration;
			buildSettings = {
				ALWAYS_SEARCH_USER_PATHS = NO;
				CLANG_CXX_LANGUAGE_STANDARD = "c++0x";
				CLANG_CXX_LIBRARY = "libc++";
				DEAD_CODE_STRIPPING = YES;
				DEBUG_INFORMATION_FORMAT = "dwarf-with-dsym";
				GCC_ENABLE_CPP_EXCEPTIONS = NO;
				GCC_ENABLE_CPP_RTTI = NO;
				GCC_PREPROCESSOR_DEFINITIONS = (
					"LOCALEDIR=\\\"/usr/local/share/locale\\\"",
					"PREFIX=L\\\"/usr/local\\\"",
					"DATADIR=L\\\"/usr/local/share\\\"",
					"SYSCONFDIR=L\\\"/usr/local/etc\\\"",
					"BINDIR=L\\\"/usr/local/bin\\\"",
					"DOCDIR=L\\\"/usr/local/share/doc\\\"",
				);
				GCC_WARN_64_TO_32_BIT_CONVERSION = YES;
				GCC_WARN_ABOUT_RETURN_TYPE = YES;
				GCC_WARN_UNUSED_FUNCTION = YES;
				GCC_WARN_UNUSED_LABEL = YES;
				GCC_WARN_UNUSED_VARIABLE = YES;
				MACOSX_DEPLOYMENT_TARGET = 10.7;
				SDKROOT = macosx;
				USER_HEADER_SEARCH_PATHS = "$(SRCROOT)/osx $(SRCROOT)/osx/shared_headers $(SHARED_DERIVED_FILE_DIR)";
				WARNING_CFLAGS = (
					"-Wall",
					"-Wunused-macros",
				);
			};
			name = "Release_C++11";
		};
		D007FDDB17136EAA00A52BE6 /* Release_C++11 */ = {
			isa = XCBuildConfiguration;
			buildSettings = {
				COMBINE_HIDPI_IMAGES = YES;
				INSTALL_PATH = /usr/local;
				PRODUCT_NAME = "base copy";
				SKIP_INSTALL = NO;
			};
			name = "Release_C++11";
		};
		D007FDDC17136EAA00A52BE6 /* Release_C++11 */ = {
			isa = XCBuildConfiguration;
			buildSettings = {
				COMBINE_HIDPI_IMAGES = YES;
				INSTALL_PATH = /usr/local;
				PRODUCT_NAME = "$(TARGET_NAME)";
				SKIP_INSTALL = NO;
			};
			name = "Release_C++11";
		};
		D007FDDD17136EAA00A52BE6 /* Release_C++11 */ = {
			isa = XCBuildConfiguration;
			buildSettings = {
				ALWAYS_SEARCH_USER_PATHS = NO;
				COMBINE_HIDPI_IMAGES = YES;
				COPY_PHASE_STRIP = YES;
				DEBUG_INFORMATION_FORMAT = "dwarf-with-dsym";
				EXECUTABLE_NAME = fish_launcher;
				GCC_ENABLE_OBJC_EXCEPTIONS = YES;
				GCC_WARN_UNINITIALIZED_AUTOS = YES;
				INFOPLIST_FILE = osx/Info.plist;
				PRODUCT_BUNDLE_IDENTIFIER = "com.ridiculousfish.fish-shell";
				PRODUCT_NAME = fish;
				WRAPPER_EXTENSION = app;
			};
			name = "Release_C++11";
		};
		D007FDDE17136EAA00A52BE6 /* Release_C++11 */ = {
			isa = XCBuildConfiguration;
			buildSettings = {
				COPY_PHASE_STRIP = YES;
				DEBUG_INFORMATION_FORMAT = "dwarf-with-dsym";
				GCC_ENABLE_OBJC_EXCEPTIONS = YES;
				GCC_WARN_UNINITIALIZED_AUTOS = YES;
				PRODUCT_NAME = fish;
			};
			name = "Release_C++11";
		};
		D007FDE017136EAA00A52BE6 /* Release_C++11 */ = {
			isa = XCBuildConfiguration;
			buildSettings = {
				ALWAYS_SEARCH_USER_PATHS = NO;
				COPY_PHASE_STRIP = YES;
				DEBUG_INFORMATION_FORMAT = "dwarf-with-dsym";
				GCC_ENABLE_OBJC_EXCEPTIONS = YES;
				GCC_WARN_UNINITIALIZED_AUTOS = YES;
				PRODUCT_NAME = "$(TARGET_NAME)";
			};
			name = "Release_C++11";
		};
		D007FDE217136EAA00A52BE6 /* Release_C++11 */ = {
			isa = XCBuildConfiguration;
			buildSettings = {
				COMBINE_HIDPI_IMAGES = YES;
				PRODUCT_NAME = "$(TARGET_NAME)";
			};
			name = "Release_C++11";
		};
		D008D0C51BC58F8800841177 /* Debug */ = {
			isa = XCBuildConfiguration;
			buildSettings = {
				PRODUCT_NAME = "$(TARGET_NAME)";
			};
			name = Debug;
		};
		D008D0C61BC58F8800841177 /* Release */ = {
			isa = XCBuildConfiguration;
			buildSettings = {
				PRODUCT_NAME = "$(TARGET_NAME)";
			};
			name = Release;
		};
		D008D0C71BC58F8800841177 /* Release_C++11 */ = {
			isa = XCBuildConfiguration;
			buildSettings = {
				PRODUCT_NAME = "$(TARGET_NAME)";
			};
			name = "Release_C++11";
		};
		D04F7FD21BA4E29300B0F227 /* Debug */ = {
			isa = XCBuildConfiguration;
			buildSettings = {
				ALWAYS_SEARCH_USER_PATHS = NO;
				GCC_INPUT_FILETYPE = sourcecode.c.c;
				GCC_PREPROCESSOR_DEFINITIONS = (
					"LOCALEDIR=\\\"/usr/local/share/locale\\\"",
					"PREFIX=L\\\"/usr/local\\\"",
					"DATADIR=L\\\"/usr/local/share\\\"",
					"SYSCONFDIR=L\\\"/usr/local/etc\\\"",
					"BINDIR=L\\\"/usr/local/bin\\\"",
					"DOCDIR=L\\\"/usr/local/share/doc\\\"",
					"PCRE2_CODE_UNIT_WIDTH=32",
					"HAVE_CONFIG_H=1",
				);
				GCC_WARN_64_TO_32_BIT_CONVERSION = NO;
				GCC_WARN_UNUSED_VARIABLE = NO;
				PRODUCT_NAME = "$(TARGET_NAME)";
				USER_HEADER_SEARCH_PATHS = "$(SRCROOT)/osx/pcre2 $(SRCROOT)/osx/shared_headers/";
				USE_HEADERMAP = NO;
				WARNING_CFLAGS = "";
			};
			name = Debug;
		};
		D04F7FD31BA4E29300B0F227 /* Release */ = {
			isa = XCBuildConfiguration;
			buildSettings = {
				ALWAYS_SEARCH_USER_PATHS = NO;
				GCC_INPUT_FILETYPE = sourcecode.c.c;
				GCC_PREPROCESSOR_DEFINITIONS = (
					"LOCALEDIR=\\\"/usr/local/share/locale\\\"",
					"PREFIX=L\\\"/usr/local\\\"",
					"DATADIR=L\\\"/usr/local/share\\\"",
					"SYSCONFDIR=L\\\"/usr/local/etc\\\"",
					"BINDIR=L\\\"/usr/local/bin\\\"",
					"DOCDIR=L\\\"/usr/local/share/doc\\\"",
					"PCRE2_CODE_UNIT_WIDTH=32",
					"HAVE_CONFIG_H=1",
				);
				GCC_WARN_64_TO_32_BIT_CONVERSION = NO;
				GCC_WARN_UNUSED_VARIABLE = NO;
				PRODUCT_NAME = "$(TARGET_NAME)";
				USER_HEADER_SEARCH_PATHS = "$(SRCROOT)/osx/pcre2 $(SRCROOT)/osx/shared_headers/";
				USE_HEADERMAP = NO;
				WARNING_CFLAGS = "";
			};
			name = Release;
		};
		D04F7FD41BA4E29300B0F227 /* Release_C++11 */ = {
			isa = XCBuildConfiguration;
			buildSettings = {
				ALWAYS_SEARCH_USER_PATHS = NO;
				GCC_INPUT_FILETYPE = sourcecode.c.c;
				GCC_PREPROCESSOR_DEFINITIONS = (
					"LOCALEDIR=\\\"/usr/local/share/locale\\\"",
					"PREFIX=L\\\"/usr/local\\\"",
					"DATADIR=L\\\"/usr/local/share\\\"",
					"SYSCONFDIR=L\\\"/usr/local/etc\\\"",
					"BINDIR=L\\\"/usr/local/bin\\\"",
					"DOCDIR=L\\\"/usr/local/share/doc\\\"",
					"PCRE2_CODE_UNIT_WIDTH=32",
					"HAVE_CONFIG_H=1",
				);
				GCC_WARN_64_TO_32_BIT_CONVERSION = NO;
				GCC_WARN_UNUSED_VARIABLE = NO;
				PRODUCT_NAME = "$(TARGET_NAME)";
				USER_HEADER_SEARCH_PATHS = "$(SRCROOT)/osx/pcre2 $(SRCROOT)/osx/shared_headers/";
				USE_HEADERMAP = NO;
				WARNING_CFLAGS = "";
			};
			name = "Release_C++11";
		};
		D07D267015E33B86009E43F6 /* Debug */ = {
			isa = XCBuildConfiguration;
			buildSettings = {
				COMBINE_HIDPI_IMAGES = YES;
				INSTALL_PATH = /usr/local;
				PRODUCT_NAME = "base copy";
				SKIP_INSTALL = NO;
			};
			name = Debug;
		};
		D07D267115E33B86009E43F6 /* Release */ = {
			isa = XCBuildConfiguration;
			buildSettings = {
				COMBINE_HIDPI_IMAGES = YES;
				INSTALL_PATH = /usr/local;
				PRODUCT_NAME = "base copy";
				SKIP_INSTALL = NO;
			};
			name = Release;
		};
		D0A084F813B3AC130099B651 /* Debug */ = {
			isa = XCBuildConfiguration;
			buildSettings = {
				ALWAYS_SEARCH_USER_PATHS = NO;
				DEBUG_INFORMATION_FORMAT = "dwarf-with-dsym";
				GCC_ENABLE_CPP_EXCEPTIONS = NO;
				GCC_ENABLE_CPP_RTTI = YES;
				GCC_OPTIMIZATION_LEVEL = 0;
				GCC_PREPROCESSOR_DEFINITIONS = (
					"LOCALEDIR=\\\"/usr/local/share/locale\\\"",
					"PREFIX=L\\\"/usr/local\\\"",
					"DATADIR=L\\\"/usr/local/share\\\"",
					"SYSCONFDIR=L\\\"/usr/local/etc\\\"",
					"BINDIR=L\\\"/usr/local/bin\\\"",
					"DOCDIR=L\\\"/usr/local/share/doc\\\"",
				);
				GCC_SYMBOLS_PRIVATE_EXTERN = NO;
				GCC_WARN_64_TO_32_BIT_CONVERSION = YES;
				GCC_WARN_ABOUT_RETURN_TYPE = YES;
				GCC_WARN_UNUSED_FUNCTION = YES;
				GCC_WARN_UNUSED_LABEL = YES;
				GCC_WARN_UNUSED_VARIABLE = YES;
				MACOSX_DEPLOYMENT_TARGET = 10.6;
				ONLY_ACTIVE_ARCH = YES;
				SDKROOT = macosx;
				USER_HEADER_SEARCH_PATHS = "$(SRCROOT)/osx $(SRCROOT)/osx/shared_headers $(SHARED_DERIVED_FILE_DIR)";
				WARNING_CFLAGS = (
					"-Wall",
					"-Wunused-macros",
				);
			};
			name = Debug;
		};
		D0A084F913B3AC130099B651 /* Release */ = {
			isa = XCBuildConfiguration;
			buildSettings = {
				ALWAYS_SEARCH_USER_PATHS = NO;
				DEAD_CODE_STRIPPING = YES;
				DEBUG_INFORMATION_FORMAT = "dwarf-with-dsym";
				GCC_ENABLE_CPP_EXCEPTIONS = NO;
				GCC_ENABLE_CPP_RTTI = YES;
				GCC_PREPROCESSOR_DEFINITIONS = (
					"LOCALEDIR=\\\"/usr/local/share/locale\\\"",
					"PREFIX=L\\\"/usr/local\\\"",
					"DATADIR=L\\\"/usr/local/share\\\"",
					"SYSCONFDIR=L\\\"/usr/local/etc\\\"",
					"BINDIR=L\\\"/usr/local/bin\\\"",
					"DOCDIR=L\\\"/usr/local/share/doc\\\"",
				);
				GCC_WARN_64_TO_32_BIT_CONVERSION = YES;
				GCC_WARN_ABOUT_RETURN_TYPE = YES;
				GCC_WARN_UNUSED_FUNCTION = YES;
				GCC_WARN_UNUSED_LABEL = YES;
				GCC_WARN_UNUSED_VARIABLE = YES;
				MACOSX_DEPLOYMENT_TARGET = 10.6;
				SDKROOT = macosx;
				USER_HEADER_SEARCH_PATHS = "$(SRCROOT)/osx $(SRCROOT)/osx/shared_headers $(SHARED_DERIVED_FILE_DIR)";
				WARNING_CFLAGS = (
					"-Wall",
					"-Wunused-macros",
				);
			};
			name = Release;
		};
		D0A564E7168CFDD800AF6161 /* Debug */ = {
			isa = XCBuildConfiguration;
			buildSettings = {
				COMBINE_HIDPI_IMAGES = YES;
				PRODUCT_NAME = "$(TARGET_NAME)";
			};
			name = Debug;
		};
		D0A564E8168CFDD800AF6161 /* Release */ = {
			isa = XCBuildConfiguration;
			buildSettings = {
				COMBINE_HIDPI_IMAGES = YES;
				PRODUCT_NAME = "$(TARGET_NAME)";
			};
			name = Release;
		};
		D0D02AA515985A75008E62BD /* Debug */ = {
			isa = XCBuildConfiguration;
			buildSettings = {
				ALWAYS_SEARCH_USER_PATHS = NO;
				COMBINE_HIDPI_IMAGES = YES;
				COPY_PHASE_STRIP = NO;
				EXECUTABLE_NAME = fish_launcher;
				GCC_DYNAMIC_NO_PIC = NO;
				GCC_ENABLE_OBJC_EXCEPTIONS = YES;
				GCC_PREPROCESSOR_DEFINITIONS = (
					"DEBUG=1",
					"$(inherited)",
				);
				GCC_WARN_UNINITIALIZED_AUTOS = YES;
				INFOPLIST_FILE = osx/Info.plist;
				PRODUCT_BUNDLE_IDENTIFIER = "com.ridiculousfish.fish-shell";
				PRODUCT_NAME = fish;
				WRAPPER_EXTENSION = app;
			};
			name = Debug;
		};
		D0D02AA615985A75008E62BD /* Release */ = {
			isa = XCBuildConfiguration;
			buildSettings = {
				ALWAYS_SEARCH_USER_PATHS = NO;
				COMBINE_HIDPI_IMAGES = YES;
				COPY_PHASE_STRIP = YES;
				DEBUG_INFORMATION_FORMAT = "dwarf-with-dsym";
				EXECUTABLE_NAME = fish_launcher;
				GCC_ENABLE_OBJC_EXCEPTIONS = YES;
				GCC_WARN_UNINITIALIZED_AUTOS = YES;
				INFOPLIST_FILE = osx/Info.plist;
				PRODUCT_BUNDLE_IDENTIFIER = "com.ridiculousfish.fish-shell";
				PRODUCT_NAME = fish;
				WRAPPER_EXTENSION = app;
			};
			name = Release;
		};
		D0D02AD41598642A008E62BD /* Debug */ = {
			isa = XCBuildConfiguration;
			buildSettings = {
				ALWAYS_SEARCH_USER_PATHS = NO;
				COPY_PHASE_STRIP = NO;
				GCC_DYNAMIC_NO_PIC = NO;
				GCC_ENABLE_OBJC_EXCEPTIONS = YES;
				GCC_PREPROCESSOR_DEFINITIONS = (
					"DEBUG=1",
					"$(inherited)",
				);
				GCC_WARN_UNINITIALIZED_AUTOS = YES;
				PRODUCT_NAME = "$(TARGET_NAME)";
			};
			name = Debug;
		};
		D0D02AD51598642A008E62BD /* Release */ = {
			isa = XCBuildConfiguration;
			buildSettings = {
				ALWAYS_SEARCH_USER_PATHS = NO;
				COPY_PHASE_STRIP = YES;
				DEBUG_INFORMATION_FORMAT = "dwarf-with-dsym";
				GCC_ENABLE_OBJC_EXCEPTIONS = YES;
				GCC_WARN_UNINITIALIZED_AUTOS = YES;
				PRODUCT_NAME = "$(TARGET_NAME)";
			};
			name = Release;
		};
		D0D26944159835CA005D9B9C /* Debug */ = {
			isa = XCBuildConfiguration;
			buildSettings = {
				COPY_PHASE_STRIP = NO;
				GCC_DYNAMIC_NO_PIC = NO;
				GCC_ENABLE_OBJC_EXCEPTIONS = YES;
				GCC_WARN_UNINITIALIZED_AUTOS = YES;
				PRODUCT_NAME = fish;
			};
			name = Debug;
		};
		D0D26945159835CA005D9B9C /* Release */ = {
			isa = XCBuildConfiguration;
			buildSettings = {
				COPY_PHASE_STRIP = YES;
				DEBUG_INFORMATION_FORMAT = "dwarf-with-dsym";
				GCC_ENABLE_OBJC_EXCEPTIONS = YES;
				GCC_WARN_UNINITIALIZED_AUTOS = YES;
				PRODUCT_NAME = fish;
			};
			name = Release;
		};
		D0F019EE15A976F30034B3B1 /* Debug */ = {
			isa = XCBuildConfiguration;
			buildSettings = {
				COMBINE_HIDPI_IMAGES = YES;
				INSTALL_PATH = /usr/local;
				PRODUCT_NAME = "$(TARGET_NAME)";
				SKIP_INSTALL = NO;
			};
			name = Debug;
		};
		D0F019EF15A976F30034B3B1 /* Release */ = {
			isa = XCBuildConfiguration;
			buildSettings = {
				COMBINE_HIDPI_IMAGES = YES;
				INSTALL_PATH = /usr/local;
				PRODUCT_NAME = "$(TARGET_NAME)";
				SKIP_INSTALL = NO;
			};
			name = Release;
		};
/* End XCBuildConfiguration section */

/* Begin XCConfigurationList section */
		D007693E1990137800CA4627 /* Build configuration list for PBXNativeTarget "fish_tests" */ = {
			isa = XCConfigurationList;
			buildConfigurations = (
				D007693F1990137800CA4627 /* Debug */,
				D00769401990137800CA4627 /* Release */,
				D00769411990137800CA4627 /* Release_C++11 */,
			);
			defaultConfigurationIsVisible = 0;
			defaultConfigurationName = Release;
		};
		D008D0C81BC58F8800841177 /* Build configuration list for PBXAggregateTarget "generate-version-header" */ = {
			isa = XCConfigurationList;
			buildConfigurations = (
				D008D0C51BC58F8800841177 /* Debug */,
				D008D0C61BC58F8800841177 /* Release */,
				D008D0C71BC58F8800841177 /* Release_C++11 */,
			);
			defaultConfigurationIsVisible = 0;
			defaultConfigurationName = Release;
		};
		D04F7FD11BA4E29300B0F227 /* Build configuration list for PBXNativeTarget "pcre2" */ = {
			isa = XCConfigurationList;
			buildConfigurations = (
				D04F7FD21BA4E29300B0F227 /* Debug */,
				D04F7FD31BA4E29300B0F227 /* Release */,
				D04F7FD41BA4E29300B0F227 /* Release_C++11 */,
			);
			defaultConfigurationIsVisible = 0;
			defaultConfigurationName = Release;
		};
		D07D266F15E33B86009E43F6 /* Build configuration list for PBXAggregateTarget "install_tree" */ = {
			isa = XCConfigurationList;
			buildConfigurations = (
				D07D267015E33B86009E43F6 /* Debug */,
				D07D267115E33B86009E43F6 /* Release */,
				D007FDDB17136EAA00A52BE6 /* Release_C++11 */,
			);
			defaultConfigurationIsVisible = 0;
			defaultConfigurationName = Release;
		};
		D0A084F513B3AC130099B651 /* Build configuration list for PBXProject "fish" */ = {
			isa = XCConfigurationList;
			buildConfigurations = (
				D0A084F813B3AC130099B651 /* Debug */,
				D0A084F913B3AC130099B651 /* Release */,
				D007FDDA17136EAA00A52BE6 /* Release_C++11 */,
			);
			defaultConfigurationIsVisible = 0;
			defaultConfigurationName = Release;
		};
		D0A564E9168CFDD800AF6161 /* Build configuration list for PBXAggregateTarget "man_pages" */ = {
			isa = XCConfigurationList;
			buildConfigurations = (
				D0A564E7168CFDD800AF6161 /* Debug */,
				D0A564E8168CFDD800AF6161 /* Release */,
				D007FDE217136EAA00A52BE6 /* Release_C++11 */,
			);
			defaultConfigurationIsVisible = 0;
			defaultConfigurationName = Release;
		};
		D0D02AA415985A75008E62BD /* Build configuration list for PBXNativeTarget "fish.app" */ = {
			isa = XCConfigurationList;
			buildConfigurations = (
				D0D02AA515985A75008E62BD /* Debug */,
				D0D02AA615985A75008E62BD /* Release */,
				D007FDDD17136EAA00A52BE6 /* Release_C++11 */,
			);
			defaultConfigurationIsVisible = 0;
			defaultConfigurationName = Release;
		};
		D0D02AD31598642A008E62BD /* Build configuration list for PBXNativeTarget "fish_indent" */ = {
			isa = XCConfigurationList;
			buildConfigurations = (
				D0D02AD41598642A008E62BD /* Debug */,
				D0D02AD51598642A008E62BD /* Release */,
				D007FDE017136EAA00A52BE6 /* Release_C++11 */,
			);
			defaultConfigurationIsVisible = 0;
			defaultConfigurationName = Release;
		};
		D0D26943159835CA005D9B9C /* Build configuration list for PBXNativeTarget "fish_shell" */ = {
			isa = XCConfigurationList;
			buildConfigurations = (
				D0D26944159835CA005D9B9C /* Debug */,
				D0D26945159835CA005D9B9C /* Release */,
				D007FDDE17136EAA00A52BE6 /* Release_C++11 */,
			);
			defaultConfigurationIsVisible = 0;
			defaultConfigurationName = Release;
		};
		D0F019ED15A976F30034B3B1 /* Build configuration list for PBXAggregateTarget "base" */ = {
			isa = XCConfigurationList;
			buildConfigurations = (
				D0F019EE15A976F30034B3B1 /* Debug */,
				D0F019EF15A976F30034B3B1 /* Release */,
				D007FDDC17136EAA00A52BE6 /* Release_C++11 */,
			);
			defaultConfigurationIsVisible = 0;
			defaultConfigurationName = Release;
		};
/* End XCConfigurationList section */
	};
	rootObject = D0A084F213B3AC130099B651 /* Project object */;
}<|MERGE_RESOLUTION|>--- conflicted
+++ resolved
@@ -66,12 +66,9 @@
 /* End PBXAggregateTarget section */
 
 /* Begin PBXBuildFile section */
-<<<<<<< HEAD
 		D007690D19899E4400CA4627 /* docopt_fish_parse_tree.cpp in Sources */ = {isa = PBXBuildFile; fileRef = D007690C19899E4400CA4627 /* docopt_fish_parse_tree.cpp */; };
 		D007690F19899E7600CA4627 /* docopt_fish_parse_tree.cpp in Sources */ = {isa = PBXBuildFile; fileRef = D007690C19899E4400CA4627 /* docopt_fish_parse_tree.cpp */; };
-=======
 		63A2C0E91CC60F3B00973404 /* pcre2_find_bracket.c in Sources */ = {isa = PBXBuildFile; fileRef = 63A2C0E81CC5F9FB00973404 /* pcre2_find_bracket.c */; };
->>>>>>> fa535637
 		D00769121990137800CA4627 /* autoload.cpp in Sources */ = {isa = PBXBuildFile; fileRef = D0C6FCC914CFA4B0004CE8AD /* autoload.cpp */; };
 		D00769131990137800CA4627 /* builtin_test.cpp in Sources */ = {isa = PBXBuildFile; fileRef = D0F3373A1506DE3C00ECEFC0 /* builtin_test.cpp */; };
 		D00769141990137800CA4627 /* color.cpp in Sources */ = {isa = PBXBuildFile; fileRef = D0B6B0FE14E88BA400AD6C10 /* color.cpp */; };
@@ -480,13 +477,10 @@
 
 /* Begin PBXFileReference section */
 		4E142D731B56B5D7008783C8 /* config.h */ = {isa = PBXFileReference; fileEncoding = 4; lastKnownFileType = sourcecode.c.h; name = config.h; path = ../osx/config.h; sourceTree = "<group>"; };
-<<<<<<< HEAD
 		D007690B19899E4000CA4627 /* docopt_fish_grammar.h */ = {isa = PBXFileReference; lastKnownFileType = sourcecode.c.h; path = docopt_fish_grammar.h; sourceTree = "<group>"; };
 		D007690C19899E4400CA4627 /* docopt_fish_parse_tree.cpp */ = {isa = PBXFileReference; fileEncoding = 4; lastKnownFileType = sourcecode.cpp.cpp; path = docopt_fish_parse_tree.cpp; sourceTree = "<group>"; };
 		D007690E19899E4F00CA4627 /* docopt_fish_types.h */ = {isa = PBXFileReference; lastKnownFileType = sourcecode.c.h; path = docopt_fish_types.h; sourceTree = "<group>"; };
-=======
 		63A2C0E81CC5F9FB00973404 /* pcre2_find_bracket.c */ = {isa = PBXFileReference; fileEncoding = 4; lastKnownFileType = sourcecode.c.c; path = pcre2_find_bracket.c; sourceTree = "<group>"; };
->>>>>>> fa535637
 		D00769421990137800CA4627 /* fish_tests */ = {isa = PBXFileReference; explicitFileType = "compiled.mach-o.executable"; includeInIndex = 0; path = fish_tests; sourceTree = BUILT_PRODUCTS_DIR; };
 		D00F63F019137E9D00FCCDEC /* fish_version.cpp */ = {isa = PBXFileReference; fileEncoding = 4; lastKnownFileType = sourcecode.cpp.cpp; path = fish_version.cpp; sourceTree = "<group>"; };
 		D01A2D23169B730A00767098 /* man1 */ = {isa = PBXFileReference; lastKnownFileType = text; name = man1; path = pages_for_manpath/man1; sourceTree = BUILT_PRODUCTS_DIR; };
@@ -1463,13 +1457,10 @@
 				D0D02A89159839DF008E62BD /* fish.cpp in Sources */,
 				D0C52F371765284C00BFAB82 /* parse_tree.cpp in Sources */,
 				D0FE8EE8179FB760008C9F21 /* parse_productions.cpp in Sources */,
-<<<<<<< HEAD
 				D0C9A72E19745B8E0006BE78 /* docopt_registration.cpp in Sources */,
 				D0C9A72B197444E40006BE78 /* docopt_fish.cpp in Sources */,
 				D007690F19899E7600CA4627 /* docopt_fish_parse_tree.cpp in Sources */,
-=======
 				D01243681CD4015600C64313 /* util.cpp in Sources */,
->>>>>>> fa535637
 			);
 			runOnlyForDeploymentPostprocessing = 0;
 		};
