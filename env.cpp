/** \file env.c
  Functions for setting and getting environment variables.
*/
#include "config.h"

#include <stdlib.h>
#include <wchar.h>
#include <string.h>
#include <stdio.h>
#include <locale.h>
#include <unistd.h>
#include <signal.h>
#include <assert.h>
#include <sys/types.h>
#include <sys/stat.h>
#include <pthread.h>
#include <pwd.h>
#include <set>
#include <map>
#include <algorithm>

#if HAVE_NCURSES_H
#include <ncurses.h>
#elif HAVE_NCURSES_CURSES_H
#include <ncurses/curses.h>
#else
#include <curses.h>
#endif

#if HAVE_TERM_H
#include <term.h>
#elif HAVE_NCURSES_TERM_H
#include <ncurses/term.h>
#endif

#if HAVE_LIBINTL_H
#include <libintl.h>
#endif

#include <errno.h>

#include "fallback.h"
#include "util.h"

#include "wutil.h"
#include "proc.h"
#include "common.h"
#include "env.h"
#include "sanity.h"
#include "expand.h"
#include "history.h"
#include "reader.h"
#include "parser.h"
#include "env_universal_common.h"
#include "input.h"
#include "event.h"
#include "path.h"
#include "iothread.h"

#include "complete.h"
#include "fish_version.h"

/** Value denoting a null string */
#define ENV_NULL L"\x1d"

/** Some configuration path environment variables */
#define FISH_DATADIR_VAR L"__fish_datadir"
#define FISH_SYSCONFDIR_VAR L"__fish_sysconfdir"
#define FISH_HELPDIR_VAR L"__fish_help_dir"
#define FISH_BIN_DIR L"__fish_bin_dir"

/* At init, we read all the environment variables from this array. */
extern char **environ;

/* This should be the same thing as \c environ, but it is possible only one of the two work... */
extern char **__environ;


bool g_log_forks = false;
bool g_use_posix_spawn = false; //will usually be set to true

// Big global lock that all environment modifications use
static pthread_mutex_t s_env_lock = PTHREAD_MUTEX_INITIALIZER;

static int env_set(const wcstring &key, const wchar_t *val, env_mode_flags_t var_mode);
const environment_t *env_get_main_environment();

/* A value that is incremented every time the set of exported universal variables change. */
static volatile export_generation_t s_uvar_export_generation = 0;

/**
   Struct representing one level in the function variable stack
*/
class env_node_t
{
    private:
    /** Variable table */
    var_table_t env;
    
    public:
    /** Pointer to next level */
    const env_node_ref_t next;
    
    /**
      Does this node imply a new variable scope? If yes, all
      non-global variables below this one in the stack are
      invisible. If new_scope is set for the global variable node,
      the universe will explode.
    */
    const bool new_scope;
    
    /**
       Might this node contain any variables which are exported to subshells?
       This is probabilistic - if false, there are on exported variables, but if true, there may be one
    */
    bool exportv;


    env_node_t(bool is_new_scope, const env_node_ref_t &nxt) : next(nxt), new_scope(is_new_scope), exportv(false) { }

    /* Returns a pointer to the given entry if present, or NULL. */
    var_entry_t *find_entry(const wcstring &key);
    const var_entry_t *find_entry(const wcstring &key) const;
    
    /* Removes an entry */
    void remove_entry(const wcstring &key)
    {
        ASSERT_IS_LOCKED(s_env_lock);
        env.erase(key);
    }
    
    /* Returns a pointer to the given entry, creating it if necessary */
    var_entry_t *find_or_create_entry(const wcstring &key)
    {
        ASSERT_IS_LOCKED(s_env_lock);
        return &env[key];
    }
    
    const var_table_t &get_env() const
    {
        ASSERT_IS_LOCKED(s_env_lock);
        return env;
    }
    
    env_node_t *get_next()
    {
        return next.get();
    }
    
    const env_node_t *get_next() const
    {
        return next.get();
    }
};

env_stack_t::env_stack_t() : global(new env_node_t(false, env_node_ref_t())), top(global), exit_status(0), changed_exported_generation(EXPORT_GENERATION_INVALID), event_handling_parser(NULL)
{
}

/* This creates a "child stack", not a copy. The event hanlding parser is not copied. */
env_stack_t::env_stack_t(const env_stack_t &parent) : global(parent.global), top(parent.top), boundary(parent.top), exit_status(parent.exit_status), pwd(parent.pwd), event_handling_parser(NULL)
{
}

env_stack_t::~env_stack_t()
{
}

/* The stack associated with the main thread of execution */
static env_stack_t *main_stack()
{
    return &parser_t::principal_parser().vars();
}

/** Universal variables global instance. Initialized in env_init. */
static env_universal_t *s_universal_variables = NULL;

/* Getter for universal variables */
static env_universal_t *uvars()
{
    return s_universal_variables;
}

const env_stack_t &env_stack_t::empty()
{
    static const env_stack_t empty_result;
    return empty_result;
}

/* Helper class for storing constant strings, without needing to wrap them in a wcstring */

/* Comparer for const string set */
struct const_string_set_comparer
{
    bool operator()(const wchar_t *a, const wchar_t *b)
    {
        return wcscmp(a, b) < 0;
    }
};
typedef std::set<const wchar_t *, const_string_set_comparer> const_string_set_t;

/** Table of variables that may not be set using the set command. */
static const_string_set_t env_read_only;

static bool is_read_only(const wcstring &key)
{
    return env_read_only.find(key.c_str()) != env_read_only.end();
}

/**
   Table of variables whose value is dynamically calculated, such as umask, status, etc
*/
static const_string_set_t env_electric;

static bool is_electric(const wcstring &key)
{
    return env_electric.find(key.c_str()) != env_electric.end();
}

/**
   List of all locale variable names
*/
static const wchar_t * const locale_variable[] =
{
    L"LANG",
    L"LC_ALL",
    L"LC_COLLATE",
    L"LC_CTYPE",
    L"LC_MESSAGES",
    L"LC_MONETARY",
    L"LC_NUMERIC",
    L"LC_TIME",
    NULL
};


const var_entry_t *env_node_t::find_entry(const wcstring &key) const
{
    const var_entry_t *result = NULL;
    var_table_t::const_iterator where = env.find(key);
    if (where != env.end())
    {
        result = &where->second;
    }
    return result;
}

var_entry_t *env_node_t::find_entry(const wcstring &key)
{
    var_entry_t *result = NULL;
    var_table_t::iterator where = env.find(key);
    if (where != env.end())
    {
        result = &where->second;
    }
    return result;
}

env_node_t *env_stack_t::next_scope(env_node_t *scope)
{
    return scope->new_scope ? this->global.get() : scope->get_next();
}

const env_node_t *env_stack_t::next_scope(const env_node_t *scope) const
{
    return scope->new_scope ? this->global.get() : scope->get_next();
}

/**
   Return the current umask value.
*/
static mode_t get_umask()
{
    mode_t res;
    res = umask(0);
    umask(res);
    return res;
}

/** Checks if the specified variable is a locale variable */
static bool var_is_locale(const wcstring &key)
{
    for (size_t i=0; locale_variable[i]; i++)
    {
        if (key == locale_variable[i])
        {
            return true;
        }
    }
    return false;
}

/**
  Properly sets all locale information
*/
static void handle_locale()
{
    env_stack_t &vars = parser_t::principal_parser().vars();
    const env_var_t lc_all = vars.get(L"LC_ALL");
    const wcstring old_locale = wsetlocale(LC_MESSAGES, NULL);

    /*
      Array of locale constants corresponding to the local variable names defined in locale_variable
    */
    static const int cat[] =
    {
        0,
        LC_ALL,
        LC_COLLATE,
        LC_CTYPE,
        LC_MESSAGES,
        LC_MONETARY,
        LC_NUMERIC,
        LC_TIME
    }
    ;

    if (!lc_all.missing())
    {
        wsetlocale(LC_ALL, lc_all.c_str());
    }
    else
    {
        const env_var_t lang = vars.get(L"LANG");
        if (!lang.missing())
        {
            wsetlocale(LC_ALL, lang.c_str());
        }

        for (int i=2; locale_variable[i]; i++)
        {
            const env_var_t val = env_get_from_main(locale_variable[i]);

            if (!val.missing())
            {
                wsetlocale(cat[i], val.c_str());
            }
        }
    }

    const wcstring new_locale = wsetlocale(LC_MESSAGES, NULL);
    if (old_locale != new_locale)
    {

        /*
           Try to make change known to gettext. Both changing
           _nl_msg_cat_cntr and calling dcgettext might potentially
           tell some gettext implementation that the translation
           strings should be reloaded. We do both and hope for the
           best.
        */

        extern int _nl_msg_cat_cntr;
        _nl_msg_cat_cntr++;

        fish_dcgettext("fish", "Changing language to English", LC_MESSAGES);

        // Hackish
        if (is_main_thread() && parser_t::principal_parser().get_is_interactive())
        {
            debug(2, _(L"Changing language to English"));
        }
    }
}


/** React to modifying hte given variable */
static void react_to_variable_change(const wcstring &key)
{
    if (var_is_locale(key))
    {
        input_common_add_callback(handle_locale);
    }
    else if (key == L"fish_term256" || key == L"fish_term24bit")
    {
        input_common_add_callback(update_fish_color_support);
        input_common_add_callback(reader_react_to_color_change);
    }
    else if (string_prefixes_string(L"fish_color_", key))
    {
        input_common_add_callback(reader_react_to_color_change);
    }
}

/**
   Universal variable callback function. This function makes sure the
   proper events are triggered when an event occurs.
*/
static void universal_callback(fish_message_type_t type, const wchar_t *name)
{
    ASSERT_IS_MAIN_THREAD();
    const wchar_t *str = NULL;

    switch (type)
    {
        case SET:
        case SET_EXPORT:
        {
            str=L"SET";
            break;
        }
        
        case ERASE:
        {
            str=L"ERASE";
            break;
        }
        
        default:
            break;
    }

    if (str)
    {
        event_t ev = event_t::variable_event(name);
        ev.arguments.push_back(L"VARIABLE");
        ev.arguments.push_back(str);
        ev.arguments.push_back(name);
        event_fire(parser_t::principal_parser(), &ev);
    }

    if (name)
        react_to_variable_change(name);
}

/**
   Make sure the PATH variable contains something
*/
static void setup_path()
{
    const env_var_t path = env_get_from_main(L"PATH");
    if (path.missing_or_empty())
    {
        const wchar_t *value = L"/usr/bin" ARRAY_SEP_STR L"/bin";
        env_set(L"PATH", value, ENV_GLOBAL | ENV_EXPORT);
    }
}

int env_set_pwd_from_cwd(env_stack_t *stack)
{
    assert(stack != NULL);
    wchar_t dir_path[4096];
    wchar_t *res = wgetcwd(dir_path, 4096);
    if (!res)
    {
        return 0;
    }
    env_set(L"PWD", dir_path, ENV_EXPORT | ENV_GLOBAL);
    return 1;
}

void env_stack_t::set_pwd_with_fd(const wcstring &path, int fd)
{
    assert(this->pwd.get() != NULL);
    ASSERT_PATH_IS_ABSOLUTE(path);
    wcstring path_canonical = path;
    path_make_canonical(path_canonical);
    this->pwd->change_to(fd, path_canonical);
}

void env_stack_t::set_pwd(const wcstring &path)
{
    wcstring path_canonical = path;
    path_make_canonical(path_canonical);
    if (this->pwd.get() == NULL)
    {
        this->pwd.reset(new working_directory_t(path));
    }
    else
    {
        this->pwd->change_to(path_canonical);
    }
}

wcstring env_get_pwd_slash(const environment_t &vars)
{
    env_var_t pwd = vars.get(L"PWD");
    if (pwd.missing_or_empty())
    {
        return L"";
    }
    if (! string_suffixes_string(L"/", pwd))
    {
        pwd.push_back(L'/');
    }
    return pwd;
}

/* Here is the whitelist of variables that we colon-delimit, both incoming from the environment and outgoing back to it. This is deliberately very short - we don't want to add language-specific values like CLASSPATH. */
static bool variable_is_colon_delimited_array(const wcstring &str)
{
    return contains(str, L"PATH", L"MANPATH", L"CDPATH");
}

void env_init(const struct config_paths_t *paths /* or NULL */)
{
    env_stack_t * const vars = main_stack();
    
    /*
      env_read_only variables can not be altered directly by the user
    */
    const wchar_t * const ro_keys[] =
    {
        L"status",
        L"history",
        L"version",
        L"_",
        L"LINES",
        L"COLUMNS",
        L"PWD",
        //L"SHLVL", // will be inserted a bit lower down
        L"FISH_VERSION",
    };
    for (size_t i=0; i < sizeof ro_keys / sizeof *ro_keys; i++)
    {
        env_read_only.insert(ro_keys[i]);
    }

    /*
       Names of all dynamically calculated variables
       */
    env_electric.insert(L"history");
    env_electric.insert(L"status");
    env_electric.insert(L"umask");
    env_electric.insert(L"COLUMNS");
    env_electric.insert(L"LINES");

    /*
      Import environment variables
    */
    for (char **p = (environ ? environ : __environ); p && *p; p++)
    {
        const wcstring key_and_val = str2wcstring(*p); //like foo=bar
        size_t eql = key_and_val.find(L'=');
        if (eql == wcstring::npos)
        {
            // no equals found
            if (is_read_only(key_and_val) || is_electric(key_and_val)) continue;
            env_set(key_and_val, L"", ENV_EXPORT | ENV_GLOBAL);
        }
        else
        {
            wcstring key = key_and_val.substr(0, eql);
            if (is_read_only(key) || is_electric(key)) continue;
            wcstring val = key_and_val.substr(eql + 1);
            if (variable_is_colon_delimited_array(key))
            {
                std::replace(val.begin(), val.end(), L':', ARRAY_SEP);
            }

            env_set(key, val.c_str(), ENV_EXPORT | ENV_GLOBAL);
        }
    }

    /* Set the given paths in the environment, if we have any */
    if (paths != NULL)
    {
        env_set(FISH_DATADIR_VAR, paths->data.c_str(), ENV_GLOBAL | ENV_EXPORT);
        env_set(FISH_SYSCONFDIR_VAR, paths->sysconf.c_str(), ENV_GLOBAL | ENV_EXPORT);
        env_set(FISH_HELPDIR_VAR, paths->doc.c_str(), ENV_GLOBAL | ENV_EXPORT);
        env_set(FISH_BIN_DIR, paths->bin.c_str(), ENV_GLOBAL | ENV_EXPORT);
    }

    /*
      Set up the PATH variable
    */
    setup_path();

    /*
      Set up the USER variable
    */
    if (vars->get(L"USER").missing_or_empty())
    {
        const struct passwd *pw = getpwuid(getuid());
        if (pw && pw->pw_name)
        {
            const wcstring uname = str2wcstring(pw->pw_name);
            vars->set(L"USER", uname.c_str(), ENV_GLOBAL | ENV_EXPORT);
        }
    }

    /*
      Set up the version variables
    */
    wcstring version = str2wcstring(get_fish_version());
    env_set(L"version", version.c_str(), ENV_GLOBAL);
    env_set(L"FISH_VERSION", version.c_str(), ENV_GLOBAL);

    /*
      Set up SHLVL variable
    */
    const env_var_t shlvl_str = vars->get(L"SHLVL");
    wcstring nshlvl_str = L"1";
    if (! shlvl_str.missing())
    {
        wchar_t *end;
        long shlvl_i = wcstol(shlvl_str.c_str(), &end, 10);
        while (iswspace(*end)) ++end; /* skip trailing whitespace */
        if (shlvl_i >= 0 && *end == '\0')
        {
            nshlvl_str = to_string<long>(shlvl_i + 1);
        }
    }
    env_set(L"SHLVL", nshlvl_str.c_str(), ENV_GLOBAL | ENV_EXPORT);
    env_read_only.insert(L"SHLVL");

    /* Set up the HOME variable */
    if (vars->get(L"HOME").missing_or_empty())
    {
        const env_var_t unam = vars->get(L"USER");
        char *unam_narrow = wcs2str(unam.c_str());
        struct passwd *pw = getpwnam(unam_narrow);
        if (pw->pw_dir != NULL)
        {
            const wcstring dir = str2wcstring(pw->pw_dir);
            env_set(L"HOME", dir.c_str(), ENV_GLOBAL | ENV_EXPORT);
        }
        free(unam_narrow);
    }

    /* Set PWD */
    env_set_pwd_from_cwd(vars);

    /* Set up universal variables. The empty string means to use the deafult path. */
    assert(s_universal_variables == NULL);
    s_universal_variables = new env_universal_t(L"");
    s_universal_variables->load();

    /* Set g_log_forks */
    const env_var_t log_forks = vars->get(L"fish_log_forks");
    g_log_forks = ! log_forks.missing_or_empty() && from_string<bool>(log_forks);

    /* Set g_use_posix_spawn. Default to true. */
    const env_var_t use_posix_spawn = vars->get(L"fish_use_posix_spawn");
    g_use_posix_spawn = (use_posix_spawn.missing_or_empty() ? true : from_string<bool>(use_posix_spawn));

    /* Set fish_bind_mode to "default" */
    vars->set(FISH_BIND_MODE_VAR, DEFAULT_BIND_MODE, ENV_GLOBAL);

    /*
      Now that the global scope is fully initialized, add a toplevel local
      scope. This same local scope will persist throughout the lifetime of the
      fish process, and it will ensure that `set -l` commands run at the
      command-line don't affect the global scope.
    */
    vars->push(false);
}

env_node_t *env_stack_t::get_node(const wcstring &key)
{
    env_node_t *env = top.get();
    while (env != NULL)
    {
        if (env->find_entry(key) != NULL)
        {
            break;
        }
        
        env = this->next_scope(env);
    }
    return env;
}

int env_stack_t::set(const wcstring &key, const wchar_t *val, env_mode_flags_t var_mode)
{
    if (this == env_get_main_environment())
    {
        ASSERT_IS_MAIN_THREAD();
    }
    
    scoped_lock locker(s_env_lock);
    bool has_changed_old = this->has_changed_exported();
    bool has_changed_new = false;
    int done=0;
    if (val && contains(key, L"PWD", L"HOME"))
    {
        /* Canoncalize our path; if it changes, recurse and try again. */
        wcstring val_canonical = val;
        path_make_canonical(val_canonical);
        if (val != val_canonical)
        {
            return this->set(key, val_canonical.c_str(), var_mode);
        }
    }

    if ((var_mode & (ENV_LOCAL | ENV_UNIVERSAL)) && (is_read_only(key) || is_electric(key)))
    {
        return ENV_SCOPE;
    }
    if ((var_mode & ENV_EXPORT) && is_electric(key))
    {
        return ENV_SCOPE;
    }

    if ((var_mode & ENV_USER) && is_read_only(key))
    {
        return ENV_PERM;
    }
    
    if (key == L"PWD")
    {
        assert(val != NULL);
        if (this->pwd.get() == NULL)
        {
            // First setting must be absolute
            ASSERT_PATH_IS_ABSOLUTE(val);
        }
        if (this->pwd.get() == NULL)
        {
            this->pwd.reset(new working_directory_t(val));
            //fprintf(stderr, "Set PWD to %ls\n", this->pwd.get()->path().c_str());
        }
        else
        {
            this->pwd->change_to(val);
        }
        return 0;
    }
    
    if (key == L"umask")
    {
        wchar_t *end;
        
        /*
         Set the new umask
         */
        if (val && wcslen(val))
        {
            errno=0;
            long mask = wcstol(val, &end, 8);
            
            if (!errno && (!*end) && (mask <= 0777) && (mask >= 0))
            {
                umask(mask);
                /* Do not actually create a umask variable, on env_get, it will be calculated dynamically */
                return 0;
            }
        }

        return ENV_INVALID;
    }
    
    /*
     Zero element arrays are internaly not coded as null but as this
     placeholder string
     */
    if (!val)
    {
        val = ENV_NULL;
    }
    
    if (var_mode & ENV_UNIVERSAL)
    {
        const bool old_export = uvars() && uvars()->get_export(key);
        bool new_export;
        if (var_mode & ENV_EXPORT)
        {
            // export
            new_export = true;
        }
        else if (var_mode & ENV_UNEXPORT)
        {
            // unexport
            new_export = false;
        }
        else
        {
            // not changing the export
            new_export = old_export;
        }
        if (uvars())
        {
            uvars()->set(key, val, new_export);
            env_universal_barrier();
            if (old_export || new_export)
            {
                mark_changed_exported();
            }
        }
    }
    else
    {
        // Determine the node
        
        env_node_t *preexisting_node = this->get_node(key);
        bool preexisting_entry_exportv = false;
        if (preexisting_node != NULL)
        {
            const var_entry_t *entry = preexisting_node->find_entry(key);
            assert(entry != NULL);
            if (entry->exportv)
            {
                preexisting_entry_exportv = true;
                has_changed_new = true;
            }
        }
        
        env_node_t *node = NULL;
        if (var_mode & ENV_GLOBAL)
        {
            node = this->global.get();
        }
        else if (var_mode & ENV_LOCAL)
        {
            node = top.get();
        }
        else if (preexisting_node != NULL)
        {
            node = preexisting_node;
            
            if ((var_mode & (ENV_EXPORT | ENV_UNEXPORT)) == 0)
            {
                // use existing entry's exportv
                var_mode = preexisting_entry_exportv ? ENV_EXPORT : 0;
            }
        }
        else
        {
            if (! get_proc_had_barrier())
            {
                set_proc_had_barrier(true);
                env_universal_barrier();
            }

            if (uvars() && ! uvars()->get(key).missing())
            {
                bool exportv;
                if (var_mode & ENV_EXPORT)
                {
                    exportv = true;
                }
                else if (var_mode & ENV_UNEXPORT)
                {
                    exportv = false;
                }
                else
                {
                    exportv = uvars()->get_export(key);
                }

                uvars()->set(key, val, exportv);
                env_universal_barrier();
                done = 1;
                
            }
            else
            {
                /*
                 New variable with unspecified scope. The default
                 scope is the innermost scope that is shadowing,
                 which will be either the current function or the
                 global scope.
                 */
                node = top.get();
                while (node->next && !node->new_scope)
                {
                    node = node->get_next();
                }
            }
        }
        
        if (!done)
        {
            // Set the entry in the node
            // Note that operator[] accesses the existing entry, or creates a new one
            var_entry_t *entry = node->find_or_create_entry(key);
            if (entry->exportv)
            {
                // this variable already existed, and was exported
                has_changed_new = true;
            }
            entry->val = val;
            if (var_mode & ENV_EXPORT)
            {
                // the new variable is exported
                entry->exportv = true;
                node->exportv = true;
                has_changed_new = true;
            }
            else
            {
                entry->exportv = false;
            }
            
            if (has_changed_old || has_changed_new)
                mark_changed_exported();
        }
    }
    
    if (this->event_handling_parser)
    {
        event_t ev = event_t::variable_event(key);
        ev.arguments.reserve(3);
        ev.arguments.push_back(L"VARIABLE");
        ev.arguments.push_back(L"SET");
        ev.arguments.push_back(key);

        event_fire(*this->event_handling_parser, &ev);
    }

    react_to_variable_change(key);
    
    return 0;
}

static int env_set(const wcstring &key, const wchar_t *val, env_mode_flags_t var_mode)
{
    return main_stack()->set(key, val, var_mode);
}


/**
   Attempt to remove/free the specified key/value pair from the
   specified map.

   \return zero if the variable was not found, non-zero otherwise
*/
bool env_stack_t::try_remove(env_node_t *n, const wcstring &key, int var_mode)
{
    if (n == NULL)
    {
        return false;
    }

    var_entry_t *result = n->find_entry(key);
    if (result != NULL)
    {
        if (result->exportv)
        {
            mark_changed_exported();
        }
        n->remove_entry(key);
        return true;
    }

    if (var_mode & ENV_LOCAL)
    {
        return false;
    }

    if (n->new_scope)
    {
        return try_remove(this->global.get(), key, var_mode);
    }
    else
    {
        return try_remove(n->get_next(), key, var_mode);
    }
}


int env_stack_t::remove(const wcstring &key, int var_mode)
{
    if (this == env_get_main_environment())
    {
        ASSERT_IS_MAIN_THREAD();
    }

    scoped_lock locker(s_env_lock);
    env_node_t *first_node;
    int erased = 0;

    if ((var_mode & ENV_USER) && is_read_only(key))
    {
        return 2;
    }

    first_node = this->top.get();

    if (!(var_mode & ENV_UNIVERSAL))
    {

        if (var_mode & ENV_GLOBAL)
        {
            first_node = this->global.get();
        }

        if (try_remove(first_node, key, var_mode))
        {
            if (this->event_handling_parser)
            {

                event_t ev = event_t::variable_event(key);
                ev.arguments.push_back(L"VARIABLE");
                ev.arguments.push_back(L"ERASE");
                ev.arguments.push_back(key);
                event_fire(*this->event_handling_parser, &ev);
            }
            erased = 1;
        }
    }

    if (!erased &&
            !(var_mode & ENV_GLOBAL) &&
            !(var_mode & ENV_LOCAL))
    {
        bool is_exported = uvars()->get_export(key);
        erased = uvars() && uvars()->remove(key);
        if (erased)
        {
            env_universal_barrier();
            if (this->event_handling_parser)
            {
                    event_t ev = event_t::variable_event(key);
                    ev.arguments.push_back(L"VARIABLE");
                    ev.arguments.push_back(L"ERASE");
                    ev.arguments.push_back(key);
                    event_fire(*this->event_handling_parser, &ev);
            }
        }
        
        if (is_exported)
            mark_changed_exported();
    }

    locker.unlock();
    react_to_variable_change(key);

    return !erased;
}

env_var_t env_get_from_principal(const wcstring &key, env_mode_flags_t mode)
{
    return parser_t::principal_parser().vars().get(key, mode);
}

const wchar_t *env_var_t::c_str(void) const
{
    assert(! is_missing);
    return wcstring::c_str();
}

env_var_t env_stack_t::get(const wcstring &key, env_mode_flags_t mode) const
{
    const bool has_scope = mode & (ENV_LOCAL | ENV_GLOBAL | ENV_UNIVERSAL);
    const bool search_local = !has_scope || (mode & ENV_LOCAL);
    const bool search_global = !has_scope || (mode & ENV_GLOBAL);
    const bool search_universal = !has_scope || (mode & ENV_UNIVERSAL);

    const bool search_exported = (mode & ENV_EXPORT) || !(mode & ENV_UNEXPORT);
    const bool search_unexported = (mode & ENV_UNEXPORT) || !(mode & ENV_EXPORT);

    /* Make the assumption that electric keys can't be shadowed elsewhere, since we currently block that in env_set() */
    if (is_electric(key))
    {
        if (!search_global) return env_var_t::missing_var();
        /* Note that history_t may ask for an environment variable, so don't take the lock here (we don't need it) */
        if (key == L"history")
        {
            env_var_t result;
            history_t *history = reader_get_history();
            if (! history)
            {
                history = &history_t::history_with_name(L"fish");
            }
            if (history)
                history->get_string_representation(&result, ARRAY_SEP_STR);
            return result;
        }
        else if (key == L"COLUMNS")
        {
            return to_string(common_get_width());
        }
        else if (key == L"LINES")
        {
            return to_string(common_get_height());
        }
        else if (key == L"status")
        {
            return to_string(this->exit_status);
        }
        else if (key == L"umask")
        {
            return format_string(L"0%0.3o", get_umask());
        }
        // we should never get here unless the electric var list is out of sync
    }
    
    if (key == L"PWD")
    {
        const working_directory_t *cwd = this->pwd.get();
        if (cwd == NULL)
        {
            return env_var_t::missing_var();
        }
        else
        {
            return cwd->path();
        }
    }

    if (search_local || search_global) {
        /* Lock around a local region */
        scoped_lock lock(s_env_lock);

        const env_node_t *env = search_local ? top.get() : global.get();
        while (env != NULL)
        {
            const var_entry_t *entry = env->find_entry(key);
            if (entry != NULL && (entry->exportv ? search_exported : search_unexported))
            {
                if (entry->val == ENV_NULL)
                {
                    return env_var_t::missing_var();
                }
                else
                {
                    return entry->val;
                }
            }

            if (has_scope)
            {
                if (!search_global || env == global.get()) break;
                env = global.get();
            }
            else
            {
                env = this->next_scope(env);
            }
        }
    }

    if (!search_universal) return env_var_t::missing_var();

    /* Another big hack - only do a universal barrier on the main thread (since it can change variable values)
        Make sure we do this outside the env_lock because it may itself call env_get_string */
    if (is_main_thread() && ! get_proc_had_barrier())
    {
        set_proc_had_barrier(true);
        env_universal_barrier();
    }

    if (uvars())
    {
        env_var_t env_var = uvars()->get(key);
        if (env_var == ENV_NULL || !(uvars()->get_export(key) ? search_exported : search_unexported))
        {
            env_var = env_var_t::missing_var();
        }
        return env_var;
    }
    return env_var_t::missing_var();
}

bool env_stack_t::exist(const wchar_t *key, env_mode_flags_t mode) const
{
    const env_node_t *env;

    CHECK(key, false);

    const bool has_scope = mode & (ENV_LOCAL | ENV_GLOBAL | ENV_UNIVERSAL);
    const bool test_local = !has_scope || (mode & ENV_LOCAL);
    const bool test_global = !has_scope || (mode & ENV_GLOBAL);
    const bool test_universal = !has_scope || (mode & ENV_UNIVERSAL);

    const bool test_exported = (mode & ENV_EXPORT) || !(mode & ENV_UNEXPORT);
    const bool test_unexported = (mode & ENV_UNEXPORT) || !(mode & ENV_EXPORT);

    if (is_electric(key))
    {
        /*
        Electric variables all exist, and they are all global. A local or
        universal version can not exist. They are also never exported.
        */
        if (test_global && test_unexported)
        {
            return true;
        }
        return false;
    }

    if (test_local || test_global)
    {
        env = test_local ? this->top.get() : this->global.get();

        while (env)
        {
            const var_entry_t *entry = env->find_entry(key);

            if (entry != NULL)
            {
                return entry->exportv ? test_exported : test_unexported;
            }

            if (has_scope)
            {
                if (!test_global || env == this->global.get()) break;
                env = this->global.get();
            }
            else
            {
                env = this->next_scope(env);
            }
        }
    }

    if (test_universal)
    {
        if (! get_proc_had_barrier())
        {
            set_proc_had_barrier(true);
            env_universal_barrier();
        }

        if (uvars() && ! uvars()->get(key).missing())
        {
            return uvars()->get_export(key) ? test_exported : test_unexported;
        }
    }

    return 0;
}

/**
   Returns true if the specified scope or any non-shadowed non-global subscopes contain an exported variable.
*/
bool env_stack_t::local_scope_exports(env_node_t *n) const
{

    if (n == this->global.get())
        return false;

    if (n->exportv)
        return true;

    if (n->new_scope)
        return false;

    return this->local_scope_exports(n->get_next());
}

void env_stack_t::push(bool new_scope)
{
    const env_node_ref_t node = env_node_ref_t(new env_node_t(new_scope, top));
    if (new_scope)
    {
        if (local_scope_exports(top.get()))
            mark_changed_exported();
    }
    this->top = node;
}

void env_stack_t::pop()
{
    /* Don't pop past the boundary */
    assert(this->boundary.get() == NULL || this->boundary.get() != this->top.get());
    
    scoped_lock locker(s_env_lock);
    if (this->top != this->global)
    {
        int i;
        int locale_changed = 0;

        const env_node_ref_t killme = top;

        for (i=0; locale_variable[i]; i++)
        {
            const var_entry_t *result =  killme->find_entry(locale_variable[i]);
            if (result != NULL)
            {
                locale_changed = 1;
                break;
            }
        }

        if (killme->new_scope)
        {
            if (killme->exportv || local_scope_exports(killme->next.get()))
                mark_changed_exported();
        }

        top = top->next;

        var_table_t::const_iterator iter;
        for (iter = killme->get_env().begin(); iter != killme->get_env().end(); ++iter)
        {
            const var_entry_t &entry = iter->second;
            if (entry.exportv)
            {
                mark_changed_exported();
                break;
            }
        }
        
        locker.unlock();

        if (locale_changed)
            handle_locale();

    }
    else
    {
        debug(0,
              _(L"Tried to pop empty environment stack."));
        sanity_lose();
    }
}

const environment_t *env_get_main_environment()
{
    return &parser_t::principal_environment();
}

env_var_t env_get_from_main(const wcstring &key)
{
    return env_get_main_environment()->get(key);
}

/**
   Function used with to insert keys of one table into a set::set<wcstring>
*/
static void add_key_to_string_set(const var_table_t &envs, std::set<wcstring> *str_set, bool show_exported, bool show_unexported)
{
    var_table_t::const_iterator iter;
    for (iter = envs.begin(); iter != envs.end(); ++iter)
    {
        const var_entry_t &e = iter->second;

        if ((e.exportv && show_exported) ||
                (!e.exportv && show_unexported))
        {
            /* Insert this key */
            str_set->insert(iter->first);
        }

    }
}

wcstring_list_t env_stack_t::get_names(env_mode_flags_t flags) const
{
    scoped_lock locker(s_env_lock);

    wcstring_list_t result;
    std::set<wcstring> names;
    int show_local = flags & ENV_LOCAL;
    int show_global = flags & ENV_GLOBAL;
    int show_universal = flags & ENV_UNIVERSAL;

    const env_node_t *n = top.get();
    const bool show_exported = (flags & ENV_EXPORT) || !(flags & ENV_UNEXPORT);
    const bool show_unexported = (flags & ENV_UNEXPORT) || !(flags & ENV_EXPORT);

    if (!show_local && !show_global && !show_universal)
    {
        show_local =show_universal = show_global=1;
    }

    if (show_local)
    {
        while (n)
        {
            if (n == this->global.get())
                break;

            add_key_to_string_set(n->get_env(), &names, show_exported, show_unexported);
            if (n->new_scope)
                break;
            else
                n = n->next.get();

        }
    }

    if (show_global)
    {
        add_key_to_string_set(this->global->get_env(), &names, show_exported, show_unexported);
        if (show_unexported)
        {
            result.insert(result.end(), env_electric.begin(), env_electric.end());
        }
    }

    if (show_universal && uvars())
    {
        const wcstring_list_t uni_list = uvars()->get_names(show_exported, show_unexported);
        names.insert(uni_list.begin(), uni_list.end());
    }

    result.insert(result.end(), names.begin(), names.end());
    return result;
}

/**
  Get list of all exported variables
*/

<<<<<<< HEAD
void env_stack_t::get_exported(const env_node_t *n, std::map<wcstring, wcstring> &h) const
=======
static void get_exported(const env_node_t *n, std::map<wcstring, wcstring> *h)
>>>>>>> 9cf2bb18
{
    ASSERT_IS_LOCKED(s_env_lock);
    if (!n)
        return;
    
    if (n->new_scope)
        this->get_exported(this->global.get(), h);
    else
        this->get_exported(n->next.get(), h);

    var_table_t::const_iterator iter;
    for (iter = n->get_env().begin(); iter != n->get_env().end(); ++iter)
    {
        const wcstring &key = iter->first;
        const var_entry_t &val_entry = iter->second;

        if (val_entry.exportv && val_entry.val != ENV_NULL)
        {
            // Export the variable
            // Don't use std::map::insert here, since we need to overwrite existing
            // values from previous scopes
            (*h)[key] = val_entry.val;
        }
        else
        {
            // We need to erase from the map if we are not exporting,
            // since a lower scope may have exported. See #2132
            h->erase(key);
        }
    }
}

void env_stack_t::mark_changed_exported()
{
    changed_exported_generation = EXPORT_GENERATION_INVALID;
}

bool env_stack_t::has_changed_exported() const
{
    // we mark our own exports as dirty by setting the generation to EXPORT_GENERATION_INVALID
    // this will never equal the uvar generation
    assert(s_uvar_export_generation != EXPORT_GENERATION_INVALID);
    return this->changed_exported_generation != s_uvar_export_generation;
}

/* Given a map from key to value, add values to out of the form key=value */
static void export_func(const std::map<wcstring, wcstring> &envs, std::vector<std::string> &out)
{
    out.reserve(out.size() + envs.size());
    std::map<wcstring, wcstring>::const_iterator iter;
    for (iter = envs.begin(); iter != envs.end(); ++iter)
    {
        const wcstring &key = iter->first;
        const std::string &ks = wcs2string(key);
        std::string vs = wcs2string(iter->second);

        /* Arrays in the value are ASCII record separator (0x1e) delimited. But some variables should have colons. Add those. */
        if (variable_is_colon_delimited_array(key))
        {
            /* Replace ARRAY_SEP with colon */
            std::replace(vs.begin(), vs.end(), (char)ARRAY_SEP, ':');
        }

        /* Put a string on the vector */
        out.push_back(std::string());
        std::string &str = out.back();
        str.reserve(ks.size() + 1 + vs.size());

        /* Append our environment variable data to it */
        str.append(ks);
        str.append("=");
        str.append(vs);
    }
}

void env_stack_t::update_export_array_if_necessary(bool recalc)
{
    scoped_lock locker(s_env_lock);
    if (this == env_get_main_environment())
    {
        ASSERT_IS_MAIN_THREAD();
    }

    if (recalc && ! get_proc_had_barrier())
    {
        set_proc_had_barrier(true);
        env_universal_barrier();
    }

    if (this->has_changed_exported())
    {
        std::map<wcstring, wcstring> vals;
        size_t i;

        debug(4, L"env_export_arr() recalc");

<<<<<<< HEAD
        get_exported(top.get(), vals);
        
        // Read the gen count before reading uvars
        const export_generation_t local_export_gen = s_uvar_export_generation;
        assert(local_export_gen != EXPORT_GENERATION_INVALID);
=======
        get_exported(top, &vals);

>>>>>>> 9cf2bb18
        if (uvars())
        {
            const wcstring_list_t uni = uvars()->get_names(true, false);
            for (i=0; i<uni.size(); i++)
            {
                const wcstring &key = uni.at(i);
                const env_var_t val = uvars()->get(key);

                if (! val.missing() && val != ENV_NULL)
                {
                    // Note that std::map::insert does NOT overwrite a value already in the map,
                    // which we depend on here
                    vals.insert(std::pair<wcstring, wcstring>(key, val));
                }
            }
        }

        std::vector<std::string> local_export_buffer;
        export_func(vals, local_export_buffer);
        this->export_array.set(local_export_buffer);
        this->changed_exported_generation = local_export_gen;
    }
}

const null_terminated_array_t<char> &env_stack_t::get_export_array() const
{
    return export_array;
}

const char * const *env_stack_t::env_export_arr(bool recalc)
{
    if (this == env_get_main_environment())
    {
        ASSERT_IS_MAIN_THREAD();
    }
    this->update_export_array_if_necessary(recalc);
    return this->get_export_array().get();
}


env_vars_snapshot_t::env_vars_snapshot_t(const environment_t &env, const wchar_t * const *keys)
{
    ASSERT_IS_MAIN_THREAD();
    wcstring key;
    for (size_t i=0; keys[i]; i++)
    {
        key.assign(keys[i]);
        const env_var_t val = env.get(key);
        if (! val.missing())
        {
            vars[key] = val;
        }
    }
}

static void apply_changes_and_delete(callback_data_list_t *changes)
{
    ASSERT_IS_MAIN_THREAD();
    assert(changes != NULL);
    for (size_t i=0; i < changes->size(); i++)
    {
        const callback_data_t &data = changes->at(i);
        universal_callback(data.type, data.key.c_str());
    }
    delete changes;
}

void env_universal_barrier()
{
    if (uvars())
    {
        callback_data_list_t incoming_changes;
        bool has_outgoing_changes = uvars()->sync(&incoming_changes);
        if (has_outgoing_changes)
        {
            universal_notifier_t::default_notifier().post_notification();
        }
        
        /* Enqueue callbacks */
        if (! incoming_changes.empty())
        {
            iothread_enqueue_to_main(apply_changes_and_delete, new callback_data_list_t(incoming_changes));
        }
        
        // Increment s_uvar_export_generation, but ensure it doesn't go to EXPORT_GENERATION_INVALID
        // Notice we take great care to not store EXPORT_GENERATION_INVALID even transiently
        export_generation_t next = 1 + s_uvar_export_generation;
        if (next == EXPORT_GENERATION_INVALID)
        {
            next = 0;
        }
        s_uvar_export_generation = next;
    }
}

env_var_t env_vars_snapshot_t::get(const wcstring &key, env_mode_flags_t mode) const
{
    std::map<wcstring, wcstring>::const_iterator iter = vars.find(key);
    return (iter == vars.end() ? env_var_t::missing_var() : env_var_t(iter->second));
}

wcstring_list_t env_vars_snapshot_t::get_names(env_mode_flags_t flags) const
{
    wcstring_list_t result;
    std::map<wcstring, wcstring>::const_iterator iter = vars.begin();
    while (iter != vars.end())
    {
        result.push_back(iter->first);
        ++iter;
    }
    return result;
}

const wchar_t * const env_vars_snapshot_t::highlighting_keys[] = {L"PATH", L"CDPATH", L"fish_function_path", L"PWD", L"HOME", USER_ABBREVIATIONS_VARIABLE_NAME, NULL};

environment_t::environment_t() { }
environment_t::~environment_t() { }<|MERGE_RESOLUTION|>--- conflicted
+++ resolved
@@ -1385,11 +1385,7 @@
   Get list of all exported variables
 */
 
-<<<<<<< HEAD
-void env_stack_t::get_exported(const env_node_t *n, std::map<wcstring, wcstring> &h) const
-=======
-static void get_exported(const env_node_t *n, std::map<wcstring, wcstring> *h)
->>>>>>> 9cf2bb18
+void env_stack_t::get_exported(const env_node_t *n, std::map<wcstring, wcstring> *h) const
 {
     ASSERT_IS_LOCKED(s_env_lock);
     if (!n)
@@ -1486,16 +1482,11 @@
 
         debug(4, L"env_export_arr() recalc");
 
-<<<<<<< HEAD
-        get_exported(top.get(), vals);
+        get_exported(top.get(), &vals);
         
         // Read the gen count before reading uvars
         const export_generation_t local_export_gen = s_uvar_export_generation;
         assert(local_export_gen != EXPORT_GENERATION_INVALID);
-=======
-        get_exported(top, &vals);
-
->>>>>>> 9cf2bb18
         if (uvars())
         {
             const wcstring_list_t uni = uvars()->get_names(true, false);
