--- conflicted
+++ resolved
@@ -2039,14 +2039,7 @@
                 wcstring current_argument, previous_argument;
                 if (matching_arg_index != (size_t)(-1))
                 {
-<<<<<<< HEAD
-                    /* Get the current argument and the previous argument, if we have one */
-                    current_argument = all_arguments.at(matching_arg_index)->get_source(cmd);
-
-                    if (matching_arg_index > 0)
-                    {
-                        previous_argument = all_arguments.at(matching_arg_index - 1)->get_source(cmd);
-=======
+
                     const wcstring matching_arg = all_arguments.at(matching_arg_index)->get_source(cmd);
                     
                     /* If the cursor is in whitespace, then the "current" argument is empty and the previous argument is the matching one. But if the cursor was in or at the end of the argument, then the current argument is the matching one, and the previous argument is the one before it. */
@@ -2063,7 +2056,6 @@
                         {
                             previous_argument = all_arguments.at(matching_arg_index - 1)->get_source(cmd);
                         }
->>>>>>> 48d35361
                     }
 
                     /* Check to see if we have a preceding double-dash */
@@ -2154,20 +2146,6 @@
                             }
                             delete transient_cmd; //may be null
                         }
-<<<<<<< HEAD
-                        
-                        /* If we have found no command specific completions at all, fall back to using file completions. */
-                        if (completer.empty())
-                        {
-                            do_file = true;
-                        }
-                        
-                        /* And if we're autosuggesting, and the token is empty, don't do file suggestions */
-                        if ((flags & COMPLETION_REQUEST_AUTOSUGGESTION) && current_argument.empty())
-                        {
-                            do_file = false;
-                        }
-=======
                     }
 
                     /* If we have found no command specific completions at all, fall back to using file completions. */
@@ -2175,13 +2153,12 @@
                         do_file = true;
                     
                     /* Hack. If we're cd, do directories only (#1059) */
-                    directories_only = (current_command_unescape == L"cd");
+                    directories_only = (original_command_unescape == L"cd");
                     
                     /* And if we're autosuggesting, and the token is empty, don't do file suggestions */
-                    if ((flags & COMPLETION_REQUEST_AUTOSUGGESTION) && current_argument_unescape.empty())
+                    if ((flags & COMPLETION_REQUEST_AUTOSUGGESTION) && current_argument.empty())
                     {
                         do_file = false;
->>>>>>> 48d35361
                     }
                 }
 
