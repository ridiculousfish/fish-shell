--- conflicted
+++ resolved
@@ -44,11 +44,8 @@
 #include "parser_keywords.h"
 #include "wutil.h"
 #include "path.h"
-<<<<<<< HEAD
 #include "parse_tree.h"
-=======
 #include "iothread.h"
->>>>>>> 2efc0bad
 
 /*
   Completion description strings, mostly for different types of files, such as sockets, block devices, etc.
@@ -1794,11 +1791,7 @@
     return res;
 }
 
-<<<<<<< HEAD
-void complete(const wcstring &cmd_with_subcmds, std::vector<completion_t> &comps, completion_request_flags_t flags, wcstring_list_t *commands_to_load)
-=======
-void complete(const wcstring &cmd, std::vector<completion_t> &comps, completion_request_flags_t flags)
->>>>>>> 2efc0bad
+void complete(const wcstring &cmd_with_subcmds, std::vector<completion_t> &comps, completion_request_flags_t flags)
 {
     /* Determine the innermost subcommand */
     const wchar_t *cmdsubst_begin, *cmdsubst_end;
@@ -1937,11 +1930,6 @@
                 if (completer.empty())
                     do_file = true;
                 
-                /* But if we are planning on loading commands, don't do file completions.
-                 See https://github.com/fish-shell/fish-shell/issues/378 */
-                if (commands_to_load != NULL && completer.has_commands_to_load())
-                    do_file = false;
-                
                 /* And if we're autosuggesting, and the token is empty, don't do file suggestions */
                 if ((flags & COMPLETION_REQUEST_AUTOSUGGESTION) && current_argument_unescape.empty())
                     do_file = false;
@@ -1949,94 +1937,6 @@
                 /* This function wants the unescaped string */
                 completer.complete_param_expand(current_token, do_file);
             }
-<<<<<<< HEAD
-=======
-
-            tok_next(&tok);
-
-        }
-
-        /*
-          Get the string to complete
-        */
-
-        current_token.assign(tok_begin, cursor_pos-(tok_begin-cmd_cstr));
-
-        if (prev_begin)
-        {
-            prev_token.assign(prev_begin, prev_end - prev_begin);
-        }
-        else
-        {
-            prev_token.clear();
-        }
-
-//    debug( 0, L"on_command: %d, %ls %ls\n", on_command, current_command, current_token );
-
-        /*
-          Check if we are using the 'command' or 'builtin' builtins
-          _and_ we are writing a switch instead of a command. In that
-          case, complete using the builtins completions, not using a
-          subcommand.
-        */
-
-        if ((on_command || current_token == L"--") &&
-                string_prefixes_string(L"-", current_token) &&
-                !(use_command && use_function && use_builtin))
-        {
-            if (use_command == 0)
-                current_command = L"builtin";
-            else
-                current_command = L"command";
-
-            had_cmd = 1;
-            on_command = 0;
-        }
-
-        /*
-          Use command completions if in between commands
-        */
-        if (!had_cmd)
-        {
-            on_command=1;
-        }
-
-
-        if (on_command)
-        {
-            /* Complete command filename */
-            completer.complete_cmd(current_token, use_function, use_builtin, use_command);
-        }
-        else
-        {
-            bool do_file = false;
-
-            wcstring current_command_unescape, prev_token_unescape, current_token_unescape;
-            if (unescape_string(current_command, &current_command_unescape, UNESCAPE_DEFAULT) &&
-                unescape_string(prev_token, &prev_token_unescape, UNESCAPE_DEFAULT) &&
-                unescape_string(current_token, &current_token_unescape, UNESCAPE_INCOMPLETE))
-            {
-                do_file = completer.complete_param(current_command_unescape,
-                                                   prev_token_unescape,
-                                                   current_token_unescape,
-                                                   !had_ddash);
-            }
-
-            /* If we have found no command specific completions at
-            all, fall back to using file completions.
-            */
-            if (completer.empty())
-                do_file = true;
-
-            /* If we're autosuggesting, and the token is empty, don't do file suggestions */
-            if ((flags & COMPLETION_REQUEST_AUTOSUGGESTION) && current_token_unescape.empty())
-                do_file = false;
-
-            /*
-              This function wants the unescaped string
-            */
-            completer.complete_param_expand(current_token, do_file);
->>>>>>> 2efc0bad
         }
     }
     
