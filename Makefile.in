--- conflicted
+++ resolved
@@ -92,21 +92,7 @@
 #
 # All objects that the system needs to build fish, except fish.o
 #
-<<<<<<< HEAD
-
-
-FISH_OBJS := obj/function.o obj/builtin.o obj/complete.o obj/env.o obj/exec.o \
-	obj/expand.o obj/highlight.o obj/history.o obj/kill.o obj/parser.o \
-	obj/proc.o obj/reader.o obj/sanity.o obj/tokenizer.o obj/wildcard.o \
-	obj/wgetopt.o obj/wutil.o obj/input.o obj/output.o obj/intern.o \
-	obj/env_universal_common.o obj/input_common.o obj/event.o obj/signal.o \
-	obj/io.o obj/parse_util.o obj/common.o obj/screen.o obj/path.o \
-	obj/autoload.o obj/parser_keywords.o obj/iothread.o obj/color.o \
-	obj/postfork.o obj/builtin_string.o obj/builtin_test.o obj/parse_tree.o \
-    obj/parse_productions.o obj/parse_execution.o obj/pager.o obj/utf8.o \
-    obj/fish_version.o obj/wcstringutil.o obj/docopt_registration.o \
-    obj/docopt_fish.o obj/docopt_fish_parse_tree.o
-=======
+
 FISH_OBJS := obj/autoload.o obj/builtin.o obj/builtin_commandline.o \
 	obj/builtin_complete.o obj/builtin_jobs.o obj/builtin_printf.o \
 	obj/builtin_set.o obj/builtin_set_color.o obj/builtin_string.o \
@@ -120,8 +106,8 @@
 	obj/parser.o obj/parser_keywords.o obj/path.o obj/postfork.o \
 	obj/proc.o obj/reader.o obj/sanity.o obj/screen.o obj/signal.o \
 	obj/tokenizer.o obj/utf8.o obj/util.o obj/wcstringutil.o \
-	obj/wgetopt.o obj/wildcard.o obj/wutil.o
->>>>>>> fa535637
+	obj/wgetopt.o obj/wildcard.o obj/wutil.o obj/docopt_registration.o \
+    obj/docopt_fish.o obj/docopt_fish_parse_tree.o
 
 FISH_INDENT_OBJS := obj/fish_indent.o obj/print_help.o $(FISH_OBJS)
 
@@ -833,7 +819,7 @@
 	cp config.h /tmp/fish_make_depend/
 	mv $(subst obj/,/tmp/fish_make_depend/src/,$(FISH_ALL_OBJS:.o=.cpp)) /tmp/fish_make_depend/
 	cd /tmp/fish_make_depend && \
-		makedepend -f$(CURDIR)/Makefile.in -pobj/ -Y -Isrc *.cpp
+	    makedepend -f$(CURDIR)/Makefile.in -pobj/ -Y -Isrc *.cpp
 	rm -Rf /tmp/fish_make_depend
 	./config.status
 .PHONY: depend
