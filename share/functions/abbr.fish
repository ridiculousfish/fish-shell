--- conflicted
+++ resolved
@@ -1,4 +1,3 @@
-<<<<<<< HEAD
 function abbr --description 'Manage abbreviations' --signature '
   Usage:
     abbr -a <word_phrase>...
@@ -23,111 +22,20 @@
 	if set -q word_phrase
 	
 		# Convert from old "key=value" to new "key value" syntax
-		if string match -qr '^[^ ]+=' -- $mode_arg
-			set mode_arg (string replace "=" " " -- $mode_arg)
-=======
-function abbr --description "Manage abbreviations"
-	# parse arguments
-	set -l mode
-	set -l mode_flag # the flag that was specified, for better errors
-	set -l mode_arg
-	set -l needs_arg no
-	while set -q argv[1]
-		set -l new_mode
-		switch $argv[1]
-			case '-h' '--help'
-				__fish_print_help abbr
-				return 0
-			case '-a' '--add'
-				set new_mode add
-				set needs_arg multi
-			case '-e' '--erase'
-				set new_mode erase
-				set needs_arg single
-			case '-l' '--list'
-				set new_mode list
-			case '-s' '--show'
-				set new_mode show
-			case '--'
-				set -e argv[1]
-				break
-			case '-*'
-				printf ( _ "%s: invalid option -- %s\n" ) abbr $argv[1] >&2
-				return 1
-			case '*'
-				break
-		end
-		if test -n "$mode" -a -n "$new_mode"
-			# we're trying to set two different modes
-			printf ( _ "%s: %s cannot be specified along with %s\n" ) abbr $argv[1] $mode_flag >&2
-			return 1
-		end
-		set mode $new_mode
-		set mode_flag $argv[1]
-		set -e argv[1]
-	end
-
-	# If run with no options, treat it like --add if we have an argument, or
-	# --show if we do not have an argument
-	if not set -q mode[1]
-		if set -q argv[1]
-			set mode add
-			set needs_arg multi
-		else
-			set mode show
-		end
-	end
-
-	if test $needs_arg = single
-		set mode_arg $argv[1]
-		set needs_arg no
-		set -e argv[1]
-	else if test $needs_arg = multi
-		set mode_arg $argv
-		set needs_arg no
-		set -e argv
-	end
-	if test $needs_arg != no
-		printf ( _ "%s: option requires an argument -- %s\n" ) abbr $mode_flag >&2
-		return 1
-	end
-	
-	# none of our modes want any excess arguments
-	if set -q argv[1]
-		printf ( _ "%s: Unexpected argument -- %s\n" ) abbr $argv[1] >&2
-		return 1
-	end
-
-	switch $mode
-	case 'add'
-		# Convert from old "key=value" syntax
 		# TODO: This should be removed later
-		if not set -q mode_arg[2]; and string match -qr '^[^ ]+=' -- $mode_arg
-			set mode_arg (string split "=" -- $mode_arg)
->>>>>>> 9d2092bf
+		if not set -q word_phrase[2]; and string match -qr '^[^ ]+=' -- $word_phrase
+			set word_phrase (string split "=" -- $word_phrase)
 		end
 	
 		# Bail out early if the exact abbr is already in
-<<<<<<< HEAD
 		# This depends on the separator staying the same, but that's the common case (config.fish)
 		contains -- "$word_phrase" $fish_user_abbreviations; and return 0
-	
-		set -l kv (__fish_abbr_split "$word_phrase")
-		set -l key $kv[1]
-		set -l value $kv[2]
-
-		# ensure the key contains at least one non-space character
-		if not string match -qr "\w" -- $key
-			printf ( _ "%s: abbreviation must have a non-empty key\n" ) abbr >&2
-=======
-		contains -- "$mode_arg" $fish_user_abbreviations; and return 0
-		set -l key $mode_arg[1]
-		set -e mode_arg[1]
-		set -l value "$mode_arg"
+		set -l key $word_phrase[1]
+		set -e word_phrase[1]
+		set -l value "$word_phrase"
 		# Because we later store "$key $value", there can't be any spaces in the key
 		if string match -q "* *" -- $key
 			printf ( _ "%s: abbreviation cannot have spaces in the key\n" ) abbr >&2
->>>>>>> 9d2092bf
 			return 1
 		end
 		if test -z "$value"
@@ -143,28 +51,19 @@
 			# and therefore work properly if someone sets this as a global variable
 			set -U fish_user_abbreviations
 		end
-<<<<<<< HEAD
-		set fish_user_abbreviations $fish_user_abbreviations "$word_phrase"
+		set fish_user_abbreviations $fish_user_abbreviations "$key $value"
 		return 0
 	
 	else if set -ql opt_erase
-		set -l key (__fish_abbr_split "$word")[1]
-		if set -l idx (__fish_abbr_get_by_key $key)
-=======
-		set fish_user_abbreviations $fish_user_abbreviations "$key $value"
-		return 0
-
-	case 'erase'
-		if set -l idx (__fish_abbr_get_by_key $mode_arg)
->>>>>>> 9d2092bf
+		if set -l idx (__fish_abbr_get_by_key $word)
 			set -e fish_user_abbreviations[$idx]
 			return 0
 		else
-			printf ( _ "%s: no such abbreviation '%s'\n" ) abbr $mode_arg >&2
+			printf ( _ "%s: no such abbreviation '%s'\n" ) abbr $word >&2
 			return 2
 		end
  
-	else if begin ; set -ql opt_show ; or not count $argv > /dev/null; end
+	else if set -ql opt_show ; or not count $argv > /dev/null
 		# Either --show is set, or $argv is empty, which is like --show
 		for i in $fish_user_abbreviations
 			set -l opt_double_dash
