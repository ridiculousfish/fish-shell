/** \file builtin.c
	Functions for executing builtin functions.

	How to add a new builtin function:

	1). Create a function in builtin.c with the following signature:

	<tt>static int builtin_NAME( parser_t &parser, wchar_t ** args )</tt>

	where NAME is the name of the builtin, and args is a zero-terminated list of arguments.

	2). Add a line like { L"NAME", &builtin_NAME, N_(L"Bla bla bla") }, to the builtin_data_t variable. The description is used by the completion system. Note that this array is sorted!

	3). Create a file doc_src/NAME.txt, containing the manual for the builtin in Doxygen-format. Check the other builtin manuals for proper syntax.

	4). Use 'git add doc_src/NAME.txt' to start tracking changes to the documentation file.

*/

#include "config.h"

#include <stdlib.h>
#include <stdio.h>
#include <wchar.h>
#include <unistd.h>
#include <termios.h>
#include <errno.h>
#include <sys/types.h>
#include <sys/stat.h>
#include <fcntl.h>
#include <dirent.h>
#include <string.h>
#include <signal.h>
#include <wctype.h>
#include <sys/time.h>
#include <time.h>

#include "fallback.h"
#include "util.h"

#include "wutil.h"
#include "builtin.h"
#include "function.h"
#include "complete.h"
#include "proc.h"
#include "parser.h"
#include "reader.h"
#include "env.h"
#include "common.h"
#include "wgetopt.h"
#include "sanity.h"
#include "tokenizer.h"
#include "wildcard.h"
#include "input_common.h"
#include "input.h"
#include "intern.h"
#include "event.h"
#include "signal.h"
#include "exec.h"
#include "highlight.h"
#include "parse_util.h"
#include "parser_keywords.h"
#include "expand.h"
#include "path.h"
#include "history.h"
#include "parse_tree.h"
#include "wcstringutil.h"

/**
   The default prompt for the read command
*/
#define DEFAULT_READ_PROMPT L"set_color green; echo -n read; set_color normal; echo -n \"> \""

/**
   The mode name to pass to history and input
*/

#define READ_MODE_NAME L"fish_read"

/**
   The send stuff to foreground message
*/
#define FG_MSG _( L"Send job %d, '%ls' to foreground\n" )

/**
   Datastructure to describe a builtin.
*/
struct builtin_data_t
{
    /**
       Name of the builtin
    */
    const wchar_t *name;
    /**
       Function pointer tothe builtin implementation
    */
    int (*func)(parser_t &parser, io_streams_t &streams, wchar_t **argv);
    /**
       Description of what the builtin does
    */
    const wchar_t *desc;

    bool operator<(const wcstring &) const;
    bool operator<(const builtin_data_t *) const;
};

bool builtin_data_t::operator<(const wcstring &other) const
{
    return wcscmp(this->name, other.c_str()) < 0;
}

bool builtin_data_t::operator<(const builtin_data_t *other) const
{
    return wcscmp(this->name, other->name) < 0;
}

void builtin_show_error(io_streams_t &streams, const wcstring &err)
{
    streams.stderr_stream.append(err);
}

/**
   Counts the number of non null pointers in the specified array
*/
static int builtin_count_args(const wchar_t * const * argv)
{
    int argc = 1;
    while (argv[argc] != NULL)
    {
        argc++;
    }
    return argc;
}

/**
	This function works like wperror, but it prints its result into
	the sb_err string instead of to stderr. Used by the builtin
	commands.
*/

static void builtin_wperror(io_streams_t &streams, const wchar_t *s)
{
    if (s != 0)
    {
        streams.stderr_stream.append(s);
        streams.stderr_stream.append(L": ");
    }
    char *err = strerror(errno);
    if (err)
    {
        const wcstring werr = str2wcstring(err);
        streams.stderr_stream.append(werr);
        streams.stderr_stream.push_back(L'\n');
    }
}

/**
   Count the number of times the specified character occurs in the specified string
*/
static int count_char(const wchar_t *str, wchar_t c)
{
    int res = 0;
    for (; *str; str++)
    {
        res += (*str==c);
    }
    return res;
}

wcstring builtin_help_get(parser_t &parser, io_streams_t &streams, const wchar_t *name)
{
    /* This won't ever work if no_exec is set */
    if (no_exec)
        return wcstring();

    wcstring_list_t lst;
    wcstring out;
    const wcstring name_esc = escape_string(name, 1);
    wcstring cmd = format_string(L"__fish_print_help %ls", name_esc.c_str());
    if (!streams.out_is_redirected && isatty(STDOUT_FILENO))
    {
        // since we're using a subshell, __fish_print_help can't tell we're in
        // a terminal. Tell it ourselves.
        int cols = common_get_width();
        cmd = format_string(L"__fish_print_help --tty-width %d %ls", cols, name_esc.c_str());
    }
    if (exec_subshell(parser, cmd, lst, false /* don't apply exit status */) >= 0)
    {
        for (size_t i=0; i<lst.size(); i++)
        {
            out.append(lst.at(i));
            out.push_back(L'\n');
        }
    }
    return out;
}

/**
   Print help for the specified builtin. If \c b is sb_err, also print
   the line information

   If \c b is the buffer representing standard error, and the help
   message is about to be printed to an interactive screen, it may be
   shortened to fit the screen.


*/

static void builtin_print_help(parser_t &parser, io_streams_t &streams, const wchar_t *cmd, output_stream_t &b)
{
    bool is_stderr = (&b == &streams.stderr_stream);
    if (is_stderr)
    {
        b.append(parser.current_line());
    }

    const wcstring h = builtin_help_get(parser, streams, cmd);

    if (!h.size())
        return;

    wchar_t *str = wcsdup(h.c_str());
    if (str)
    {
        bool is_short = false;
        if (is_stderr)
        {

            /*
              Interactive mode help to screen - only print synopsis if
              the rest won't fit
            */

            int screen_height, lines;

            screen_height = common_get_height();
            lines = count_char(str, L'\n');
            if (! parser.get_is_interactive() || (lines > 2*screen_height/3))
            {
                wchar_t *pos;
                int cut=0;
                int i;

                is_short = true;

                /*
                  First move down 4 lines
                */

                pos = str;
                for (i=0; (i<4) && pos && *pos; i++)
                {
                    pos = wcschr(pos+1, L'\n');
                }

                if (pos && *pos)
                {

                    /*
                       Then find the next empty line
                    */
                    for (; *pos; pos++)
                    {
                        if (*pos == L'\n')
                        {
                            wchar_t *pos2;
                            int is_empty = 1;

                            for (pos2 = pos+1; *pos2; pos2++)
                            {
                                if (*pos2 == L'\n')
                                    break;

                                if (*pos2 != L'\t' && *pos2 !=L' ')
                                {
                                    is_empty = 0;
                                    break;
                                }
                            }
                            if (is_empty)
                            {
                                /*
                                  And cut it
                                */
                                *(pos2+1)=L'\0';
                                cut = 1;
                                break;
                            }
                        }
                    }
                }

                /*
                  We did not find a good place to cut message to
                  shorten it - so we make sure we don't print
                  anything.
                */
                if (!cut)
                {
                    *str = 0;
                }

            }
        }

        b.append(str);
        if (is_short)
        {
            b.append_format(_(L"%ls: Type 'help %ls' for related documentation\n\n"), cmd, cmd);
        }

        free(str);
    }
}

/**
   Perform error reporting for encounter with unknown option
*/
static void builtin_unknown_option(parser_t &parser, io_streams_t &streams, const wchar_t *cmd, const wchar_t *opt)
{
    streams.stderr_stream.append_format(BUILTIN_ERR_UNKNOWN, cmd, opt);
    builtin_print_help(parser, streams, cmd, streams.stderr_stream);
}

/**
   Perform error reporting for encounter with missing argument
*/
static void builtin_missing_argument(parser_t &parser, io_streams_t &streams, const wchar_t *cmd, const wchar_t *opt)
{
    streams.stderr_stream.append_format(BUILTIN_ERR_MISSING, cmd, opt);
    builtin_print_help(parser, streams, cmd, streams.stderr_stream);
}

/*
  Here follows the definition of all builtin commands. The function
  names are all on the form builtin_NAME where NAME is the name of the
  builtin. so the function name for the builtin 'fg' is
  'builtin_fg'.

  A few builtins, including 'while', 'command' and 'builtin' are not
  defined here as they are handled directly by the parser. (They are
  not parsed as commands, instead they only alter the parser state)

  The builtins 'break' and 'continue' are so closely related that they
  share the same implementation, namely 'builtin_break_continue.

  Several other builtins, including jobs, ulimit and set are so big
  that they have been given their own file. These files are all named
  'builtin_NAME.c', where NAME is the name of the builtin. These files
  are included directly below.

*/


#include "builtin_set.cpp"
#include "builtin_commandline.cpp"
#include "builtin_complete.cpp"
#include "builtin_ulimit.cpp"
#include "builtin_jobs.cpp"
#include "builtin_set_color.cpp"
#include "builtin_printf.cpp"

/* builtin_test lives in builtin_test.cpp */
int builtin_test(parser_t &parser, io_streams_t &streams, wchar_t **argv);

/**
   List a single key binding.
   Returns false if no binding with that sequence and mode exists.
 */
static bool builtin_bind_list_one(io_streams_t &streams, const wcstring& seq, const wcstring& bind_mode)
{
    std::vector<wcstring> ecmds;
    wcstring sets_mode;

    if (!input_mapping_get(seq, bind_mode, &ecmds, &sets_mode))
    {
        return false;
    }

    streams.stdout_stream.append(L"bind");

    // Append the mode flags if applicable
    if (bind_mode != DEFAULT_BIND_MODE)
    {
        const wcstring emode = escape_string(bind_mode, ESCAPE_ALL);
        streams.stdout_stream.append(L" -M ");
        streams.stdout_stream.append(emode);
    }
    if (sets_mode != bind_mode)
    {
        const wcstring esets_mode = escape_string(sets_mode, ESCAPE_ALL);
        streams.stdout_stream.append(L" -m ");
        streams.stdout_stream.append(esets_mode);
    }

    // Append the name
    wcstring tname;
    if (input_terminfo_get_name(seq, &tname))
    {
        // Note that we show -k here because we have an input key name
        streams.stdout_stream.append_format(L" -k %ls", tname.c_str());
    }
    else
    {
        // No key name, so no -k; we show the escape sequence directly
        const wcstring eseq = escape_string(seq, ESCAPE_ALL);
        streams.stdout_stream.append_format(L" %ls", eseq.c_str());
    }

    // Now show the list of commands
    for (size_t i = 0; i < ecmds.size(); i++)
    {
        const wcstring &ecmd = ecmds.at(i);
        const wcstring escaped_ecmd = escape_string(ecmd, ESCAPE_ALL);
        streams.stdout_stream.push_back(' ');
        streams.stdout_stream.append(escaped_ecmd);
    }
    streams.stdout_stream.push_back(L'\n');

    return true;
}

/**
   List all current key bindings
 */
static void builtin_bind_list(io_streams_t &streams, const wchar_t *bind_mode)
{
    const std::vector<input_mapping_name_t> lst = input_mapping_get_names();

    for (std::vector<input_mapping_name_t>::const_iterator it = lst.begin(), end = lst.end();
         it != end;
         ++it)
    {
        if (bind_mode != NULL && bind_mode != it->mode)
        {
            continue;
        }

        builtin_bind_list_one(streams, it->seq, it->mode);
    }
}

/**
   Print terminfo key binding names to string buffer used for standard output.

   \param all if set, all terminfo key binding names will be
   printed. If not set, only ones that are defined for this terminal
   are printed.
 */
static void builtin_bind_key_names(io_streams_t &streams, int all)
{
    const wcstring_list_t names = input_terminfo_get_names(!all);
    for (size_t i=0; i<names.size(); i++)
    {
        const wcstring &name = names.at(i);

        streams.stdout_stream.append_format(L"%ls\n", name.c_str());
    }
}

/**
   Print all the special key binding functions to string buffer used for standard output.

 */
static void builtin_bind_function_names(io_streams_t &streams)
{
    wcstring_list_t names = input_function_get_names();

    for (size_t i=0; i<names.size(); i++)
    {
        const wchar_t *seq = names.at(i).c_str();
        streams.stdout_stream.append_format(L"%ls\n", seq);
    }
}

// Wraps input_terminfo_get_sequence(), appending the correct error messages as needed.
static int get_terminfo_sequence(io_streams_t &streams, const wchar_t *seq, wcstring *out_seq)
{
    if (input_terminfo_get_sequence(seq, out_seq))
    {
        return 1;
    }
    wcstring eseq = escape_string(seq, 0);
    switch (errno)
    {
        case ENOENT:
        {
            streams.stderr_stream.append_format(_(L"%ls: No key with name '%ls' found\n"), L"bind", eseq.c_str());
            break;
        }

        case EILSEQ:
        {
            streams.stderr_stream.append_format(_(L"%ls: Key with name '%ls' does not have any mapping\n"), L"bind", eseq.c_str());
            break;
        }

        default:
        {
            streams.stderr_stream.append_format(_(L"%ls: Unknown error trying to bind to key named '%ls'\n"), L"bind", eseq.c_str());
            break;
        }
    }
    return 0;
}

/**
   Add specified key binding.
 */
static int builtin_bind_add(io_streams_t &streams,
                            const wchar_t *seq, const wchar_t **cmds, size_t cmds_len,
                            const wchar_t *mode, const wchar_t *sets_mode, int terminfo)
{

    if (terminfo)
    {
        wcstring seq2;
        if (get_terminfo_sequence(streams, seq, &seq2))
        {
            input_mapping_add(seq2.c_str(), cmds, cmds_len, mode, sets_mode);
        }
        else
        {
            return 1;
        }

    }
    else
    {
        input_mapping_add(seq, cmds, cmds_len, mode, sets_mode);
    }

    return 0;

}

/**
   Erase specified key bindings

   \param seq an array of all key bindings to erase
   \param all if specified, _all_ key bindings will be erased
   \param mode if specified, only bindings from that mode will be erased. If not given and \c all is \c false, \c DEFAULT_BIND_MODE will be used.
 */
static int builtin_bind_erase(io_streams_t &streams, wchar_t **seq, int all, const wchar_t *mode, int use_terminfo)
{
    if (all)
    {
        const std::vector<input_mapping_name_t> lst = input_mapping_get_names();
        for (std::vector<input_mapping_name_t>::const_iterator it = lst.begin(), end = lst.end();
             it != end;
             ++it)
        {
            if (mode == NULL || mode == it->mode)
            {
                input_mapping_erase(it->seq, it->mode);
            }
        }

        return 0;
    }
    else
    {
        int res = 0;

        if (mode == NULL) mode = DEFAULT_BIND_MODE;

        while (*seq)
        {
            if (use_terminfo)
            {
                wcstring seq2;
                if (get_terminfo_sequence(streams, *seq++, &seq2))
                {
                    input_mapping_erase(seq2, mode);
                }
                else
                {
                    res = 1;
                }
            }
            else
            {
                input_mapping_erase(*seq++, mode);
            }
        }

        return res;
    }
}


/**
   The bind builtin, used for setting character sequences
*/
static int builtin_bind(parser_t &parser, io_streams_t &streams, wchar_t **argv)
{
    wgetopter_t w;

    enum
    {
        BIND_INSERT,
        BIND_ERASE,
        BIND_KEY_NAMES,
        BIND_FUNCTION_NAMES
    };

    int argc=builtin_count_args(argv);
    int mode = BIND_INSERT;
    int res = STATUS_BUILTIN_OK;
    int all = 0;

    const wchar_t *bind_mode = DEFAULT_BIND_MODE;
    bool bind_mode_given = false;
    const wchar_t *sets_bind_mode = DEFAULT_BIND_MODE;
    bool sets_bind_mode_given = false;

    int use_terminfo = 0;

    w.woptind=0;

    static const struct woption long_options[] =
    {
        { L"all", no_argument, 0, 'a' },
        { L"erase", no_argument, 0, 'e' },
        { L"function-names", no_argument, 0, 'f' },
        { L"help", no_argument, 0, 'h' },
        { L"key", no_argument, 0, 'k' },
        { L"key-names", no_argument, 0, 'K' },
        { L"mode", required_argument, 0, 'M' },
        { L"sets-mode", required_argument, 0, 'm' },
        { 0, 0, 0, 0 }
    };

    while (1)
    {
        int opt_index = 0;
        int opt = w.wgetopt_long(argc,
                               argv,
                               L"aehkKfM:m:",
                               long_options,
                               &opt_index);

        if (opt == -1)
            break;

        switch (opt)
        {
            case 0:
                if (long_options[opt_index].flag != 0)
                    break;
                streams.stderr_stream.append_format(
                              BUILTIN_ERR_UNKNOWN,
                              argv[0],
                              long_options[opt_index].name);
                builtin_print_help(parser, streams, argv[0], streams.stderr_stream);

                return STATUS_BUILTIN_ERROR;

            case 'a':
                all = 1;
                break;

            case 'e':
                mode = BIND_ERASE;
                break;

            case 'h':
                builtin_print_help(parser, streams, argv[0], streams.stdout_stream);
                return STATUS_BUILTIN_OK;

            case 'k':
                use_terminfo = 1;
                break;

            case 'K':
                mode = BIND_KEY_NAMES;
                break;

            case 'f':
                mode = BIND_FUNCTION_NAMES;
                break;

            case 'M':
                bind_mode = w.woptarg;
                bind_mode_given = true;
                break;

            case 'm':
                sets_bind_mode = w.woptarg;
                sets_bind_mode_given = true;
                break;

            case '?':
                builtin_unknown_option(parser, streams, argv[0], argv[w.woptind-1]);
                return STATUS_BUILTIN_ERROR;


        }
    }

    /*
     * if mode is given, but not new mode, default to new mode to mode
     */
    if (bind_mode_given && !sets_bind_mode_given)
    {
        sets_bind_mode = bind_mode;
    }

    switch (mode)
    {

        case BIND_ERASE:
        {
            if (builtin_bind_erase(streams, &argv[w.woptind], all, bind_mode_given ? bind_mode : NULL, use_terminfo))
            {
                res = STATUS_BUILTIN_ERROR;
            }
            break;
        }

        case BIND_INSERT:
        {
            switch (argc-w.woptind)
            {
                case 0:
                {
                    builtin_bind_list(streams, bind_mode_given ? bind_mode : NULL);
                    break;
                }

                case 1:
                {
                    wcstring seq;
                    if (use_terminfo)
                    {
                        if (!get_terminfo_sequence(streams, argv[w.woptind], &seq))
                        {
                            res = STATUS_BUILTIN_ERROR;
                            // get_terminfo_sequence already printed the error
                            break;
                        }
                    }
                    else
                    {
                        seq = argv[w.woptind];
                    }
                    if (!builtin_bind_list_one(streams, seq, bind_mode))
                    {
                        res = STATUS_BUILTIN_ERROR;
                        wcstring eseq = escape_string(argv[w.woptind], 0);
                        if (use_terminfo)
                        {
                            streams.stderr_stream.append_format(_(L"%ls: No binding found for key '%ls'\n"), argv[0], eseq.c_str());
                        }
                        else
                        {
                            streams.stderr_stream.append_format(_(L"%ls: No binding found for sequence '%ls'\n"), argv[0], eseq.c_str());
                        }
                    }
                    break;
                }

                default:
                {
                    if (builtin_bind_add(streams, argv[w.woptind], (const wchar_t **)argv + (w.woptind + 1), argc - (w.woptind + 1), bind_mode, sets_bind_mode, use_terminfo))
                    {
                        res = STATUS_BUILTIN_ERROR;
                    }
                    break;
                }

            }
            break;
        }

        case BIND_KEY_NAMES:
        {
            builtin_bind_key_names(streams, all);
            break;
        }


        case BIND_FUNCTION_NAMES:
        {
            builtin_bind_function_names(streams);
            break;
        }


        default:
        {
            res = STATUS_BUILTIN_ERROR;
            streams.stderr_stream.append_format(_(L"%ls: Invalid state\n"), argv[0]);
            break;
        }
    }

    return res;
}


/**
   The block builtin, used for temporarily blocking events
*/
static int builtin_block(parser_t &parser, io_streams_t &streams, wchar_t **argv)
{
    wgetopter_t w;
    enum
    {
        UNSET,
        GLOBAL,
        LOCAL,
    }
    ;

    int scope=UNSET;
    int erase = 0;
    int argc=builtin_count_args(argv);

    w.woptind=0;

    static const struct woption
            long_options[] =
    {
        {
            L"erase", no_argument, 0, 'e'
        }
        ,
        {
            L"local", no_argument, 0, 'l'
        }
        ,
        {
            L"global", no_argument, 0, 'g'
        }
        ,
        {
            L"help", no_argument, 0, 'h'
        }
        ,
        {
            0, 0, 0, 0
        }
    }
    ;

    while (1)
    {
        int opt_index = 0;

        int opt = w.wgetopt_long(argc,
                               argv,
                               L"elgh",
                               long_options,
                               &opt_index);
        if (opt == -1)
            break;

        switch (opt)
        {
            case 0:
                if (long_options[opt_index].flag != 0)
                    break;
                streams.stderr_stream.append_format(
                              BUILTIN_ERR_UNKNOWN,
                              argv[0],
                              long_options[opt_index].name);
                builtin_print_help(parser, streams, argv[0], streams.stderr_stream);

                return STATUS_BUILTIN_ERROR;
            case 'h':
                builtin_print_help(parser, streams, argv[0], streams.stdout_stream);
                return STATUS_BUILTIN_OK;

            case 'g':
                scope = GLOBAL;
                break;

            case 'l':
                scope = LOCAL;
                break;

            case 'e':
                erase = 1;
                break;

            case '?':
                builtin_unknown_option(parser, streams, argv[0], argv[w.woptind-1]);
                return STATUS_BUILTIN_ERROR;

        }

    }

    if (erase)
    {
        if (scope != UNSET)
        {
            streams.stderr_stream.append_format(_(L"%ls: Can not specify scope when removing block\n"), argv[0]);
            return STATUS_BUILTIN_ERROR;
        }

        if (parser.global_event_blocks.empty())
        {
            streams.stderr_stream.append_format(_(L"%ls: No blocks defined\n"), argv[0]);
            return STATUS_BUILTIN_ERROR;
        }
        parser.global_event_blocks.pop_front();
    }
    else
    {
        size_t block_idx = 0;
        block_t *block = parser.block_at_index(block_idx);

        event_blockage_t eb = {};
        eb.typemask = (1<<EVENT_ANY);

        switch (scope)
        {
            case LOCAL:
            {
                // If this is the outermost block, then we're global
                if (block_idx + 1 >= parser.block_count())
                {
                    block = NULL;
                }
                break;
            }
            case GLOBAL:
            {
                block=NULL;
            }
            case UNSET:
            {
                while (block != NULL && block->type() != FUNCTION_CALL && block->type() != FUNCTION_CALL_NO_SHADOW)
                {
                    // Set it in function scope
                    block = parser.block_at_index(++block_idx);
                }
            }
        }
        if (block)
        {
            block->event_blocks.push_front(eb);
        }
        else
        {
            parser.global_event_blocks.push_front(eb);
        }
    }

    return STATUS_BUILTIN_OK;

}

/**
   The builtin builtin, used for giving builtins precedence over
   functions. Mostly handled by the parser. All this code does is some
   additional operational modes, such as printing a list of all
   builtins, printing help, etc.
*/
static int builtin_builtin(parser_t &parser, io_streams_t &streams, wchar_t **argv)
{
    wgetopter_t w;
    int argc=builtin_count_args(argv);
    int list=0;

    w.woptind=0;

    static const struct woption
            long_options[] =
    {
        {
            L"names", no_argument, 0, 'n'
        }
        ,
        {
            L"help", no_argument, 0, 'h'
        }
        ,
        {
            0, 0, 0, 0
        }
    }
    ;

    while (1)
    {
        int opt_index = 0;

        int opt = w.wgetopt_long(argc,
                               argv,
                               L"nh",
                               long_options,
                               &opt_index);
        if (opt == -1)
            break;

        switch (opt)
        {
            case 0:
                if (long_options[opt_index].flag != 0)
                    break;
                streams.stderr_stream.append_format(
                              BUILTIN_ERR_UNKNOWN,
                              argv[0],
                              long_options[opt_index].name);
                builtin_print_help(parser, streams, argv[0], streams.stderr_stream);


                return STATUS_BUILTIN_ERROR;
            case 'h':
                builtin_print_help(parser, streams, argv[0], streams.stdout_stream);
                return STATUS_BUILTIN_OK;

            case 'n':
                list=1;
                break;

            case '?':
                builtin_unknown_option(parser, streams, argv[0], argv[w.woptind-1]);
                return STATUS_BUILTIN_ERROR;

        }

    }

    if (list)
    {
        wcstring_list_t names = builtin_get_names();
        sort(names.begin(), names.end());

        for (size_t i=0; i<names.size(); i++)
        {
            const wchar_t *el = names.at(i).c_str();

            streams.stdout_stream.append(el);
            streams.stdout_stream.append(L"\n");
        }
    }
    return STATUS_BUILTIN_OK;
}

/**
   Implementation of the builtin emit command, used to create events.
 */
static int builtin_emit(parser_t &parser, io_streams_t &streams, wchar_t **argv)
{
    wgetopter_t w;

    int argc=builtin_count_args(argv);

    w.woptind=0;

    static const struct woption
            long_options[] =
    {
        {
            L"help", no_argument, 0, 'h'
        }
        ,
        {
            0, 0, 0, 0
        }
    }
    ;

    while (1)
    {
        int opt_index = 0;

        int opt = w.wgetopt_long(argc,
                               argv,
                               L"h",
                               long_options,
                               &opt_index);
        if (opt == -1)
            break;

        switch (opt)
        {
            case 0:
                if (long_options[opt_index].flag != 0)
                    break;
                streams.stderr_stream.append_format(
                              BUILTIN_ERR_UNKNOWN,
                              argv[0],
                              long_options[opt_index].name);
                builtin_print_help(parser, streams, argv[0], streams.stderr_stream);
                return STATUS_BUILTIN_ERROR;

            case 'h':
                builtin_print_help(parser, streams, argv[0], streams.stdout_stream);
                return STATUS_BUILTIN_OK;

            case '?':
                builtin_unknown_option(parser, streams, argv[0], argv[w.woptind-1]);
                return STATUS_BUILTIN_ERROR;

        }

    }

    if (!argv[w.woptind])
    {
        streams.stderr_stream.append_format(L"%ls: expected event name\n", argv[0]);
        return STATUS_BUILTIN_ERROR;
    }
    const wchar_t *eventname = argv[w.woptind];
    wcstring_list_t args(argv + w.woptind + 1, argv + argc);
    event_fire_generic(parser, eventname, &args);

    return STATUS_BUILTIN_OK;
}


/**
   Implementation of the builtin 'command'. Actual command running is handled by
   the parser, this just processes the flags.
*/
static int builtin_command(parser_t &parser, io_streams_t &streams, wchar_t **argv)
{
    wgetopter_t w;

    int argc=builtin_count_args(argv);
    int print_path=0;

    w.woptind=0;

    static const struct woption
            long_options[] =
    {
        { L"search", no_argument, 0, 's' },
        { L"help", no_argument, 0, 'h' },
        { 0, 0, 0, 0 }
    };

    while (1)
    {
        int opt_index = 0;

        int opt = w.wgetopt_long(argc,
                               argv,
                               L"svh",
                               long_options,
                               &opt_index);
        if (opt == -1)
            break;

        switch (opt)
        {
            case 0:
                if (long_options[opt_index].flag != 0)
                    break;
                streams.stderr_stream.append_format(
                              BUILTIN_ERR_UNKNOWN,
                              argv[0],
                              long_options[opt_index].name);
                builtin_print_help(parser, streams, argv[0], streams.stderr_stream);
                return STATUS_BUILTIN_ERROR;

            case 'h':
                builtin_print_help(parser, streams, argv[0], streams.stdout_stream);
                return STATUS_BUILTIN_OK;

            case 's':
            case 'v':
                print_path=1;
                break;

            case '?':
                builtin_unknown_option(parser, streams, argv[0], argv[w.woptind-1]);
                return STATUS_BUILTIN_ERROR;

        }

    }

    if (!print_path)
    {
        builtin_print_help(parser, streams, argv[0], streams.stdout_stream);
        return STATUS_BUILTIN_ERROR;
    }

    int found=0;

    for (int idx = w.woptind; argv[idx]; ++idx)
    {
        const wchar_t *command_name = argv[idx];
        wcstring path;
        if (path_get_path(command_name, &path, parser.vars()))
        {
            streams.stdout_stream.append_format(L"%ls\n", path.c_str());
            ++found;
        }
    }
    return found ? STATUS_BUILTIN_OK : STATUS_BUILTIN_ERROR;
}

/**
   A generic bultin that only supports showing a help message. This is
   only a placeholder that prints the help message. Useful for
   commands that live in the parser.
*/
static int builtin_generic(parser_t &parser, io_streams_t &streams, wchar_t **argv)
{
    wgetopter_t w;

    int argc=builtin_count_args(argv);

    /* Hackish - if we have no arguments other than the command, we are a "naked invocation" and we just print help */
    if (argc == 1)
    {
        builtin_print_help(parser, streams, argv[0], streams.stdout_stream);
        return STATUS_BUILTIN_ERROR;
    }

    w.woptind=0;

    static const struct woption
            long_options[] =
    {
        { L"help", no_argument, 0, 'h' },
        { 0, 0, 0, 0 }
    };

    while (1)
    {
        int opt_index = 0;

        int opt = w.wgetopt_long(argc,
                               argv,
                               L"h",
                               long_options,
                               &opt_index);
        if (opt == -1)
            break;

        switch (opt)
        {
            case 0:
                if (long_options[opt_index].flag != 0)
                    break;
                streams.stderr_stream.append_format(
                              BUILTIN_ERR_UNKNOWN,
                              argv[0],
                              long_options[opt_index].name);
                builtin_print_help(parser, streams, argv[0], streams.stderr_stream);
                return STATUS_BUILTIN_ERROR;

            case 'h':
                builtin_print_help(parser, streams, argv[0], streams.stdout_stream);
                return STATUS_BUILTIN_OK;

            case '?':
                builtin_unknown_option(parser, streams, argv[0], argv[w.woptind-1]);
                return STATUS_BUILTIN_ERROR;

        }

    }
    return STATUS_BUILTIN_ERROR;
}

/**
   Output a definition of the specified function to the specified
   string. Used by the functions builtin.
*/
static void functions_def(const wcstring &name, output_stream_t &out)
{
    CHECK(! name.empty(),);

    wcstring desc, def;
    function_get_desc(name, &desc);
    function_get_definition(name, &def);

    event_t search(EVENT_ANY);

    search.function_name = name;

    std::vector<event_ref_t> ev;
    event_get(search, &ev);

    out.append(L"function ");

    /* Typically we prefer to specify the function name first, e.g. "function foo --description bar"
       But If the function name starts with a -, we'll need to output it after all the options. */
    bool defer_function_name = (name.at(0) == L'-');
    if (! defer_function_name)
    {
        out.append(escape_string(name, true));
    }

    if (! desc.empty())
    {
        wcstring esc_desc = escape_string(desc, true);
        out.append(L" --description ");
        out.append(esc_desc);
    }

    if (!function_get_shadows(name))
    {
        out.append(L" --no-scope-shadowing");
    }

    for (size_t i=0; i<ev.size(); i++)
    {
        const event_ref_t &next = ev.at(i);
        switch (next->type)
        {
            case EVENT_SIGNAL:
            {
                out.append_format(L" --on-signal %ls", sig2wcs(next->param1.signal));
                break;
            }

            case EVENT_VARIABLE:
            {
                out.append_format(L" --on-variable %ls", next->str_param1.c_str());
                break;
            }

            case EVENT_EXIT:
            {
                if (next->param1.pid > 0)
                    out.append_format(L" --on-process-exit %d", next->param1.pid);
                else
                    out.append_format(L" --on-job-exit %d", -next->param1.pid);
                break;
            }

            case EVENT_JOB_ID:
            {
                const job_t *j = job_get(next->param1.job_id);
                if (j)
                    out.append_format(L" --on-job-exit %d", j->pgid);
                break;
            }

            case EVENT_GENERIC:
            {
                out.append_format(L" --on-event %ls", next->str_param1.c_str());
                break;
            }

        }

    }


    wcstring_list_t named = function_get_named_arguments(name);
    if (! named.empty())
    {
        out.append_format(L" --argument");
        for (size_t i=0; i < named.size(); i++)
        {
            out.append_format(L" %ls", named.at(i).c_str());
        }
    }

    /* Output the function name if we deferred it */
    if (defer_function_name)
    {
        out.append(L" -- ");
        out.append(escape_string(name, true));
    }

    /* Output any inherited variables as `set -l` lines */
    std::map<wcstring,env_var_t> inherit_vars = function_get_inherit_vars(name);
    for (std::map<wcstring,env_var_t>::const_iterator it = inherit_vars.begin(), end = inherit_vars.end(); it != end; ++it)
    {
        wcstring_list_t lst;
        if (!it->second.missing())
        {
            tokenize_variable_array(it->second, lst);
        }

        /* This forced tab is crummy, but we don't know what indentation style the function uses */
        out.append_format(L"\n\tset -l %ls", it->first.c_str());
        for (wcstring_list_t::const_iterator arg_it = lst.begin(), arg_end = lst.end(); arg_it != arg_end; ++arg_it)
        {
            wcstring earg = escape_string(*arg_it, ESCAPE_ALL);
            out.push_back(L' ');
            out.append(earg);
        }
    }

    /* This forced tab is sort of crummy - not all functions start with a tab */
    out.append_format(L"\n\t%ls", def.c_str());

    /* Append a newline before the 'end', unless there already is one there */
    if (! string_suffixes_string(L"\n", def))
    {
        out.push_back(L'\n');
    }
    out.append(L"end\n");
}


/**
   The functions builtin, used for listing and erasing functions.
*/
static int builtin_functions(parser_t &parser, io_streams_t &streams, wchar_t **argv)
{
    wgetopter_t w;

    int i;
    int erase=0;
    wchar_t *desc=0;

    int argc=builtin_count_args(argv);
    int list=0;
    int show_hidden=0;
    int res = STATUS_BUILTIN_OK;
    int query = 0;
    int copy = 0;

    w.woptind=0;

    static const struct woption
            long_options[] =
    {
        {
            L"erase", no_argument, 0, 'e'
        }
        ,
        {
            L"description", required_argument, 0, 'd'
        }
        ,
        {
            L"names", no_argument, 0, 'n'
        }
        ,
        {
            L"all", no_argument, 0, 'a'
        }
        ,
        {
            L"help", no_argument, 0, 'h'
        }
        ,
        {
            L"query", no_argument, 0, 'q'
        }
        ,
        {
            L"copy", no_argument, 0, 'c'
        }
        ,
        {
            0, 0, 0, 0
        }
    }
    ;

    while (1)
    {
        int opt_index = 0;

        int opt = w.wgetopt_long(argc,
                               argv,
                               L"ed:nahqc",
                               long_options,
                               &opt_index);
        if (opt == -1)
            break;

        switch (opt)
        {
            case 0:
                if (long_options[opt_index].flag != 0)
                    break;
                streams.stderr_stream.append_format(
                              BUILTIN_ERR_UNKNOWN,
                              argv[0],
                              long_options[opt_index].name);
                builtin_print_help(parser, streams, argv[0], streams.stderr_stream);


                return STATUS_BUILTIN_ERROR;

            case 'e':
                erase=1;
                break;

            case 'd':
                desc=w.woptarg;
                break;

            case 'n':
                list=1;
                break;

            case 'a':
                show_hidden=1;
                break;

            case 'h':
                builtin_print_help(parser, streams, argv[0], streams.stdout_stream);
                return STATUS_BUILTIN_OK;

            case 'q':
                query = 1;
                break;

            case 'c':
                copy = 1;
                break;

            case '?':
                builtin_unknown_option(parser, streams, argv[0], argv[w.woptind-1]);
                return STATUS_BUILTIN_ERROR;

        }

    }

    /*
      Erase, desc, query, copy and list are mutually exclusive
    */
    if ((erase + (!!desc) + list + query + copy) > 1)
    {
        streams.stderr_stream.append_format(
                      _(L"%ls: Invalid combination of options\n"),
                      argv[0]);

        builtin_print_help(parser, streams, argv[0], streams.stderr_stream);

        return STATUS_BUILTIN_ERROR;
    }

    if (erase)
    {
        int i;
<<<<<<< HEAD
        for (i=w.woptind; i<argc; i++)
            function_remove_ignore_autoload(argv[i]);
=======
        for (i=woptind; i<argc; i++)
            function_remove(argv[i]);
>>>>>>> 9cf2bb18
        return STATUS_BUILTIN_OK;
    }
    else if (desc)
    {
        wchar_t *func;

        if (argc-w.woptind != 1)
        {
            streams.stderr_stream.append_format(
                          _(L"%ls: Expected exactly one function name\n"),
                          argv[0]);
            builtin_print_help(parser, streams, argv[0], streams.stderr_stream);

            return STATUS_BUILTIN_ERROR;
        }
        func = argv[w.woptind];
        if (!function_exists(parser, func))
        {
            streams.stderr_stream.append_format(
                          _(L"%ls: Function '%ls' does not exist\n"),
                          argv[0],
                          func);

            builtin_print_help(parser, streams, argv[0], streams.stderr_stream);

            return STATUS_BUILTIN_ERROR;
        }

        function_set_desc(parser, func, desc);

        return STATUS_BUILTIN_OK;
    }
    else if (list || (argc==w.woptind))
    {
        bool is_screen = !streams.out_is_redirected && isatty(STDOUT_FILENO);
        size_t i;
        wcstring_list_t names = function_get_names(show_hidden);
        std::sort(names.begin(), names.end());
        if (is_screen)
        {
            wcstring buff;

            for (i=0; i<names.size(); i++)
            {
                buff.append(names.at(i));
                buff.append(L", ");
            }
            
            wcstring tmp;
            write_screen(buff, tmp);
            streams.stdout_stream.append(tmp);
        }
        else
        {
            for (i=0; i<names.size(); i++)
            {
                streams.stdout_stream.append(names.at(i).c_str());
                streams.stdout_stream.append(L"\n");
            }
        }

        return STATUS_BUILTIN_OK;
    }
    else if (copy)
    {
        wcstring current_func;
        wcstring new_func;

        if (argc-w.woptind != 2)
        {
            streams.stderr_stream.append_format(
                          _(L"%ls: Expected exactly two names (current function name, and new function name)\n"),
                          argv[0]);
            builtin_print_help(parser, streams, argv[0], streams.stderr_stream);

            return STATUS_BUILTIN_ERROR;
        }
        current_func = argv[w.woptind];
        new_func = argv[w.woptind+1];

        if (!function_exists(parser, current_func))
        {
            streams.stderr_stream.append_format(
                          _(L"%ls: Function '%ls' does not exist\n"),
                          argv[0],
                          current_func.c_str());
            builtin_print_help(parser, streams, argv[0], streams.stderr_stream);

            return STATUS_BUILTIN_ERROR;
        }

        if ((wcsfuncname(new_func) != 0) || parser_keywords_is_reserved(new_func))
        {
            streams.stderr_stream.append_format(
                          _(L"%ls: Illegal function name '%ls'\n"),
                          argv[0],
                          new_func.c_str());
            builtin_print_help(parser, streams, argv[0], streams.stderr_stream);
            return STATUS_BUILTIN_ERROR;
        }

        // keep things simple: don't allow existing names to be copy targets.
        if (function_exists(parser, new_func))
        {
            streams.stderr_stream.append_format(
                          _(L"%ls: Function '%ls' already exists. Cannot create copy '%ls'\n"),
                          argv[0],
                          new_func.c_str(),
                          current_func.c_str());
            builtin_print_help(parser, streams, argv[0], streams.stderr_stream);

            return STATUS_BUILTIN_ERROR;
        }

        if (function_copy(current_func, new_func))
            return STATUS_BUILTIN_OK;
        return STATUS_BUILTIN_ERROR;
    }

    for (i=w.woptind; i<argc; i++)
    {
        if (!function_exists(parser, argv[i]))
            res++;
        else
        {
            if (!query)
            {
                if (i != w.woptind)
                    streams.stdout_stream.append(L"\n");

                functions_def(argv[i], streams.stdout_stream);
            }
        }
    }

    return res;
}

static unsigned int builtin_echo_digit(wchar_t wc, unsigned int base)
{
    // base must be hex or octal
    assert(base == 8 || base == 16);
    switch (wc)
    {
        case L'0':
            return 0;
        case L'1':
            return 1;
        case L'2':
            return 2;
        case L'3':
            return 3;
        case L'4':
            return 4;
        case L'5':
            return 5;
        case L'6':
            return 6;
        case L'7':
            return 7;
    }

    if (base == 16) switch (wc)
        {
            case L'8':
                return 8;
            case L'9':
                return 9;
            case L'a':
            case L'A':
                return 10;
            case L'b':
            case L'B':
                return 11;
            case L'c':
            case L'C':
                return 12;
            case L'd':
            case L'D':
                return 13;
            case L'e':
            case L'E':
                return 14;
            case L'f':
            case L'F':
                return 15;
        }
    return UINT_MAX;
}

/* Parse a numeric escape sequence in str, returning whether we succeeded.
   Also return the number of characters consumed and the resulting value.
   Supported escape sequences:

   \0nnn: octal value, zero to three digits
   \nnn: octal value, one to three digits
   \xhh: hex value, one to two digits
*/
static bool builtin_echo_parse_numeric_sequence(const wchar_t *str, size_t *consumed, unsigned char *out_val)
{
    bool success = false;
    unsigned char val = 0; //resulting character
    unsigned int start = 0; //the first character of the numeric part of the sequence

    unsigned int base = 0, max_digits = 0;
    if (builtin_echo_digit(str[0], 8) != UINT_MAX)
    {
        // Octal escape
        base = 8;

        // If the first digit is a 0, we allow four digits (including that zero)
        // Otherwise we allow 3.
        max_digits = (str[0] == L'0' ? 4 : 3);
    }
    else if (str[0] == L'x')
    {
        // Hex escape
        base = 16;
        max_digits = 2;

        // Skip the x
        start = 1;
    }

    if (base != 0)
    {
        unsigned int idx;
        for (idx = start; idx < start + max_digits; idx++)
        {
            unsigned int digit = builtin_echo_digit(str[idx], base);
            if (digit == UINT_MAX) break;
            val = val * base + digit;
        }

        // We succeeded if we consumed at least one digit
        if (idx > start)
        {
            *consumed = idx;
            *out_val = val;
            success = true;
        }
    }
    return success;
}

/** The echo builtin.
    bash only respects -n if it's the first argument. We'll do the same.
    We also support a new option -s to mean "no spaces"
*/

static int builtin_echo(parser_t &parser, io_streams_t &streams, wchar_t **argv)
{
    wgetopter_t w;

    /* Skip first arg */
    if (! *argv++)
        return STATUS_BUILTIN_ERROR;

    /* Process options. Options must come at the beginning - the first non-option kicks us out. */
    bool print_newline = true, print_spaces = true, interpret_special_chars = false;
    size_t option_idx = 0;
    for (option_idx = 0; argv[option_idx] != NULL; option_idx++)
    {
        const wchar_t *arg = argv[option_idx];
        assert(arg != NULL);
        bool arg_is_valid_option = false;
        if (arg[0] == L'-')
        {
            // We have a leading dash. Ensure that every subseqnent character is a valid option.
            size_t i = 1;
            while (arg[i] != L'\0' && wcschr(L"nesE", arg[i]) != NULL)
            {
                i++;
            }
            // We must have at least two characters to be a valid option, and have consumed the whole string
            arg_is_valid_option = (i >= 2 && arg[i] == L'\0');
        }
        
        if (! arg_is_valid_option)
        {
            // This argument is not an option, so there are no more options
            break;
        }
        
        // Ok, we are sure the argument is an option. Parse it.
        assert(arg_is_valid_option);
        for (size_t i=1; arg[i] != L'\0'; i++)
        {
            switch (arg[i])
            {
                case L'n':
                    print_newline = false;
                    break;
                case L'e':
                    interpret_special_chars = true;
                    break;
                case L's':
                    print_spaces = false;
                    break;
                case L'E':
                    interpret_special_chars = false;
                    break;
                default:
                    assert(0 && "Unexpected character in builtin_echo argument");
                    break;
            }
        }
    }

    /* The special character \c can be used to indicate no more output */
    bool continue_output = true;
    
    /* Skip over the options */
    const wchar_t * const *args_to_echo = argv + option_idx;
    for (size_t idx = 0; continue_output && args_to_echo[idx] != NULL; idx++)
    {
        if (print_spaces && idx > 0)
        {
            streams.stdout_stream.push_back(' ');
        }

        const wchar_t *str = args_to_echo[idx];
        for (size_t j=0; continue_output && str[j]; j++)
        {
            if (! interpret_special_chars || str[j] != L'\\')
            {
                /* Not an escape */
                streams.stdout_stream.push_back(str[j]);
            }
            else
            {
                /* Most escapes consume one character in addition to the backslash; the numeric sequences may consume more, while an unrecognized escape sequence consumes none. */
                wchar_t wc;
                size_t consumed = 1;
                switch (str[j+1])
                {
                    case L'a':
                        wc = L'\a';
                        break;
                    case L'b':
                        wc = L'\b';
                        break;
                    case L'e':
                        wc = L'\x1B';
                        break;
                    case L'f':
                        wc = L'\f';
                        break;
                    case L'n':
                        wc = L'\n';
                        break;
                    case L'r':
                        wc = L'\r';
                        break;
                    case L't':
                        wc = L'\t';
                        break;
                    case L'v':
                        wc = L'\v';
                        break;
                    case L'\\':
                        wc = L'\\';
                        break;

                    case L'c':
                        wc = 0;
                        continue_output = false;
                        break;

                    default:
                    {
                        /* Octal and hex escape sequences */
                        unsigned char narrow_val = 0;
                        if (builtin_echo_parse_numeric_sequence(str + j + 1, &consumed, &narrow_val))
                        {
                            /* Here consumed must have been set to something. The narrow_val is a literal byte that we want to output (#1894) */
                            wc = ENCODE_DIRECT_BASE + narrow_val % 256;
                        }
                        else
                        {
                            /* Not a recognized escape. We consume only the backslash. */
                            wc = L'\\';
                            consumed = 0;
                        }
                        break;
                    }
                }

                /* Skip over characters that were part of this escape sequence (but not the backslash, which will be handled by the loop increment */
                j += consumed;

                if (continue_output)
                {
                    streams.stdout_stream.push_back(wc);
                }
            }
        }
    }
    if (print_newline && continue_output)
    {
        streams.stdout_stream.push_back('\n');
    }
    return STATUS_BUILTIN_OK;
}

/** The pwd builtin. We don't respect -P to resolve symbolic links because we try to always resolve them. */
static int builtin_pwd(parser_t &parser, io_streams_t &streams, wchar_t **argv)
{
    wgetopter_t w;
    wchar_t dir_path[4096];
    wchar_t *res = wgetcwd(dir_path, 4096);
    if (res == NULL)
    {
        return STATUS_BUILTIN_ERROR;
    }
    else
    {
        streams.stdout_stream.append(dir_path);
        streams.stdout_stream.push_back(L'\n');
        return STATUS_BUILTIN_OK;
    }
}

/** Adds a function to the function set. It calls into function.cpp to perform any heavy lifting. */
int define_function(parser_t &parser, io_streams_t &streams, const wcstring_list_t &c_args, const wcstring &contents, int definition_line_offset, wcstring *out_err)
{
    wgetopter_t w;
    assert(out_err != NULL);

    /* wgetopt expects 'function' as the first argument. Make a new wcstring_list with that property. */
    wcstring_list_t args;
    args.push_back(L"function");
    args.insert(args.end(), c_args.begin(), c_args.end());

    /* Hackish const_cast matches the one in builtin_run */
    const null_terminated_array_t<wchar_t> argv_array(args);
    wchar_t **argv = const_cast<wchar_t **>(argv_array.get());

    int argc = builtin_count_args(argv);
    int res=STATUS_BUILTIN_OK;
    wchar_t *desc=0;
    std::vector<event_t> events;
    
    bool has_named_arguments = false;
    wcstring_list_t named_arguments;
    wcstring_list_t inherit_vars;

    bool shadows = true;

    w.woptind=0;
    
    wcstring_list_t wrap_targets;
    
    /* If -a/--argument-names is specified before the function name,
       then the function name is the last positional, e.g. `function -a arg1 arg2 name`.
       If it is specified after the function name (or not specified at all) then the
       function name is the first positional. This is the common case. */
    bool name_is_first_positional = true;
    wcstring_list_t positionals;
    
    const struct woption long_options[] =
    {
        { L"description", required_argument, 0, 'd' },
        { L"on-signal", required_argument, 0, 's' },
        { L"on-job-exit", required_argument, 0, 'j' },
        { L"on-process-exit", required_argument, 0, 'p' },
        { L"on-variable", required_argument, 0, 'v' },
        { L"on-event", required_argument, 0, 'e' },
        { L"wraps", required_argument, 0, 'w' },
        { L"help", no_argument, 0, 'h' },
        { L"argument-names", no_argument, 0, 'a' },
        { L"no-scope-shadowing", no_argument, 0, 'S' },
        { L"inherit-variable", required_argument, 0, 'V' },
        { 0, 0, 0, 0 }
    };

    while (1 && (!res))
    {
        int opt_index = 0;

<<<<<<< HEAD
        int opt = w.wgetopt_long(argc,
=======
        // The leading - here specifies RETURN_IN_ORDER
        int opt = wgetopt_long(argc,
>>>>>>> 9cf2bb18
                               argv,
                               L"-d:s:j:p:v:e:haSV:",
                               long_options,
                               &opt_index);
        if (opt == -1)
            break;

        switch (opt)
        {
            case 0:
                if (long_options[opt_index].flag != 0)
                    break;



                append_format(*out_err,
                              BUILTIN_ERR_UNKNOWN,
                              argv[0],
                              long_options[opt_index].name);

                res = 1;
                break;

            case 'd':
                desc=w.woptarg;
                break;

            case 's':
            {
                int sig = wcs2sig(w.woptarg);

                if (sig < 0)
                {
                    append_format(*out_err,
                                  _(L"%ls: Unknown signal '%ls'\n"),
                                  argv[0],
                                  w.woptarg);
                    res=1;
                    break;
                }
                events.push_back(event_t::signal_event(sig));
                break;
            }

            case 'v':
            {
                if (wcsvarname(w.woptarg))
                {
                    append_format(*out_err,
                                  _(L"%ls: Invalid variable name '%ls'\n"),
                                  argv[0],
                                  w.woptarg);
                    res=STATUS_BUILTIN_ERROR;
                    break;
                }

                events.push_back(event_t::variable_event(w.woptarg));
                break;
            }


            case 'e':
            {
                events.push_back(event_t::generic_event(w.woptarg));
                break;
            }

            case 'j':
            case 'p':
            {
                pid_t pid;
                wchar_t *end;
                event_t e(EVENT_ANY);

                if ((opt == 'j') &&
                        (wcscasecmp(w.woptarg, L"caller") == 0))
                {
                    int job_id = -1;

                    if (parser.get_is_subshell())
                    {
                        size_t block_idx = 0;

                        /* Find the outermost substitution block */
                        for (block_idx = 0; ; block_idx++)
                        {
                            const block_t *b = parser.block_at_index(block_idx);
                            if (b == NULL || b->type() == SUBST)
                                break;
                        }

                        /* Go one step beyond that, to get to the caller */
                        const block_t *caller_block = parser.block_at_index(block_idx + 1);
                        if (caller_block != NULL && caller_block->job != NULL)
                        {
                            job_id = caller_block->job->job_id;
                        }
                    }

                    if (job_id == -1)
                    {
                        append_format(*out_err,
                                      _(L"%ls: Cannot find calling job for event handler\n"),
                                      argv[0]);
                        res=1;
                    }
                    else
                    {
                        e.type = EVENT_JOB_ID;
                        e.param1.job_id = job_id;
                    }

                }
                else
                {
                    errno = 0;
                    pid = fish_wcstoi(w.woptarg, &end, 10);
                    if (errno || !end || *end)
                    {
                        append_format(*out_err,
                                      _(L"%ls: Invalid process id %ls\n"),
                                      argv[0],
                                      w.woptarg);
                        res=1;
                        break;
                    }


                    e.type = EVENT_EXIT;
                    e.param1.pid = (opt=='j'?-1:1)*abs(pid);
                }
                if (res)
                {
                    /* nothing */
                }
                else
                {
                    events.push_back(e);
                }
                break;
            }

            case 'a':
                has_named_arguments = true;
                /* The function name is the first positional unless -a comes before all positionals */
                name_is_first_positional = ! positionals.empty();
                break;

            case 'S':
                shadows = 0;
                break;

            case 'w':
                wrap_targets.push_back(w.woptarg);
                break;

            case 'V':
            {
                if (wcsvarname(w.woptarg))
                {
                    append_format(*out_err, _(L"%ls: Invalid variable name '%ls'\n"), argv[0], w.woptarg);
                    res = STATUS_BUILTIN_ERROR;
                    break;
                }

                inherit_vars.push_back(w.woptarg);
                break;
            }

            case 'h':
                builtin_print_help(parser, streams, argv[0], streams.stdout_stream);
                return STATUS_BUILTIN_OK;
                
            case 1:
                assert(woptarg != NULL);
                positionals.push_back(woptarg);
                break;

            case '?':
                builtin_unknown_option(parser, streams, argv[0], argv[w.woptind-1]);
                res = 1;
                break;

        }

    }

    if (!res)
    {
<<<<<<< HEAD

        if (argc == w.woptind)
=======
        /* Determine the function name, and remove it from the list of positionals */
        wcstring function_name;
        bool name_is_missing = positionals.empty();
        if (! name_is_missing)
        {
            if (name_is_first_positional)
            {
                function_name = positionals.front();
                positionals.erase(positionals.begin());
            }
            else
            {
                function_name = positionals.back();
                positionals.erase(positionals.end() - 1);
            }
        }
        
        if (name_is_missing)
>>>>>>> 9cf2bb18
        {
            append_format(*out_err,
                          _(L"%ls: Expected function name\n"),
                          argv[0]);
            res=1;
        }
<<<<<<< HEAD
        else if (wcsfuncname(argv[w.woptind]))
=======
        else if (wcsfuncname(function_name))
>>>>>>> 9cf2bb18
        {
            append_format(*out_err,
                          _(L"%ls: Illegal function name '%ls'\n"),
                          argv[0],
<<<<<<< HEAD
                          argv[w.woptind]);

            res=1;
        }
        else if (parser_keywords_is_reserved(argv[w.woptind]))
=======
                          function_name.c_str());

            res=1;
        }
        else if (parser_keywords_is_reserved(function_name))
>>>>>>> 9cf2bb18
        {

            append_format(*out_err,
                          _(L"%ls: The name '%ls' is reserved,\nand can not be used as a function name\n"),
                          argv[0],
<<<<<<< HEAD
                          argv[w.woptind]);

            res=1;
        }
        else if (! wcslen(argv[w.woptind]))
=======
                          function_name.c_str());

            res=1;
        }
        else if (function_name.empty())
>>>>>>> 9cf2bb18
        {
            append_format(*out_err, _(L"%ls: No function name given\n"), argv[0]);
            res=1;
        }
        else
        {
<<<<<<< HEAD

            name = argv[w.woptind++];

            if (named_arguments.get())
            {
                while (w.woptind < argc)
                {
                    if (wcsvarname(argv[w.woptind]))
=======
            if (has_named_arguments)
            {
                /* All remaining positionals are named arguments */
                named_arguments.swap(positionals);
                for (size_t i=0; i < named_arguments.size(); i++)
                {
                    if (wcsvarname(named_arguments.at(i)))
>>>>>>> 9cf2bb18
                    {
                        append_format(*out_err,
                                      _(L"%ls: Invalid variable name '%ls'\n"),
                                      argv[0],
<<<<<<< HEAD
                                      argv[w.woptind]);
                        res = STATUS_BUILTIN_ERROR;
                        break;
                    }

                    named_arguments->push_back(argv[w.woptind++]);
                }
            }
            else if (w.woptind != argc)
=======
                                      named_arguments.at(i).c_str());
                        res = STATUS_BUILTIN_ERROR;
                        break;
                    }
                }
            }
            else if (! positionals.empty())
>>>>>>> 9cf2bb18
            {
                // +1 because we already got the function name
                append_format(*out_err,
                              _(L"%ls: Expected one argument, got %d\n"),
                              argv[0],
                              positionals.size() + 1);
                res=1;
            }
        }

<<<<<<< HEAD
    if (res)
    {
        output_stream_t *local_err = output_stream_t::new_buffered_stream();
        builtin_print_help(parser, streams, argv[0], *local_err);
        out_err->append(local_err->get_buffer());
        delete local_err;
    }
    else
    {
=======
        /* Here we actually define the function! */
>>>>>>> 9cf2bb18
        function_data_t d;

        d.name = function_name;
        if (desc)
            d.description = desc;
        d.events.swap(events);
        d.shadows = shadows;
        d.named_arguments.swap(named_arguments);
        d.inherit_vars.swap(inherit_vars);

        for (size_t i=0; i<d.events.size(); i++)
        {
            event_t &e = d.events.at(i);
            e.function_name = d.name;
        }

        d.definition = contents.c_str();

        function_add(d, parser, definition_line_offset);

        // Handle wrap targets
        for (size_t w=0; w < wrap_targets.size(); w++)
        {
            complete_add_wrapper(function_name, wrap_targets.at(w));
        }
    }

    return res;
}

/**
   The random builtin. For generating random numbers.
*/
static int builtin_random(parser_t &parser, io_streams_t &streams, wchar_t **argv)
{
    wgetopter_t w;
    static int seeded=0;
    static struct drand48_data seed_buffer;

    int argc = builtin_count_args(argv);

    w.woptind=0;

    static const struct woption
            long_options[] =
    {
        {
            L"help", no_argument, 0, 'h'
        }
        ,
        {
            0, 0, 0, 0
        }
    }
    ;

    while (1)
    {
        int opt_index = 0;

        int opt = w.wgetopt_long(argc,
                               argv,
                               L"h",
                               long_options,
                               &opt_index);
        if (opt == -1)
            break;

        switch (opt)
        {
            case 0:
                if (long_options[opt_index].flag != 0)
                    break;
                streams.stderr_stream.append_format(
                              BUILTIN_ERR_UNKNOWN,
                              argv[0],
                              long_options[opt_index].name);
                builtin_print_help(parser, streams, argv[0], streams.stderr_stream);

                return STATUS_BUILTIN_ERROR;

            case 'h':
                builtin_print_help(parser, streams, argv[0], streams.stdout_stream);
                break;

            case '?':
                builtin_unknown_option(parser, streams, argv[0], argv[w.woptind-1]);
                return STATUS_BUILTIN_ERROR;

        }

    }

    switch (argc-w.woptind)
    {

        case 0:
        {
            long res;

            if (!seeded)
            {
                seeded=1;
                srand48_r(time(0), &seed_buffer);
            }
            lrand48_r(&seed_buffer, &res);

            streams.stdout_stream.append_format(L"%ld\n", labs(res%32767));
            break;
        }

        case 1:
        {
            long foo;
            wchar_t *end=0;

            errno=0;
            foo = wcstol(argv[w.woptind], &end, 10);
            if (errno || *end)
            {
                streams.stderr_stream.append_format(
                              _(L"%ls: Seed value '%ls' is not a valid number\n"),
                              argv[0],
                              argv[w.woptind]);

                return STATUS_BUILTIN_ERROR;
            }
            seeded=1;
            srand48_r(foo, &seed_buffer);
            break;
        }

        default:
        {
            streams.stderr_stream.append_format(
                          _(L"%ls: Expected zero or one argument, got %d\n"),
                          argv[0],
                          argc-w.woptind);
            builtin_print_help(parser, streams, argv[0], streams.stderr_stream);
            return STATUS_BUILTIN_ERROR;
        }
    }
    return STATUS_BUILTIN_OK;
}


/**
   The read builtin. Reads from stdin and stores the values in environment variables.
*/
static int builtin_read(parser_t &parser, io_streams_t &streams, wchar_t **argv)
{
    wgetopter_t w;
    wcstring buff;
    int i, argc = builtin_count_args(argv);
    int place = ENV_USER;
    const wchar_t *prompt = DEFAULT_READ_PROMPT;
    const wchar_t *right_prompt = L"";
    const wchar_t *commandline = L"";
    int exit_res=STATUS_BUILTIN_OK;
    const wchar_t *mode_name = READ_MODE_NAME;
    int nchars=0;
    wchar_t *end;
    int shell = 0;
    int array = 0;
    bool split_null = false;

    w.woptind=0;

    while (1)
    {
        static const struct woption
                long_options[] =
        {
            {
                L"export", no_argument, 0, 'x'
            }
            ,
            {
                L"global", no_argument, 0, 'g'
            }
            ,
            {
                L"local", no_argument, 0, 'l'
            }
            ,
            {
                L"universal", no_argument, 0, 'U'
            }
            ,
            {
                L"unexport", no_argument, 0, 'u'
            }
            ,
            {
                L"prompt", required_argument, 0, 'p'
            }
            ,
            {
                L"right-prompt", required_argument, 0, 'R'
            }
            ,
            {
                L"command", required_argument, 0, 'c'
            }
            ,
            {
                L"mode-name", required_argument, 0, 'm'
            }
            ,
            {
                L"nchars", required_argument, 0, 'n'
            }
            ,
            {
                L"shell", no_argument, 0, 's'
            }
            ,
            {
                L"array", no_argument, 0, 'a'
            }
            ,
            {
                L"null", no_argument, 0, 'z'
            }
            ,
            {
                L"help", no_argument, 0, 'h'
            }
            ,
            {
                0, 0, 0, 0
            }
        }
        ;

        int opt_index = 0;

        int opt = w.wgetopt_long(argc,
                               argv,
                               L"xglUup:R:c:hm:n:saz",
                               long_options,
                               &opt_index);
        if (opt == -1)
            break;

        switch (opt)
        {
            case 0:
                if (long_options[opt_index].flag != 0)
                    break;
                streams.stderr_stream.append_format(
                              BUILTIN_ERR_UNKNOWN,
                              argv[0],
                              long_options[opt_index].name);
                builtin_print_help(parser, streams, argv[0], streams.stderr_stream);

                return STATUS_BUILTIN_ERROR;

            case L'x':
                place |= ENV_EXPORT;
                break;

            case L'g':
                place |= ENV_GLOBAL;
                break;

            case L'l':
                place |= ENV_LOCAL;
                break;

            case L'U':
                place |= ENV_UNIVERSAL;
                break;

            case L'u':
                place |= ENV_UNEXPORT;
                break;

            case L'p':
                prompt = w.woptarg;
                break;

            case L'R':
                right_prompt = w.woptarg;
                break;

            case L'c':
                commandline = w.woptarg;
                break;

            case L'm':
                mode_name = w.woptarg;
                break;

            case L'n':
                errno = 0;
                nchars = fish_wcstoi(w.woptarg, &end, 10);
                if (errno || *end != 0)
                {
                    switch (errno)
                    {
                        case ERANGE:
                            streams.stderr_stream.append_format(
                                    _(L"%ls: Argument '%ls' is out of range\n"),
                                    argv[0],
                                    w.woptarg);
                            builtin_print_help(parser, streams, argv[0], streams.stderr_stream);
                            return STATUS_BUILTIN_ERROR;

                        default:
                            streams.stderr_stream.append_format(
                                    _(L"%ls: Argument '%ls' must be an integer\n"),
                                    argv[0],
                                    w.woptarg);
                            builtin_print_help(parser, streams, argv[0], streams.stderr_stream);
                            return STATUS_BUILTIN_ERROR;
                    }
                }
                break;

            case 's':
                shell = 1;
                break;

            case 'a':
                array = 1;
                break;

            case L'z':
                split_null = true;
                break;

            case 'h':
                builtin_print_help(parser, streams, argv[0], streams.stdout_stream);
                return STATUS_BUILTIN_OK;

            case L'?':
                builtin_unknown_option(parser, streams, argv[0], argv[w.woptind-1]);
                return STATUS_BUILTIN_ERROR;
        }

    }

    if ((place & ENV_UNEXPORT) && (place & ENV_EXPORT))
    {
        streams.stderr_stream.append_format(
                      BUILTIN_ERR_EXPUNEXP,
                      argv[0]);


        builtin_print_help(parser, streams, argv[0], streams.stderr_stream);
        return STATUS_BUILTIN_ERROR;
    }

    if ((place&ENV_LOCAL?1:0) + (place & ENV_GLOBAL?1:0) + (place & ENV_UNIVERSAL?1:0) > 1)
    {
        streams.stderr_stream.append_format(
                      BUILTIN_ERR_GLOCAL,
                      argv[0]);
        builtin_print_help(parser, streams, argv[0], streams.stderr_stream);

        return STATUS_BUILTIN_ERROR;
    }

    if (array && w.woptind+1 != argc)
    {
        streams.stderr_stream.append_format(_(L"%ls: --array option requires a single variable name.\n"), argv[0]);
        builtin_print_help(parser, streams, argv[0], streams.stderr_stream);

        return STATUS_BUILTIN_ERROR;
    }

    /*
      Verify all variable names
    */
    for (i=w.woptind; i<argc; i++)
    {
        wchar_t *src;

        if (!wcslen(argv[i]))
        {
            streams.stderr_stream.append_format(BUILTIN_ERR_VARNAME_ZERO, argv[0]);
            return STATUS_BUILTIN_ERROR;
        }

        for (src=argv[i]; *src; src++)
        {
            if ((!iswalnum(*src)) && (*src != L'_'))
            {
                streams.stderr_stream.append_format(BUILTIN_ERR_VARCHAR, argv[0], *src);
                builtin_print_help(parser, streams, argv[0], streams.stderr_stream);
                return STATUS_BUILTIN_ERROR;
            }
        }

    }

    /*
      The call to reader_readline may change w.woptind, so we save it away here
    */
    i=w.woptind;

    /*
      Check if we should read interactively using \c reader_readline()
    */
    #warning This is_principal() check is bogus. Need to rationalize how read behaves in background threads.
    if (streams.stdin_fd == STDIN_FILENO && isatty(STDIN_FILENO) && !split_null && parser.is_principal())
    {
        const wchar_t *line;

        reader_push(mode_name);
        reader_set_left_prompt(prompt);
        reader_set_right_prompt(right_prompt);
        if (shell)
        {
            reader_set_complete_function(&complete);
            reader_set_highlight_function(&highlight_shell);
            reader_set_test_function(&reader_shell_test);
        }
        /* No autosuggestions or abbreviations in builtin_read */
        reader_set_allow_autosuggesting(false);
        reader_set_expand_abbreviations(false);
        reader_set_exit_on_interrupt(true);

        reader_set_buffer(commandline, wcslen(commandline));
        
        parser.push_is_interactive(true);

        event_fire_generic(parser, L"fish_prompt");
        line = reader_readline(nchars);
        parser.pop_is_interactive();
        
        if (line)
        {
            if (0 < nchars && nchars < wcslen(line))
            {
                // line may be longer than nchars if a keybinding used `commandline -i`
                // note: we're deliberately throwing away the tail of the commandline.
                // It shouldn't be unread because it was produced with `commandline -i`,
                // not typed.
                buff = wcstring(line, nchars);
            }
            else
            {
                buff = wcstring(line);
            }
        }
        else
        {
            exit_res = STATUS_BUILTIN_ERROR;
        }
        reader_pop();
    }
    else
    {
        int eof=0;

        buff.clear();

        while (1)
        {
            int finished=0;

            wchar_t res=0;
            mbstate_t state = {};

            while (!finished)
            {
                char b;
                if (read_blocked(streams.stdin_fd, &b, 1) <= 0)
                {
                    eof=1;
                    break;
                }

                size_t sz = mbrtowc(&res, &b, 1, &state);

                switch (sz)
                {
                    case (size_t)(-1):
                        memset(&state, '\0', sizeof(state));
                        break;

                    case (size_t)(-2):
                        break;
                    case 0:
                        finished = 1;
                        break;

                    default:
                        finished=1;
                        break;

                }
            }

            if (eof)
                break;

            if (!split_null && res == L'\n')
                break;

            if (split_null && res == L'\0')
                break;

            buff.push_back(res);

            if (0 < nchars && (size_t)nchars <= buff.size())
            {
                break;
            }
        }

        if (buff.empty() && eof)
        {
            exit_res = 1;
        }
    }

    if (i != argc && !exit_res)
    {
        env_var_t ifs = parser.vars().get(L"IFS");
        if (ifs.missing_or_empty())
        {
            /* Every character is a separate token */
            size_t bufflen = buff.size();
            if (array)
            {
                if (bufflen > 0)
                {
                    wcstring chars(bufflen+(bufflen-1), ARRAY_SEP);
                    wcstring::iterator out = chars.begin();
                    for (wcstring::const_iterator it = buff.begin(), end = buff.end(); it != end; ++it)
                    {
                        *out = *it;
                        out += 2;
                    }
                    parser.vars().set(argv[i], chars.c_str(), place);
                }
                else
                {
                    parser.vars().set(argv[i], NULL, place);
                }
            }
            else
            {
                size_t j = 0;
                for (; i+1 < argc; ++i)
                {
                    if (j < bufflen)
                    {
                        wchar_t buffer[2] = {buff[j++], 0};
                        parser.vars().set(argv[i], buffer, place);
                    }
                    else
                    {
                        parser.vars().set(argv[i], L"", place);
                    }
                }
                if (i < argc) parser.vars().set(argv[i], &buff[j], place);
            }
        }
        else if (array)
        {
            wcstring tokens;
            tokens.reserve(buff.size());
            bool empty = true;

            for (wcstring_range loc = wcstring_tok(buff, ifs); loc.first != wcstring::npos; loc = wcstring_tok(buff, ifs, loc))
            {
                if (!empty) tokens.push_back(ARRAY_SEP);
                tokens.append(buff, loc.first, loc.second);
                empty = false;
            }
            parser.vars().set(argv[i], empty ? NULL : tokens.c_str(), place);
        }
        else
        {
            wcstring_range loc = wcstring_range(0,0);

            while (i<argc)
            {
                loc = wcstring_tok(buff, (i+1<argc) ? ifs : L"", loc);
                parser.vars().set(argv[i], loc.first == wcstring::npos ? L"" : &buff.c_str()[loc.first], place);

                ++i;
            }

        }
    }

    return exit_res;
}

/**
   The status builtin. Gives various status information on fish.
*/
static int builtin_status(parser_t &parser, io_streams_t &streams, wchar_t **argv)
{
    wgetopter_t w;

    enum
    {
        NORMAL,
        IS_SUBST,
        IS_BLOCK,
        IS_INTERACTIVE,
        IS_LOGIN,
        IS_FULL_JOB_CONTROL,
        IS_INTERACTIVE_JOB_CONTROL,
        IS_NO_JOB_CONTROL,
        STACK_TRACE,
        DONE,
        CURRENT_FILENAME,
        CURRENT_LINE_NUMBER
    }
    ;

    int mode = NORMAL;

    int argc = builtin_count_args(argv);
    int res=STATUS_BUILTIN_OK;

    w.woptind=0;


    const struct woption
            long_options[] =
    {
        {
            L"help", no_argument, 0, 'h'
        }
        ,
        {
            L"is-command-substitution", no_argument, 0, 'c'
        }
        ,
        {
            L"is-block", no_argument, 0, 'b'
        }
        ,
        {
            L"is-interactive", no_argument, 0, 'i'
        }
        ,
        {
            L"is-login", no_argument, 0, 'l'
        }
        ,
        {
            L"is-full-job-control", no_argument, &mode, IS_FULL_JOB_CONTROL
        }
        ,
        {
            L"is-interactive-job-control", no_argument, &mode, IS_INTERACTIVE_JOB_CONTROL
        }
        ,
        {
            L"is-no-job-control", no_argument, &mode, IS_NO_JOB_CONTROL
        }
        ,
        {
            L"current-filename", no_argument, 0, 'f'
        }
        ,
        {
            L"current-line-number", no_argument, 0, 'n'
        }
        ,
        {
            L"job-control", required_argument, 0, 'j'
        }
        ,
        {
            L"print-stack-trace", no_argument, 0, 't'
        }
        ,
        {
            0, 0, 0, 0
        }
    }
    ;

    while (1)
    {
        int opt_index = 0;

        int opt = w.wgetopt_long(argc,
                               argv,
                               L":cbilfnhj:t",
                               long_options,
                               &opt_index);
        if (opt == -1)
            break;

        switch (opt)
        {
            case 0:
                if (long_options[opt_index].flag != 0)
                    break;
                streams.stderr_stream.append_format(
                              BUILTIN_ERR_UNKNOWN,
                              argv[0],
                              long_options[opt_index].name);
                builtin_print_help(parser, streams, argv[0], streams.stderr_stream);
                return STATUS_BUILTIN_ERROR;

            case 'c':
                mode = IS_SUBST;
                break;

            case 'b':
                mode = IS_BLOCK;
                break;

            case 'i':
                mode = IS_INTERACTIVE;
                break;

            case 'l':
                mode = IS_LOGIN;
                break;

            case 'f':
                mode = CURRENT_FILENAME;
                break;

            case 'n':
                mode = CURRENT_LINE_NUMBER;
                break;

            case 'h':
                builtin_print_help(parser, streams, argv[0], streams.stdout_stream);
                return STATUS_BUILTIN_OK;

            case 'j':
                if (wcscmp(w.woptarg, L"full") == 0)
                    job_control_mode = JOB_CONTROL_ALL;
                else if (wcscmp(w.woptarg, L"interactive") == 0)
                    job_control_mode = JOB_CONTROL_INTERACTIVE;
                else if (wcscmp(w.woptarg, L"none") == 0)
                    job_control_mode = JOB_CONTROL_NONE;
                else
                {
                    streams.stderr_stream.append_format(
                                  L"%ls: Invalid job control mode '%ls'\n",
                                  L"status", w.woptarg);
                    res = 1;
                }
                mode = DONE;
                break;

            case 't':
                mode = STACK_TRACE;
                break;


            case ':':
                builtin_missing_argument(parser, streams, argv[0], argv[w.woptind-1]);
                return STATUS_BUILTIN_ERROR;

            case '?':
                builtin_unknown_option(parser, streams, argv[0], argv[w.woptind-1]);
                return STATUS_BUILTIN_ERROR;

        }

    }

    if (!res)
    {

        switch (mode)
        {
            case CURRENT_FILENAME:
            {
                const wchar_t *fn = parser.current_filename();

                if (!fn)
                    fn = _(L"Standard input");

                streams.stdout_stream.append_format(L"%ls\n", fn);

                break;
            }

            case CURRENT_LINE_NUMBER:
            {
                streams.stdout_stream.append_format(L"%d\n", parser.get_lineno());
                break;
            }

            case IS_INTERACTIVE:
                return !is_interactive_session;

            case IS_SUBST:
                return ! parser.get_is_subshell();

            case IS_BLOCK:
                return ! parser.block_is_on_stack();

            case IS_LOGIN:
                return !is_login;

            case IS_FULL_JOB_CONTROL:
                return job_control_mode != JOB_CONTROL_ALL;

            case IS_INTERACTIVE_JOB_CONTROL:
                return job_control_mode != JOB_CONTROL_INTERACTIVE;

            case IS_NO_JOB_CONTROL:
                return job_control_mode != JOB_CONTROL_NONE;

            case STACK_TRACE:
            {
                wcstring tmp;
                parser.stack_trace(0, tmp);
                streams.stdout_stream.append(tmp);
                break;
            }

            case NORMAL:
            {
                if (is_login)
                    streams.stdout_stream.append_format(_(L"This is a login shell\n"));
                else
                    streams.stdout_stream.append_format(_(L"This is not a login shell\n"));

                streams.stdout_stream.append_format(_(L"Job control: %ls\n"),
                              job_control_mode==JOB_CONTROL_INTERACTIVE?_(L"Only on interactive jobs"):
                              (job_control_mode==JOB_CONTROL_NONE ? _(L"Never") : _(L"Always")));
                
                wcstring tmp;
                parser.stack_trace(0, tmp);
                streams.stdout_stream.append(tmp);
                break;
            }
        }
    }

    return res;
}


/**
   The exit builtin. Calls reader_exit to exit and returns the value specified.
*/
static int builtin_exit(parser_t &parser, io_streams_t &streams, wchar_t **argv)
{
    wgetopter_t w;
    int argc = builtin_count_args(argv);

    long ec=0;
    switch (argc)
    {
        case 1:
        {
            ec = parser.get_last_status();
            break;
        }

        case 2:
        {
            wchar_t *end;
            errno = 0;
            ec = wcstol(argv[1],&end,10);
            if (errno || *end != 0)
            {
                streams.stderr_stream.append_format(
                              _(L"%ls: Argument '%ls' must be an integer\n"),
                              argv[0],
                              argv[1]);
                builtin_print_help(parser, streams, argv[0], streams.stderr_stream);
                return STATUS_BUILTIN_ERROR;
            }
            break;
        }

        default:
        {
            streams.stderr_stream.append_format(
                          BUILTIN_ERR_TOO_MANY_ARGUMENTS,
                          argv[0]);

            builtin_print_help(parser, streams, argv[0], streams.stderr_stream);
            return STATUS_BUILTIN_ERROR;
        }

    }
    reader_exit(1, 0);
    return (int)ec;
}

/**
   The cd builtin. Changes the current directory to the one specified
   or to $HOME if none is specified. The directory can be relative to
   any directory in the CDPATH variable.
*/
static int builtin_cd(parser_t &parser, io_streams_t &streams, wchar_t **argv)
{
    env_var_t dir_in;
    wcstring dir;
    int res=STATUS_BUILTIN_OK;


    if (argv[1] == NULL)
    {
        dir_in = parser.vars().get(L"HOME");
        if (dir_in.missing_or_empty())
        {
            streams.stderr_stream.append_format(
                          _(L"%ls: Could not find home directory\n"),
                          argv[0]);
        }
    }
    else
    {
        dir_in = argv[1];
    }

    bool got_cd_path = false;
    if (! dir_in.missing())
    {
        got_cd_path = path_get_cdpath(dir_in, &dir, parser.vars().get(L"PWD"), parser.vars());
    }

    if (!got_cd_path)
    {
        if (errno == ENOTDIR)
        {
            streams.stderr_stream.append_format(
                          _(L"%ls: '%ls' is not a directory\n"),
                          argv[0],
                          dir_in.c_str());
        }
        else if (errno == ENOENT)
        {
            streams.stderr_stream.append_format(
                          _(L"%ls: The directory '%ls' does not exist\n"),
                          argv[0],
                          dir_in.c_str());
        }
        else if (errno == EROTTEN)
        {
            streams.stderr_stream.append_format(
                          _(L"%ls: '%ls' is a rotten symlink\n"),
                          argv[0],
                          dir_in.c_str());

        }
        else
        {
            streams.stderr_stream.append_format(
                          _(L"%ls: Unknown error trying to locate directory '%ls'\n"),
                          argv[0],
                          dir_in.c_str());

        }


        if (! parser.get_is_interactive())
        {
            streams.stderr_stream.append(parser.current_line());
        }

        res = 1;
    }
    else
    {
        const wcstring resolved_dir = parser.cwd().resolve_if_relative(dir);
        wcstring realpathed_dir;
        int new_cwd_fd = wchdir_to(resolved_dir, &realpathed_dir);
        if (new_cwd_fd < 0)
        {
            struct stat buffer;
            int status;
            
            status = wstat(resolved_dir, &buffer);
            if (!status && S_ISDIR(buffer.st_mode))
            {
                streams.stderr_stream.append_format(
                                                    _(L"%ls: Permission denied: '%ls'\n"),
                                                    argv[0],
                                                    dir.c_str());
                
            }
            else
            {
                
                streams.stderr_stream.append_format(
                                                    _(L"%ls: '%ls' is not a directory\n"),
                                                    argv[0],
                                                    dir.c_str());
            }
            
            if (! parser.get_is_interactive())
            {
                streams.stderr_stream.append(parser.current_line());
            }
            
            res = 1;
        }
        else
        {
            /* set_pwd_with_fd takes ownership of the fd */
            parser.vars().set_pwd_with_fd(realpathed_dir, new_cwd_fd);
        }
    }
    return res;
}

/**
   Implementation of the builtin count command, used to count the
   number of arguments sent to it.
 */
static int builtin_count(parser_t &parser, io_streams_t &streams, wchar_t **argv)
{
    int argc;
    argc = builtin_count_args(argv);
    streams.stdout_stream.append_format(L"%d\n", argc-1);
    return !(argc-1);
}

/**
   Implementation of the builtin contains command, used to check if a
   specified string is part of a list.
 */
static int builtin_contains(parser_t &parser, io_streams_t &streams, wchar_t **argv)
{
    wgetopter_t w;
    int argc;
    argc = builtin_count_args(argv);
    wchar_t *needle;
    bool should_output_index = false;

    w.woptind=0;

    const struct woption long_options[] =
    {
        { L"help", no_argument, 0, 'h' } ,
        { L"index", no_argument, 0, 'i' },
        { 0, 0, 0, 0 }
    };

    while (1)
    {
        int opt_index = 0;

        int opt = w.wgetopt_long(argc,
                               argv,
                               L"+hi",
                               long_options,
                               &opt_index);
        if (opt == -1)
            break;

        switch (opt)
        {
            case 0:
                assert(opt_index >= 0 && (size_t)opt_index < sizeof long_options / sizeof *long_options);
                if (long_options[opt_index].flag != 0)
                    break;
                streams.stderr_stream.append_format(
                              BUILTIN_ERR_UNKNOWN,
                              argv[0],
                              long_options[opt_index].name);
                builtin_print_help(parser, streams, argv[0], streams.stderr_stream);
                return STATUS_BUILTIN_ERROR;


            case 'h':
                builtin_print_help(parser, streams, argv[0], streams.stdout_stream);
                return STATUS_BUILTIN_OK;


            case ':':
                builtin_missing_argument(parser, streams, argv[0], argv[w.woptind-1]);
                return STATUS_BUILTIN_ERROR;

            case '?':
                builtin_unknown_option(parser, streams, argv[0], argv[w.woptind-1]);
                return STATUS_BUILTIN_ERROR;

            case 'i':
                should_output_index = true;
                break;
        }

    }

    needle = argv[w.woptind];
    if (!needle)
    {
        streams.stderr_stream.append_format(_(L"%ls: Key not specified\n"), argv[0]);
    }


    for (int i=w.woptind+1; i<argc; i++)
    {

        if (!wcscmp(needle, argv[i]))
        {
            if (should_output_index) streams.stdout_stream.append_format(L"%d\n", i-w.woptind);
            return 0;
        }
    }
    return 1;

}


/**
   The  . (dot) builtin, sometimes called source. Evaluates the contents of a file.
*/
static int builtin_source(parser_t &parser, io_streams_t &streams, wchar_t **argv)
{
    int fd;
    int res = STATUS_BUILTIN_OK;
    struct stat buf;
    int argc;

    argc = builtin_count_args(argv);

    const wchar_t *fn, *fn_intern;

    if (argc < 2 || (wcscmp(argv[1], L"-") == 0))
    {
        fn = L"-";
        fn_intern = fn;
        fd = dup(streams.stdin_fd);
    }
    else
    {

        if ((fd = parser.cwd().open_relative(argv[1], O_RDONLY)) == -1)
        {
            streams.stderr_stream.append_format(_(L"%ls: Error encountered while sourcing file '%ls':\n"), argv[0], argv[1]);
            builtin_wperror(streams, L"source");
            return STATUS_BUILTIN_ERROR;
        }

        if (fstat(fd, &buf) == -1)
        {
            close(fd);
            streams.stderr_stream.append_format(_(L"%ls: Error encountered while sourcing file '%ls':\n"), argv[0], argv[1]);
            builtin_wperror(streams, L"source");
            return STATUS_BUILTIN_ERROR;
        }

        if (!S_ISREG(buf.st_mode))
        {
            close(fd);
            streams.stderr_stream.append_format(_(L"%ls: '%ls' is not a file\n"), argv[0], argv[1]);
            return STATUS_BUILTIN_ERROR;
        }

        fn_intern = intern(argv[1]);
    }

    parser.push_block(new source_block_t(fn_intern));
    parser.push_interactive_filename(fn_intern);
    
    parse_util_set_argv(&parser.vars(), (argc>2)?(argv+2):(argv+1), wcstring_list_t());

    res = reader_read(parser, fd, streams.io_chain ? *streams.io_chain : io_chain_t());

    parser.pop_interactive_filename();
    parser.pop_block();

    if (res)
    {
        streams.stderr_stream.append_format(
                      _(L"%ls: Error while reading file '%ls'\n"),
                      argv[0],
                      fn_intern == intern_static(L"-") ? L"<stdin>" : fn_intern);
    }
    else
    {
        res = parser.get_last_status();
    }

    /*
      Do not close fd after calling reader_read. reader_read
      automatically closes it before calling eval.
    */

    return res;
}

/**
   Make the specified job the first job of the job list. Moving jobs
   around in the list makes the list reflect the order in which the
   jobs were used.
*/
static void make_first(parser_t *parser, job_t *j)
{
    parser->job_promote(j);
}


/**
   Builtin for putting a job in the foreground
*/
static int builtin_fg(parser_t &parser, io_streams_t &streams, wchar_t **argv)
{
    job_t *j=NULL;

    if (argv[1] == 0)
    {
        /*
          Select last constructed job (I.e. first job in the job que)
          that is possible to put in the foreground
        */

        job_iterator_t jobs;
        while ((j = jobs.next()))
        {
            if (job_get_flag(j, JOB_CONSTRUCTED) && (!job_is_completed(j)) &&
                    ((job_is_stopped(j) || (!job_get_flag(j, JOB_FOREGROUND))) && job_get_flag(j, JOB_CONTROL)))
            {
                break;
            }
        }
        if (!j)
        {
            streams.stderr_stream.append_format(
                          _(L"%ls: There are no suitable jobs\n"),
                          argv[0]);
        }
    }
    else if (argv[2] != 0)
    {
        /*
          Specifying what more than one job to put to the foreground
          is a syntax error, we still try to locate the job argv[1],
          since we want to know if this is an ambigous job
          specification or if this is an malformed job id
        */
        wchar_t *endptr;
        int pid;
        int found_job = 0;

        errno = 0;
        pid = fish_wcstoi(argv[1], &endptr, 10);
        if (!(*endptr || errno))
        {
            j = job_get_from_pid(pid);
            if (j)
                found_job = 1;
        }

        if (found_job)
        {
            streams.stderr_stream.append_format(
                          _(L"%ls: Ambiguous job\n"),
                          argv[0]);
        }
        else
        {
            streams.stderr_stream.append_format(
                          _(L"%ls: '%ls' is not a job\n"),
                          argv[0],
                          argv[1]);
        }

        builtin_print_help(parser, streams, argv[0], streams.stderr_stream);

        j=0;

    }
    else
    {
        wchar_t *end;
        int pid;
        errno = 0;
        pid = abs(fish_wcstoi(argv[1], &end, 10));

        if (*end || errno)
        {
            streams.stderr_stream.append_format(
                          BUILTIN_ERR_NOT_NUMBER,
                          argv[0],
                          argv[1]);
            builtin_print_help(parser, streams, argv[0], streams.stderr_stream);
        }
        else
        {
            j = job_get_from_pid(pid);
            if (!j || !job_get_flag(j, JOB_CONSTRUCTED) || job_is_completed(j))
            {
                streams.stderr_stream.append_format(
                              _(L"%ls: No suitable job: %d\n"),
                              argv[0],
                              pid);
                builtin_print_help(parser, streams, argv[0], streams.stderr_stream);
                j=0;
            }
            else if (!job_get_flag(j, JOB_CONTROL))
            {
                streams.stderr_stream.append_format(
                              _(L"%ls: Can't put job %d, '%ls' to foreground because it is not under job control\n"),
                              argv[0],
                              pid,
                              j->command_wcstr());
                builtin_print_help(parser, streams, argv[0], streams.stderr_stream);
                j=0;
            }
        }
    }

    if (j)
    {
        if (streams.err_is_redirected)
        {
            streams.stderr_stream.append_format(
                          FG_MSG,
                          j->job_id,
                          j->command_wcstr());
        }
        else
        {
            /*
              If we aren't redirecting, send output to real stderr,
              since stuff in sb_err won't get printed until the
              command finishes.
            */
            fwprintf(stderr,
                     FG_MSG,
                     j->job_id,
                     j->command_wcstr());
        }

        const wcstring ft = tok_first(j->command_wcstr());
        if (! ft.empty())
            parser.vars().set(L"_", ft.c_str(), ENV_EXPORT);
        reader_write_title(parser, j->command());

        make_first(&parser, j);
        job_set_flag(j, JOB_FOREGROUND, 1);

        job_continue(&parser, j, job_is_stopped(j));
    }
    return j != 0;
}

/**
   Helper function for builtin_bg()
*/
static int send_to_bg(parser_t &parser, io_streams_t &streams, job_t *j, const wchar_t *name)
{
    if (j == 0)
    {
        streams.stderr_stream.append_format(
                      _(L"%ls: Unknown job '%ls'\n"),
                      L"bg",
                      name);
        builtin_print_help(parser, streams, L"bg", streams.stderr_stream);
        return STATUS_BUILTIN_ERROR;
    }
    else if (!job_get_flag(j, JOB_CONTROL))
    {
        streams.stderr_stream.append_format(
                      _(L"%ls: Can't put job %d, '%ls' to background because it is not under job control\n"),
                      L"bg",
                      j->job_id,
                      j->command_wcstr());
        builtin_print_help(parser, streams, L"bg", streams.stderr_stream);
        return STATUS_BUILTIN_ERROR;
    }
    else
    {
        streams.stderr_stream.append_format(
                      _(L"Send job %d '%ls' to background\n"),
                      j->job_id,
                      j->command_wcstr());
    }
    make_first(&parser, j);
    job_set_flag(j, JOB_FOREGROUND, 0);
    job_continue(&parser, j, job_is_stopped(j));
    return STATUS_BUILTIN_OK;
}


/**
   Builtin for putting a job in the background
*/
static int builtin_bg(parser_t &parser, io_streams_t &streams, wchar_t **argv)
{
    int res = STATUS_BUILTIN_OK;

    if (argv[1] == 0)
    {
        job_t *j;
        job_iterator_t jobs;
        while ((j = jobs.next()))
        {
            if (job_is_stopped(j) && job_get_flag(j, JOB_CONTROL) && (!job_is_completed(j)))
            {
                break;
            }
        }

        if (!j)
        {
            streams.stderr_stream.append_format(
                          _(L"%ls: There are no suitable jobs\n"),
                          argv[0]);
            res = 1;
        }
        else
        {
            res = send_to_bg(parser, streams, j, _(L"(default)"));
        }
    }
    else
    {
        wchar_t *end;
        int i;
        int pid;
        int err = 0;

        for (i=1; argv[i]; i++)
        {
            errno=0;
            pid = fish_wcstoi(argv[i], &end, 10);
            if (errno || pid < 0 || *end || !job_get_from_pid(pid))
            {
                streams.stderr_stream.append_format(
                              _(L"%ls: '%ls' is not a job\n"),
                              argv[0],
                              argv[i]);
                err = 1;
                break;
            }
        }

        if (!err)
        {
            for (i=1; !res && argv[i]; i++)
            {
                pid = fish_wcstoi(argv[i], 0, 10);
                res |= send_to_bg(parser, streams, job_get_from_pid(pid), *argv);
            }
        }
    }

    return res;
}


/**
   This function handles both the 'continue' and the 'break' builtins
   that are used for loop control.
*/
static int builtin_break_continue(parser_t &parser, io_streams_t &streams, wchar_t **argv)
{
    int is_break = (wcscmp(argv[0],L"break")==0);
    int argc = builtin_count_args(argv);


    if (argc != 1)
    {
        streams.stderr_stream.append_format(
                      BUILTIN_ERR_UNKNOWN,
                      argv[0],
                      argv[1]);

        builtin_print_help(parser, streams, argv[0], streams.stderr_stream);
        return STATUS_BUILTIN_ERROR;
    }

    /* Find the index of the enclosing for or while loop. Recall that incrementing loop_idx goes 'up' to outer blocks */
    size_t loop_idx;
    for (loop_idx = 0; loop_idx < parser.block_count(); loop_idx++)
    {
        const block_t *b = parser.block_at_index(loop_idx);
        if (b->type() == WHILE || b->type() == FOR)
            break;
    }

    if (loop_idx >= parser.block_count())
    {
        streams.stderr_stream.append_format(
                      _(L"%ls: Not inside of loop\n"),
                      argv[0]);
        builtin_print_help(parser, streams, argv[0], streams.stderr_stream);
        return STATUS_BUILTIN_ERROR;
    }

    /* Skip blocks interior to the loop  */
    size_t block_idx = loop_idx;
    while (block_idx--)
    {
        parser.block_at_index(block_idx)->skip = true;
    }

    /* Skip the loop itself */
    block_t *loop_block = parser.block_at_index(loop_idx);
    loop_block->skip = true;
    loop_block->loop_status = is_break ? LOOP_BREAK : LOOP_CONTINUE;
    return STATUS_BUILTIN_OK;
}

/**
   Implementation of the builtin breakpoint command, used to launch the
   interactive debugger.
 */

static int builtin_breakpoint(parser_t &parser, io_streams_t &streams, wchar_t **argv)
{
    parser.push_block(new breakpoint_block_t());

    reader_read(parser, STDIN_FILENO, streams.io_chain ? *streams.io_chain : io_chain_t());

    parser.pop_block();

    return parser.get_last_status();
}


/**
   Function for handling the \c return builtin
*/
static int builtin_return(parser_t &parser, io_streams_t &streams, wchar_t **argv)
{
    int argc = builtin_count_args(argv);
    int status = parser.get_last_status();

    switch (argc)
    {
        case 1:
            break;
        case 2:
        {
            wchar_t *end;
            errno = 0;
            status = fish_wcstoi(argv[1],&end,10);
            if (errno || *end != 0)
            {
                streams.stderr_stream.append_format(
                              _(L"%ls: Argument '%ls' must be an integer\n"),
                              argv[0],
                              argv[1]);
                builtin_print_help(parser, streams, argv[0], streams.stderr_stream);
                return STATUS_BUILTIN_ERROR;
            }
            break;
        }
        default:
            streams.stderr_stream.append_format(
                          _(L"%ls: Too many arguments\n"),
                          argv[0]);
            builtin_print_help(parser, streams, argv[0], streams.stderr_stream);
            return STATUS_BUILTIN_ERROR;
    }

    /* Find the function block */
    size_t function_block_idx;
    for (function_block_idx = 0; function_block_idx < parser.block_count(); function_block_idx++)
    {
        const block_t *b = parser.block_at_index(function_block_idx);
        if (b->type() == FUNCTION_CALL || b->type() == FUNCTION_CALL_NO_SHADOW)
            break;
    }

    if (function_block_idx >= parser.block_count())
    {
        streams.stderr_stream.append_format(
                      _(L"%ls: Not inside of function\n"),
                      argv[0]);
        builtin_print_help(parser, streams, argv[0], streams.stderr_stream);
        return STATUS_BUILTIN_ERROR;
    }

    /* Skip everything up to (and then including) the function block */
    for (size_t i=0; i < function_block_idx; i++)
    {
        block_t *b = parser.block_at_index(i);
        b->skip = true;
    }
    parser.block_at_index(function_block_idx)->skip = true;
    return status;
}

/**
   History of commands executed by user
*/
static int builtin_history(parser_t &parser, io_streams_t &streams, wchar_t **argv)
{
    wgetopter_t w;
    int argc = builtin_count_args(argv);

    bool search_history = false;
    bool delete_item = false;
    bool search_prefix = false;
    bool save_history = false;
    bool clear_history = false;
    bool merge_history = false;

    static const struct woption long_options[] =
    {
        { L"prefix", no_argument, 0, 'p' },
        { L"delete", no_argument, 0, 'd' },
        { L"search", no_argument, 0, 's' },
        { L"contains", no_argument, 0, 'c' },
        { L"save", no_argument, 0, 'v' },
        { L"clear", no_argument, 0, 'l' },
        { L"merge", no_argument, 0, 'm' },
        { L"help", no_argument, 0, 'h' },
        { 0, 0, 0, 0 }
    };

    int opt = 0;
    int opt_index = 0;
    w.woptind = 0;
    history_t *history = reader_get_history();

    /* Use the default history if we have none (which happens if invoked non-interactively, e.g. from webconfig.py */
    if (! history)
        history = &history_t::history_with_name(L"fish");

    while ((opt = w.wgetopt_long_only(argc, argv, L"pdscvl", long_options, &opt_index)) != EOF)
    {
        switch (opt)
        {
            case 'p':
                search_prefix = true;
                break;
            case 'd':
                delete_item = true;
                break;
            case 's':
                search_history = true;
                break;
            case 'c':
                break;
            case 'v':
                save_history = true;
                break;
            case 'l':
                clear_history = true;
                break;
            case 'm':
                merge_history = true;
                break;
            case 'h':
                builtin_print_help(parser, streams, argv[0], streams.stdout_stream);
                return STATUS_BUILTIN_OK;
                break;
            case '?':
                streams.stderr_stream.append_format(BUILTIN_ERR_UNKNOWN, argv[0], argv[w.woptind-1]);
                return STATUS_BUILTIN_ERROR;
                break;
            default:
                streams.stderr_stream.append_format(BUILTIN_ERR_UNKNOWN, argv[0], argv[w.woptind-1]);
                return STATUS_BUILTIN_ERROR;
        }
    }

    /* Everything after is an argument */
    const wcstring_list_t args(argv + w.woptind, argv + argc);

    if (argc == 1)
    {
        wcstring full_history;
        history->get_string_representation(&full_history, wcstring(L"\n"));
        streams.stdout_stream.append(full_history);
        streams.stdout_stream.push_back('\n');
        return STATUS_BUILTIN_OK;
    }

    if (merge_history)
    {
        history->incorporate_external_changes();
    }

    if (search_history)
    {
        int res = STATUS_BUILTIN_ERROR;
        for (wcstring_list_t::const_iterator iter = args.begin(); iter != args.end(); ++iter)
        {
            const wcstring &search_string = *iter;
            if (search_string.empty())
            {
                streams.stderr_stream.append_format(BUILTIN_ERR_COMBO2, argv[0], L"Use --search with either --contains or --prefix");
                return res;
            }

            history_search_t searcher = history_search_t(*history, search_string, search_prefix?HISTORY_SEARCH_TYPE_PREFIX:HISTORY_SEARCH_TYPE_CONTAINS);
            while (searcher.go_backwards())
            {
                streams.stdout_stream.append(searcher.current_string());
                streams.stdout_stream.append(L"\n");
                res = STATUS_BUILTIN_OK;
            }
        }
        return res;
    }

    if (delete_item)
    {
        for (wcstring_list_t::const_iterator iter = args.begin(); iter != args.end(); ++iter)
        {
            wcstring delete_string = *iter;
            if (delete_string[0] == '"' && delete_string[delete_string.length() - 1] == '"')
                delete_string = delete_string.substr(1, delete_string.length() - 2);

            history->remove(delete_string);
        }
        return STATUS_BUILTIN_OK;
    }

    if (save_history)
    {
        history->save();
        return STATUS_BUILTIN_OK;
    }

    if (clear_history)
    {
        history->clear();
        history->save();
        return STATUS_BUILTIN_OK;
    }

    return STATUS_BUILTIN_ERROR;
}

int builtin_parse(parser_t &parser, io_streams_t &streams, wchar_t **argv)
{
    struct sigaction act;
    sigemptyset(& act.sa_mask);
    act.sa_flags=0;
    act.sa_handler=SIG_DFL;
    sigaction(SIGINT, &act, 0);

    std::vector<char> txt;
    for (;;)
    {
        char buff[256];
        ssize_t amt = read_loop(streams.stdin_fd, buff, sizeof buff);
        if (amt <= 0) break;
        txt.insert(txt.end(), buff, buff + amt);
    }
    if (! txt.empty())
    {
        const wcstring src = str2wcstring(&txt.at(0), txt.size());
        parse_node_tree_t parse_tree;
        parse_error_list_t errors;
        bool success = parse_tree_from_string(src, parse_flag_include_comments, &parse_tree, &errors);
        if (! success)
        {
            streams.stdout_stream.append(L"Parsing failed:\n");
            for (size_t i=0; i < errors.size(); i++)
            {
                streams.stdout_stream.append(errors.at(i).describe(src, parser.get_is_interactive()));
                streams.stdout_stream.push_back(L'\n');
            }

            streams.stdout_stream.append(L"(Reparsed with continue after error)\n");
            parse_tree.clear();
            errors.clear();
            parse_tree_from_string(src, parse_flag_continue_after_error | parse_flag_include_comments, &parse_tree, &errors);
        }
        const wcstring dump = parse_dump_tree(parse_tree, src);
        streams.stdout_stream.append(dump);
    }
    return STATUS_BUILTIN_OK;
}

int builtin_true(parser_t &parser, io_streams_t &streams, wchar_t **argv)
{
    return STATUS_BUILTIN_OK;
}

int builtin_false(parser_t &parser, io_streams_t &streams, wchar_t **argv)
{
    return STATUS_BUILTIN_ERROR;
}

/*
  END OF BUILTIN COMMANDS
  Below are functions for handling the builtin commands.
  THESE MUST BE SORTED BY NAME! Completion lookup uses binary search.
*/

/**
   Data about all the builtin commands in fish.
   Functions that are bound to builtin_generic are handled directly by the parser.
   NOTE: These must be kept in sorted order!
*/
static const builtin_data_t builtin_datas[]=
{
    { 		L"[",  &builtin_test, N_(L"Test a condition")   },
#if 0
    { 		L"__fish_parse",  &builtin_parse, N_(L"Try out the new parser")  },
#endif
    { 		L"and",  &builtin_generic, N_(L"Execute command if previous command suceeded")  },
    { 		L"begin",  &builtin_generic, N_(L"Create a block of code")   },
    { 		L"bg",  &builtin_bg, N_(L"Send job to background")   },
    { 		L"bind",  &builtin_bind, N_(L"Handle fish key bindings")  },
    { 		L"block",  &builtin_block, N_(L"Temporarily block delivery of events") },
    { 		L"break",  &builtin_break_continue, N_(L"Stop the innermost loop")   },
    { 		L"breakpoint",  &builtin_breakpoint, N_(L"Temporarily halt execution of a script and launch an interactive debug prompt")   },
    { 		L"builtin",  &builtin_builtin, N_(L"Run a builtin command instead of a function") },
    { 		L"case",  &builtin_generic, N_(L"Conditionally execute a block of commands")   },
    { 		L"cd",  &builtin_cd, N_(L"Change working directory")   },
    { 		L"command",   &builtin_command, N_(L"Run a program instead of a function or builtin")   },
    { 		L"commandline",  &builtin_commandline, N_(L"Set or get the commandline")   },
    { 		L"complete",  &builtin_complete, N_(L"Edit command specific completions")   },
    { 		L"contains",  &builtin_contains, N_(L"Search for a specified string in a list")   },
    { 		L"continue",  &builtin_break_continue, N_(L"Skip the rest of the current lap of the innermost loop")   },
    { 		L"count",  &builtin_count, N_(L"Count the number of arguments")   },
    {       L"echo",  &builtin_echo, N_(L"Print arguments") },
    { 		L"else",  &builtin_generic, N_(L"Evaluate block if condition is false")   },
    { 		L"emit",  &builtin_emit, N_(L"Emit an event") },
    { 		L"end",  &builtin_generic, N_(L"End a block of commands")   },
    { 		L"exec",  &builtin_generic, N_(L"Run command in current process")  },
    { 		L"exit",  &builtin_exit, N_(L"Exit the shell") },
    { 		L"false",  &builtin_false, N_(L"Return an unsuccessful result") },
    { 		L"fg",  &builtin_fg, N_(L"Send job to foreground")   },
    { 		L"for",  &builtin_generic, N_(L"Perform a set of commands multiple times")   },
    { 		L"function",  &builtin_generic, N_(L"Define a new function")   },
    { 		L"functions",  &builtin_functions, N_(L"List or remove functions")   },
    { 		L"history",  &builtin_history, N_(L"History of commands executed by user")   },
    { 		L"if",  &builtin_generic, N_(L"Evaluate block if condition is true")   },
    { 		L"jobs",  &builtin_jobs, N_(L"Print currently running jobs")   },
    { 		L"not",  &builtin_generic, N_(L"Negate exit status of job")  },
    { 		L"or",  &builtin_generic, N_(L"Execute command if previous command failed")  },
    { 		L"printf",  &builtin_printf, N_(L"Prints formatted text")  },
    { 		L"pwd",  &builtin_pwd, N_(L"Print the working directory")  },
    { 		L"random",  &builtin_random, N_(L"Generate random number")  },
    { 		L"read",  &builtin_read, N_(L"Read a line of input into variables")   },
    { 		L"return",  &builtin_return, N_(L"Stop the currently evaluated function")   },
    { 		L"set",  &builtin_set, N_(L"Handle environment variables")   },
    { 		L"set_color",  &builtin_set_color, N_(L"Set the terminal color")   },
    { 		L"source",  &builtin_source, N_(L"Evaluate contents of file")   },
    { 		L"status",  &builtin_status, N_(L"Return status information about fish")  },
    { 		L"switch",  &builtin_generic, N_(L"Conditionally execute a block of commands")   },
    { 		L"test",  &builtin_test, N_(L"Test a condition")   },
    { 		L"true",  &builtin_true, N_(L"Return a successful result") },
    { 		L"ulimit",  &builtin_ulimit, N_(L"Set or get the shells resource usage limits")  },
    { 		L"while",  &builtin_generic, N_(L"Perform a command multiple times")   }
};

#define BUILTIN_COUNT (sizeof builtin_datas / sizeof *builtin_datas)

static const builtin_data_t *builtin_lookup(const wcstring &name)
{
    const builtin_data_t *array_end = builtin_datas + BUILTIN_COUNT;
    const builtin_data_t *found = std::lower_bound(builtin_datas, array_end, name);
    if (found != array_end && name == found->name)
    {
        return found;
    }
    else
    {
        return NULL;
    }
}

void builtin_init()
{
    for (size_t i=0; i < BUILTIN_COUNT; i++)
    {
        intern_static(builtin_datas[i].name);
    }
}

void builtin_destroy()
{
}

int builtin_exists(const wcstring &cmd)
{
    return !!builtin_lookup(cmd);
}

/**
   Return true if the specified builtin should handle it's own help,
   false otherwise.
*/
static int internal_help(const wchar_t *cmd)
{
    CHECK(cmd, 0);
    return contains(cmd, L"for", L"while", L"function",
                    L"if", L"end", L"switch", L"case", L"count", L"printf");
}


int builtin_run(parser_t &parser, io_streams_t &streams, const wchar_t * const *argv)
{
    int (*cmd)(parser_t &parser, io_streams_t &streams, const wchar_t * const *argv)=NULL;
    
    CHECK(argv, STATUS_BUILTIN_ERROR);
    CHECK(argv[0], STATUS_BUILTIN_ERROR);

    const builtin_data_t *data = builtin_lookup(argv[0]);
    cmd = (int (*)(parser_t &parser, io_streams_t &streams, const wchar_t * const*))(data ? data->func : NULL);

    if (argv[1] != 0 && !internal_help(argv[0]))
    {
        if (argv[2] == 0 && (parse_util_argument_is_help(argv[1], 0)))
        {
            builtin_print_help(parser, streams, argv[0], streams.stdout_stream);
            return STATUS_BUILTIN_OK;
        }
    }

    if (data != NULL)
    {
        int status;

        status = cmd(parser, streams, argv);
        return status;

    }
    else
    {
        debug(0, UNKNOWN_BUILTIN_ERR_MSG, argv[0]);
    }
    return STATUS_BUILTIN_ERROR;
}


wcstring_list_t builtin_get_names(void)
{
    wcstring_list_t result;
    result.reserve(BUILTIN_COUNT);
    for (size_t i=0; i < BUILTIN_COUNT; i++)
    {
        result.push_back(builtin_datas[i].name);
    }
    return result;
}

void builtin_get_names(std::vector<completion_t> &list)
{
    for (size_t i=0; i < BUILTIN_COUNT; i++)
    {
        append_completion(list, builtin_datas[i].name);
    }
}

wcstring builtin_get_desc(const wcstring &name)
{
    wcstring result;
    const builtin_data_t *builtin = builtin_lookup(name);
    if (builtin)
    {
        result = _(builtin->desc);
    }
    return result;
}<|MERGE_RESOLUTION|>--- conflicted
+++ resolved
@@ -1533,13 +1533,8 @@
     if (erase)
     {
         int i;
-<<<<<<< HEAD
         for (i=w.woptind; i<argc; i++)
-            function_remove_ignore_autoload(argv[i]);
-=======
-        for (i=woptind; i<argc; i++)
             function_remove(argv[i]);
->>>>>>> 9cf2bb18
         return STATUS_BUILTIN_OK;
     }
     else if (desc)
@@ -2020,12 +2015,8 @@
     {
         int opt_index = 0;
 
-<<<<<<< HEAD
+        // The leading - here specifies RETURN_IN_ORDER
         int opt = w.wgetopt_long(argc,
-=======
-        // The leading - here specifies RETURN_IN_ORDER
-        int opt = wgetopt_long(argc,
->>>>>>> 9cf2bb18
                                argv,
                                L"-d:s:j:p:v:e:haSV:",
                                long_options,
@@ -2200,8 +2191,8 @@
                 return STATUS_BUILTIN_OK;
                 
             case 1:
-                assert(woptarg != NULL);
-                positionals.push_back(woptarg);
+                assert(w.woptarg != NULL);
+                positionals.push_back(w.woptarg);
                 break;
 
             case '?':
@@ -2215,10 +2206,6 @@
 
     if (!res)
     {
-<<<<<<< HEAD
-
-        if (argc == w.woptind)
-=======
         /* Determine the function name, and remove it from the list of positionals */
         wcstring function_name;
         bool name_is_missing = positionals.empty();
@@ -2237,69 +2224,38 @@
         }
         
         if (name_is_missing)
->>>>>>> 9cf2bb18
         {
             append_format(*out_err,
                           _(L"%ls: Expected function name\n"),
                           argv[0]);
             res=1;
         }
-<<<<<<< HEAD
-        else if (wcsfuncname(argv[w.woptind]))
-=======
         else if (wcsfuncname(function_name))
->>>>>>> 9cf2bb18
         {
             append_format(*out_err,
                           _(L"%ls: Illegal function name '%ls'\n"),
                           argv[0],
-<<<<<<< HEAD
-                          argv[w.woptind]);
+                          function_name.c_str());
 
             res=1;
         }
-        else if (parser_keywords_is_reserved(argv[w.woptind]))
-=======
-                          function_name.c_str());
-
-            res=1;
-        }
         else if (parser_keywords_is_reserved(function_name))
->>>>>>> 9cf2bb18
         {
 
             append_format(*out_err,
                           _(L"%ls: The name '%ls' is reserved,\nand can not be used as a function name\n"),
                           argv[0],
-<<<<<<< HEAD
-                          argv[w.woptind]);
+                          function_name.c_str());
 
             res=1;
         }
-        else if (! wcslen(argv[w.woptind]))
-=======
-                          function_name.c_str());
-
-            res=1;
-        }
         else if (function_name.empty())
->>>>>>> 9cf2bb18
         {
             append_format(*out_err, _(L"%ls: No function name given\n"), argv[0]);
             res=1;
         }
         else
         {
-<<<<<<< HEAD
-
-            name = argv[w.woptind++];
-
-            if (named_arguments.get())
-            {
-                while (w.woptind < argc)
-                {
-                    if (wcsvarname(argv[w.woptind]))
-=======
             if (has_named_arguments)
             {
                 /* All remaining positionals are named arguments */
@@ -2307,22 +2263,10 @@
                 for (size_t i=0; i < named_arguments.size(); i++)
                 {
                     if (wcsvarname(named_arguments.at(i)))
->>>>>>> 9cf2bb18
                     {
                         append_format(*out_err,
                                       _(L"%ls: Invalid variable name '%ls'\n"),
                                       argv[0],
-<<<<<<< HEAD
-                                      argv[w.woptind]);
-                        res = STATUS_BUILTIN_ERROR;
-                        break;
-                    }
-
-                    named_arguments->push_back(argv[w.woptind++]);
-                }
-            }
-            else if (w.woptind != argc)
-=======
                                       named_arguments.at(i).c_str());
                         res = STATUS_BUILTIN_ERROR;
                         break;
@@ -2330,7 +2274,6 @@
                 }
             }
             else if (! positionals.empty())
->>>>>>> 9cf2bb18
             {
                 // +1 because we already got the function name
                 append_format(*out_err,
@@ -2341,19 +2284,7 @@
             }
         }
 
-<<<<<<< HEAD
-    if (res)
-    {
-        output_stream_t *local_err = output_stream_t::new_buffered_stream();
-        builtin_print_help(parser, streams, argv[0], *local_err);
-        out_err->append(local_err->get_buffer());
-        delete local_err;
-    }
-    else
-    {
-=======
         /* Here we actually define the function! */
->>>>>>> 9cf2bb18
         function_data_t d;
 
         d.name = function_name;
